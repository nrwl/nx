--- conflicted
+++ resolved
@@ -63,11 +63,7 @@
           }
         },
         "lint": {
-<<<<<<< HEAD
-          "builder": "@bafsllc/linter:eslint",
-=======
-          "executor": "@nrwl/linter:eslint",
->>>>>>> 88019305
+          "executor": "@nrwl/linter:eslint",
           "options": {
             "lintFilePatterns": [
               "packages/nx/**/*.ts",
