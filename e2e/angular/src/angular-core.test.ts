--- conflicted
+++ resolved
@@ -43,171 +43,6 @@
         })
         export class AppModule {}
       `
-<<<<<<< HEAD
-      );
-      runCLI(`build my-dir-${myapp} --prod --output-hashing none`);
-
-      checkFilesExist(`dist/apps/my-dir/${myapp}/main.js`);
-
-      // This is a loose requirement because there are a lot of
-      // influences external from this project that affect this.
-      const es2015BundleSize = getSize(
-        tmpProjPath(`dist/apps/my-dir/${myapp}/main.js`)
-      );
-      console.log(
-        `The current es2015 bundle size is ${es2015BundleSize / 1000} KB`
-      );
-      expect(es2015BundleSize).toBeLessThanOrEqual(125000);
-
-      // running tests for the app
-      expectTestsPass(await runCLIAsync(`test my-dir-${myapp} --no-watch`));
-
-      // running tests for the lib
-      expectTestsPass(await runCLIAsync(`test my-dir-${mylib} --no-watch`));
-
-      // if (supportUi()) {
-      //   try {
-      //     const r = runCLI(`e2e my-dir-${myapp}-e2e --headless --no-watch`);
-      //     console.log(r);
-      //     expect(r).toContain('All specs passed!');
-      //   } catch (e) {
-      //     console.log(e);
-      //     if (e.stdout) {
-      //       console.log(e.stdout.toString());
-      //     }
-      //     if (e.stderr) {
-      //       console.log(e.stdout.toString());
-      //     }
-      //     throw e;
-      //   }
-      // }
-    }, 1000000);
-
-    it('should support router config generation (lazy)', async () => {
-      const myapp = uniq('myapp');
-      const mylib = uniq('mylib');
-      runCLI(`generate @nrwl/angular:app ${myapp} --directory=myDir --routing`);
-      runCLI(
-        `generate @nrwl/angular:lib ${mylib} --directory=myDir --routing --lazy --parentModule=apps/my-dir/${myapp}/src/app/app.module.ts`
-      );
-
-      runCLI(`build my-dir-${myapp} --aot`);
-      expectTestsPass(await runCLIAsync(`test my-dir-${myapp} --no-watch`));
-    }, 1000000);
-
-    it('should support router config generation (eager)', async () => {
-      const myapp = uniq('myapp');
-      runCLI(`generate @nrwl/angular:app ${myapp} --directory=myDir --routing`);
-      const mylib = uniq('mylib');
-      runCLI(
-        `generate @nrwl/angular:lib ${mylib} --directory=myDir --routing --parentModule=apps/my-dir/${myapp}/src/app/app.module.ts`
-      );
-
-      runCLI(`build my-dir-${myapp} --aot`);
-      expectTestsPass(await runCLIAsync(`test my-dir-${myapp} --no-watch`));
-    }, 1000000);
-
-    it('should support Ivy', async () => {
-      const myapp = uniq('myapp');
-      runCLI(
-        `generate @nrwl/angular:app ${myapp} --directory=myDir --routing --enable-ivy`
-      );
-
-      runCLI(`build my-dir-${myapp} --aot`);
-      expectTestsPass(await runCLIAsync(`test my-dir-${myapp} --no-watch`));
-    }, 1000000);
-
-    it('should support eslint and pass linting on the standard generated code', async () => {
-      const myapp = uniq('myapp');
-      runCLI(`generate @nrwl/angular:app ${myapp} --linter=eslint`);
-      expect(runCLI(`lint ${myapp}`)).toContain('All files pass linting.');
-
-      const mylib = uniq('mylib');
-      runCLI(`generate @nrwl/angular:lib ${mylib} --linter=eslint`);
-      expect(runCLI(`lint ${mylib}`)).toContain('All files pass linting.');
-    });
-
-    it('should support eslint and successfully lint external HTML files and inline templates', async () => {
-      const myapp = uniq('myapp');
-      runCLI(`generate @nrwl/angular:app ${myapp} --linter=eslint`);
-
-      const templateWhichFailsBananaInBoxLintCheck = `<div ([foo])="bar"></div>`;
-      const wrappedAsInlineTemplate = `
-        import { Component } from '@angular/core';
-
-        @Component({
-          selector: 'inline-template-component',
-          template: \`
-            ${templateWhichFailsBananaInBoxLintCheck}
-          \`,
-        })
-        export class InlineTemplateComponent {}
-      `;
-
-      // External HTML template file
-      updateFile(
-        `apps/${myapp}/src/app/app.component.html`,
-        templateWhichFailsBananaInBoxLintCheck
-      );
-
-      // Inline template within component.ts file
-      updateFile(
-        `apps/${myapp}/src/app/inline-template.component.ts`,
-        wrappedAsInlineTemplate
-      );
-
-      const appLintStdOut = runCLI(`lint ${myapp}`, { silenceError: true });
-
-      expect(appLintStdOut).toContain(
-        `apps/${myapp}/src/app/app.component.html`
-      );
-      expect(appLintStdOut).toContain(
-        `1:6  error  Invalid binding syntax. Use [(expr)] instead  @angular-eslint/template/banana-in-box`
-      );
-      expect(appLintStdOut).toContain(
-        `apps/${myapp}/src/app/inline-template.component.ts`
-      );
-      expect(appLintStdOut).toContain(
-        `5:21  error  The selector should be prefixed by one of the prefixes: 'proj' (https://angular.io/guide/styleguide#style-02-07)  @angular-eslint/component-selector`
-      );
-      expect(appLintStdOut).toContain(
-        `7:18  error  Invalid binding syntax. Use [(expr)] instead                                                                      @angular-eslint/template/banana-in-box`
-      );
-
-      const mylib = uniq('mylib');
-      runCLI(`generate @nrwl/angular:lib ${mylib} --linter=eslint`);
-
-      // External HTML template file
-      updateFile(
-        `libs/${mylib}/src/lib/some.component.html`,
-        templateWhichFailsBananaInBoxLintCheck
-      );
-
-      // Inline template within component.ts file
-      updateFile(
-        `libs/${mylib}/src/lib/inline-template.component.ts`,
-        wrappedAsInlineTemplate
-      );
-
-      const libLintStdOut = runCLI(`lint ${mylib}`, { silenceError: true });
-
-      expect(libLintStdOut).toContain(
-        `libs/${mylib}/src/lib/some.component.html`
-      );
-      expect(libLintStdOut).toContain(
-        `1:6  error  Invalid binding syntax. Use [(expr)] instead  @angular-eslint/template/banana-in-box`
-      );
-      expect(libLintStdOut).toContain(
-        `libs/${mylib}/src/lib/inline-template.component.ts`
-      );
-      expect(libLintStdOut).toContain(
-        `5:21  error  The selector should be prefixed by one of the prefixes: 'proj' (https://angular.io/guide/styleguide#style-02-07)  @angular-eslint/component-selector`
-      );
-      expect(libLintStdOut).toContain(
-        `7:18  error  Invalid binding syntax. Use [(expr)] instead                                                                      @angular-eslint/template/banana-in-box`
-      );
-    });
-=======
     );
     runCLI(`build my-dir-${myapp} --prod --output-hashing none`);
 
@@ -281,7 +116,7 @@
     expectTestsPass(await runCLIAsync(`test my-dir-${myapp} --no-watch`));
   }, 1000000);
 
-  it('should support eslint', async () => {
+  it('should support eslint and pass linting on the standard generated code', async () => {
     const myapp = uniq('myapp');
     runCLI(`generate @nrwl/angular:app ${myapp} --linter=eslint`);
     expect(runCLI(`lint ${myapp}`)).toContain('All files pass linting.');
@@ -289,6 +124,84 @@
     const mylib = uniq('mylib');
     runCLI(`generate @nrwl/angular:lib ${mylib} --linter=eslint`);
     expect(runCLI(`lint ${mylib}`)).toContain('All files pass linting.');
->>>>>>> d43a6229
+  });
+
+  it('should support eslint and successfully lint external HTML files and inline templates', async () => {
+    const myapp = uniq('myapp');
+    runCLI(`generate @nrwl/angular:app ${myapp} --linter=eslint`);
+
+    const templateWhichFailsBananaInBoxLintCheck = `<div ([foo])="bar"></div>`;
+    const wrappedAsInlineTemplate = `
+        import { Component } from '@angular/core';
+
+        @Component({
+          selector: 'inline-template-component',
+          template: \`
+            ${templateWhichFailsBananaInBoxLintCheck}
+          \`,
+        })
+        export class InlineTemplateComponent {}
+      `;
+
+    // External HTML template file
+    updateFile(
+      `apps/${myapp}/src/app/app.component.html`,
+      templateWhichFailsBananaInBoxLintCheck
+    );
+
+    // Inline template within component.ts file
+    updateFile(
+      `apps/${myapp}/src/app/inline-template.component.ts`,
+      wrappedAsInlineTemplate
+    );
+
+    const appLintStdOut = runCLI(`lint ${myapp}`, { silenceError: true });
+
+    expect(appLintStdOut).toContain(`apps/${myapp}/src/app/app.component.html`);
+    expect(appLintStdOut).toContain(
+      `1:6  error  Invalid binding syntax. Use [(expr)] instead  @angular-eslint/template/banana-in-box`
+    );
+    expect(appLintStdOut).toContain(
+      `apps/${myapp}/src/app/inline-template.component.ts`
+    );
+    expect(appLintStdOut).toContain(
+      `5:21  error  The selector should be prefixed by one of the prefixes: 'proj' (https://angular.io/guide/styleguide#style-02-07)  @angular-eslint/component-selector`
+    );
+    expect(appLintStdOut).toContain(
+      `7:18  error  Invalid binding syntax. Use [(expr)] instead                                                                      @angular-eslint/template/banana-in-box`
+    );
+
+    const mylib = uniq('mylib');
+    runCLI(`generate @nrwl/angular:lib ${mylib} --linter=eslint`);
+
+    // External HTML template file
+    updateFile(
+      `libs/${mylib}/src/lib/some.component.html`,
+      templateWhichFailsBananaInBoxLintCheck
+    );
+
+    // Inline template within component.ts file
+    updateFile(
+      `libs/${mylib}/src/lib/inline-template.component.ts`,
+      wrappedAsInlineTemplate
+    );
+
+    const libLintStdOut = runCLI(`lint ${mylib}`, { silenceError: true });
+
+    expect(libLintStdOut).toContain(
+      `libs/${mylib}/src/lib/some.component.html`
+    );
+    expect(libLintStdOut).toContain(
+      `1:6  error  Invalid binding syntax. Use [(expr)] instead  @angular-eslint/template/banana-in-box`
+    );
+    expect(libLintStdOut).toContain(
+      `libs/${mylib}/src/lib/inline-template.component.ts`
+    );
+    expect(libLintStdOut).toContain(
+      `5:21  error  The selector should be prefixed by one of the prefixes: 'proj' (https://angular.io/guide/styleguide#style-02-07)  @angular-eslint/component-selector`
+    );
+    expect(libLintStdOut).toContain(
+      `7:18  error  Invalid binding syntax. Use [(expr)] instead                                                                      @angular-eslint/template/banana-in-box`
+    );
   });
 });