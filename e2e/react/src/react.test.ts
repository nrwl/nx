import {
  checkFilesDoNotExist,
  checkFilesExist,
  cleanupProject,
  createFile,
  ensureCypressInstallation,
  killPorts,
  listFiles,
  newProject,
  readFile,
  runCLI,
  runCLIAsync,
  runE2ETests,
  uniq,
  updateFile,
  updateJson,
} from '@nx/e2e/utils';
import { readFileSync } from 'fs-extra';
import { join } from 'path';

describe('React Applications', () => {
  let proj: string;

  describe('Crystal Supported Tests', () => {
    beforeAll(() => {
      proj = newProject({ packages: ['@nx/react'] });
      ensureCypressInstallation();
    });

    afterAll(() => cleanupProject());

    it('should be able to use Vite to build and test apps', async () => {
      const appName = uniq('app');
      const libName = uniq('lib');

      runCLI(
        `generate @nx/react:app apps/${appName} --name=${appName} --bundler=vite --no-interactive --skipFormat`
      );
      runCLI(
        `generate @nx/react:lib libs/${libName} --bundler=none --no-interactive --unit-test-runner=vitest --skipFormat`
      );

      // Library generated with Vite
      checkFilesExist(`libs/${libName}/vite.config.ts`);

      const mainPath = `apps/${appName}/src/main.tsx`;
      updateFile(
        mainPath,
        `
        import '@${proj}/${libName}';
        ${readFile(mainPath)}
      `
      );

      runCLI(`build ${appName}`);

      checkFilesExist(`dist/apps/${appName}/index.html`);

      if (runE2ETests()) {
        const e2eResults = runCLI(`e2e ${appName}-e2e`);
        expect(e2eResults).toContain('Successfully ran target e2e for project');
        expect(await killPorts()).toBeTruthy();
      }
    }, 250_000);

    it('should be able to use Rspack to build and test apps', async () => {
      const appName = uniq('app');
      const libName = uniq('lib');

      runCLI(
        `generate @nx/react:app ${appName} --bundler=rspack --unit-test-runner=vitest --no-interactive --skipFormat`
      );
      runCLI(
        `generate @nx/react:lib ${libName} --bundler=none --no-interactive --unit-test-runner=vitest --skipFormat`
      );

      // Library generated with Vite
      checkFilesExist(`${libName}/vite.config.ts`);

      const mainPath = `${appName}/src/main.tsx`;
      updateFile(
        mainPath,
        `
        import '@${proj}/${libName}';
        ${readFile(mainPath)}
      `
      );

      runCLI(`build ${appName}`);

      checkFilesExist(`dist/${appName}/index.html`);

      if (runE2ETests()) {
        // TODO(Colum): investigate why webkit is failing
        const e2eResults = runCLI(`e2e ${appName}-e2e -- --project=chromium`);
        expect(e2eResults).toContain('Successfully ran target e2e for project');
        expect(await killPorts()).toBeTruthy();
      }
    }, 250_000);

    it('should be able to generate a react app + lib (with CSR and SSR)', async () => {
      const appName = uniq('app');
      const libName = uniq('lib');
      const libWithNoComponents = uniq('lib');
      const logoSvg = readFileSync(join(__dirname, 'logo.svg')).toString();
      const blueSvg = `<?xml version="1.0"?><svg xmlns="http://www.w3.org/2000/svg" version="1.2" baseProfile="tiny" viewBox="0 0 30 30"><rect x="10" y="10" width="10" height="10" fill="blue"/></svg>`;
      const redSvg = `<?xml version="1.0"?><svg xmlns="http://www.w3.org/2000/svg" version="1.2" baseProfile="tiny" viewBox="0 0 30 30"><rect x="10" y="10" width="10" height="10" fill="red"/></svg>`;

      runCLI(
        `generate @nx/react:app apps/${appName} --style=css --bundler=webpack --unit-test-runner=jest --no-interactive --skipFormat`
      );
      runCLI(
        `generate @nx/react:lib libs/${libName} --style=css --no-interactive --unit-test-runner=jest --skipFormat`
      );
      runCLI(
<<<<<<< HEAD
        `generate @nx/react:lib libs/${libWithNoComponents} --no-interactive --no-component --unit-test-runner=jest --skipFormat`
=======
        `generate @nx/react:lib ${libWithNoComponents} --directory=libs/${libWithNoComponents} --no-interactive --no-component --unit-test-runner=jest --skipFormat`
>>>>>>> bc8b71ac
      );

      // Libs should not include package.json by default
      checkFilesDoNotExist(`libs/${libName}/package.json`);

      const mainPath = `apps/${appName}/src/main.tsx`;
      updateFile(
        mainPath,
        `
        import '@${proj}/${libWithNoComponents}';
        import '@${proj}/${libName}';
        ${readFile(mainPath)}
      `
      );

      updateFile(`apps/${appName}/src/app/blue/img.svg`, blueSvg); // ensure that same filenames do not conflict
      updateFile(`apps/${appName}/src/app/red/img.svg`, redSvg); // ensure that same filenames do not conflict
      updateFile(`apps/${appName}/src/app/logo.svg`, logoSvg);
      updateFile(
        `apps/${appName}/src/app/app.tsx`,
        `
        import { ReactComponent as Logo } from './logo.svg';
        import blue from './blue/img.svg';
        import red from './red/img.svg';
        import logo from './logo.svg';
        import NxWelcome from './nx-welcome';

        export function App() {
          return (
            <>
              <Logo />
              <img src={logo} alt="" />
              <img src={blue} alt="" />
              <img src={red} alt="" />
              <NxWelcome title="${appName}" />
            </>
          );
        }

        export default App;
      `
      );

      // Make sure global stylesheets are properly processed.
      const stylesPath = `apps/${appName}/src/styles.css`;
      updateFile(
        stylesPath,
        `
        .foobar {
          background-image: url('/bg.png');
        }
      `
      );

      const libTestResults = await runCLIAsync(`test ${libName}`);
      expect(libTestResults.combinedOutput).toContain(
        'Test Suites: 1 passed, 1 total'
      );

      await testGeneratedApp(appName, {
        checkSourceMap: true,
        checkStyles: true,
        checkLinter: true,
        // TODO(jack): check why Playwright tests are timing out in CI
        checkE2E: false,
      });

      // Set up SSR and check app
      runCLI(`generate @nx/react:setup-ssr ${appName} --skipFormat`);
      checkFilesExist(`apps/${appName}/src/main.server.tsx`);
      checkFilesExist(`apps/${appName}/server.ts`);

      await testGeneratedApp(appName, {
        checkSourceMap: false,
        checkStyles: false,
        checkLinter: false,
        // TODO(jack): check why Playwright tests are timing out in CI
        checkE2E: false,
      });
    }, 500_000);

    it('should generate app with routing', async () => {
      const appName = uniq('app');

      runCLI(
        `generate @nx/react:app apps/${appName} --routing --bundler=webpack --no-interactive --skipFormat`
      );

      runCLI(`build ${appName}`);

      checkFilesExistWithHash(`dist/apps/${appName}`, [
        `index.html`,
        `runtime.*.js`,
        `main.*.js`,
      ]);
    }, 250_000);

    it('should be able to add a redux slice', async () => {
      const appName = uniq('app');
      const libName = uniq('lib');

      runCLI(
        `g @nx/react:app apps/${appName} --bundler=webpack --no-interactive --skipFormat`
      );
      runCLI(
        `g @nx/react:redux apps/${appName}/src/app/lemon/lemon --skipFormat`
      );
      runCLI(
        `g @nx/react:lib libs/${libName} --unit-test-runner=jest --no-interactive --skipFormat`
      );
      runCLI(
        `g @nx/react:redux libs/${libName}/src/lib/orange/orange --skipFormat`
      );

      let lintResults = runCLI(`lint ${appName}`);
      expect(lintResults).toContain(
        `Successfully ran target lint for project ${appName}`
      );
      const appTestResults = await runCLIAsync(`test ${appName}`);
      expect(appTestResults.combinedOutput).toContain(
        `Successfully ran target test for project ${appName}`
      );

      lintResults = runCLI(`lint ${libName}`);
      expect(lintResults).toContain(
        `Successfully ran target lint for project ${libName}`
      );
      const libTestResults = await runCLIAsync(`test ${libName}`);
      expect(libTestResults.combinedOutput).toContain(
        `Successfully ran target test for project ${libName}`
      );
    }, 250_000);

    it('should support generating projects with the new name and root format', () => {
      const appName = uniq('app1');
      const libName = uniq('@my-org/lib1');

      runCLI(
        `generate @nx/react:app ${appName} --bundler=webpack --no-interactive --skipFormat`
      );

      // check files are generated without the layout directory ("apps/") and
      // using the project name as the directory when no directory is provided
      checkFilesExist(`${appName}/src/main.tsx`);
      // check build works
      expect(runCLI(`build ${appName}`)).toContain(
        `Successfully ran target build for project ${appName}`
      );
      // check tests pass
      const appTestResult = runCLI(`test ${appName}`);
      expect(appTestResult).toContain(
        `Successfully ran target test for project ${appName}`
      );

      runCLI(
        `generate @nx/react:lib ${libName} --unit-test-runner=jest --buildable --no-interactive --skipFormat`
      );

      // check files are generated without the layout directory ("libs/") and
      // using the project name as the directory when no directory is provided
      checkFilesExist(`${libName}/src/index.ts`);
      // check build works
      expect(runCLI(`build ${libName}`)).toContain(
        `Successfully ran target build for project ${libName}`
      );
      // check tests pass
      const libTestResult = runCLI(`test ${libName}`);
      expect(libTestResult).toContain(
        `Successfully ran target test for project ${libName}`
      );
    }, 500_000);

    describe('React Applications: --style option', () => {
      // TODO(crystal, @jaysoo): Investigate why this is failng
      xit('should support styled-jsx', async () => {
        const appName = uniq('app');
        runCLI(
          `generate @nx/react:app ${appName} --style=styled-jsx --bundler=vite --no-interactive --skipFormat`
        );

        // update app to use styled-jsx
        updateFile(
          `apps/${appName}/src/app/app.tsx`,
          `
       import NxWelcome from './nx-welcome';

        export function App() {
          return (
            <div>
              <style jsx>{'h1 { color: red }'}</style>

              <NxWelcome title="${appName}" />
            </div>
          );
        }

        export default App;

       `
        );

        // update e2e test to check for styled-jsx change

        updateFile(
          `apps/${appName}-e2e/src/e2e/app.cy.ts`,
          `
       describe('react-test', () => {
        beforeEach(() => cy.visit('/'));
      
        it('should have red colour', () => {

          cy.get('h1').should('have.css', 'color', 'rgb(255, 0, 0)');
        });
      });
      
       `
        );
        if (runE2ETests()) {
          const e2eResults = runCLI(`e2e ${appName}-e2e --verbose`);
          expect(e2eResults).toContain('All specs passed!');
        }
      }, 250_000);

      it('should support tailwind', async () => {
        const appName = uniq('app');
        runCLI(
          `generate @nx/react:app apps/${appName} --style=tailwind --bundler=vite --no-interactive --skipFormat`
        );

        // update app to use styled-jsx
        updateFile(
          `apps/${appName}/src/app/app.tsx`,
          `
       import NxWelcome from './nx-welcome';

        export function App() {
          return (
            <div className="w-20 h-20">
              <NxWelcome title="${appName}" />
            </div>
          );
        }

        export default App;

       `
        );

        runCLI(`build ${appName}`);
        const outputAssetFiles = listFiles(`dist/apps/${appName}/assets`);
        const styleFile = outputAssetFiles.find((filename) =>
          filename.endsWith('.css')
        );
        if (!styleFile) {
          throw new Error('Could not find bundled css file');
        }
        const styleFileContents = readFile(
          `dist/apps/${appName}/assets/${styleFile}`
        );
        const isStyleFileUsingTWClasses =
          styleFileContents.includes('w-20') &&
          styleFileContents.includes('h-20');
        expect(isStyleFileUsingTWClasses).toBeTruthy();
      }, 250_000);
    });

    describe('--format', () => {
      it('should be formatted on freshly created apps', async () => {
        const appName = uniq('app');
        runCLI(
          `generate @nx/react:app ${appName} --bundler=webpack --no-interactive`
        );

        const stdout = runCLI(`format:check --projects=${appName}`, {
          silenceError: true,
        });
        expect(stdout).toEqual('');
      });
    });
  });

  // TODO(colum): Revisit when cypress --js works with crystal
  describe('Non-Crystal Tests', () => {
    beforeAll(() => {
      process.env.NX_ADD_PLUGINS = 'false';
      proj = newProject({ packages: ['@nx/react'] });
      ensureCypressInstallation();
    });

    afterAll(() => {
      cleanupProject();
      delete process.env.NX_ADD_PLUGINS;
    });

    it('should be able to use JS and JSX', async () => {
      const appName = uniq('app');
      const libName = uniq('lib');
      const plainJsLib = uniq('jslib');

      runCLI(
        `generate @nx/react:app apps/${appName} --bundler=webpack --unit-test-runner=jest --no-interactive --js --skipFormat`
      );
      runCLI(
        `generate @nx/react:lib libs/${libName} --no-interactive --js --unit-test-runner=none --skipFormat`
      );
      // Make sure plain JS libs can be imported as well.
      // There was an issue previously: https://github.com/nrwl/nx/issues/10990
      runCLI(
        `generate @nx/js:lib libs/${plainJsLib} --js --unit-test-runner=none --bundler=none --compiler=tsc --no-interactive --skipFormat`
      );

      const mainPath = `apps/${appName}/src/main.js`;
      updateFile(
        mainPath,
        `import '@${proj}/${libName}';\nimport '@${proj}/${plainJsLib}';\n${readFile(
          mainPath
        )}`
      );

      await testGeneratedApp(appName, {
        checkStyles: true,
        checkLinter: false,
        checkE2E: false,
      });
    }, 250_000);

    it.each`
      style
      ${'css'}
      ${'scss'}
      ${'less'}
    `('should support global and css modules', async ({ style }) => {
      const appName = uniq('app');
      runCLI(
        `generate @nx/react:app apps/${appName} --style=${style} --bundler=webpack --no-interactive --skipFormat`
      );

      // make sure stylePreprocessorOptions works
      updateJson(join('apps', appName, 'project.json'), (config) => {
        config.targets.build.options.stylePreprocessorOptions = {
          includePaths: ['libs/shared/lib'],
        };
        return config;
      });
      updateFile(
        `apps/${appName}/src/styles.${style}`,
        `@import 'base.${style}';`
      );
      updateFile(
        `apps/${appName}/src/app/app.module.${style}`,
        (s) => `@import 'base.${style}';\n${s}`
      );
      updateFile(
        `libs/shared/lib/base.${style}`,
        `body { font-family: "Comic Sans MS"; }`
      );

      runCLI(`build ${appName} --outputHashing none`);

      expect(readFile(`dist/apps/${appName}/styles.css`)).toMatch(
        /Comic Sans MS/
      );
    });

    describe('React Applications and Libs with PostCSS', () => {
      it('should support single path or auto-loading of PostCSS config files', async () => {
        const appName = uniq('app');
        const libName = uniq('lib');

        runCLI(
          `g @nx/react:app apps/${appName} --bundler=webpack --no-interactive --skipFormat`
        );
        runCLI(
          `g @nx/react:lib libs/${libName} --no-interactive --unit-test-runner=none --skipFormat`
        );

        const mainPath = `apps/${appName}/src/main.tsx`;
        updateFile(
          mainPath,
          `import '@${proj}/${libName}';\n${readFile(mainPath)}`
        );

        createFile(
          `apps/${appName}/postcss.config.js`,
          `
      console.log('HELLO FROM APP'); // need this output for e2e test
      module.exports = {};
    `
        );
        createFile(
          `libs/${libName}/postcss.config.js`,
          `
      console.log('HELLO FROM LIB'); // need this output for e2e test
      module.exports = {};
    `
        );

        let buildResults = await runCLIAsync(`build ${appName}`);

        expect(buildResults.combinedOutput).toMatch(/HELLO FROM APP/);
        expect(buildResults.combinedOutput).toMatch(/HELLO FROM LIB/);

        // Only load app PostCSS config
        updateJson(`apps/${appName}/project.json`, (json) => {
          json.targets.build.options.postcssConfig = `apps/${appName}/postcss.config.js`;
          return json;
        });

        buildResults = await runCLIAsync(`build ${appName}`);

        expect(buildResults.combinedOutput).toMatch(/HELLO FROM APP/);
        expect(buildResults.combinedOutput).not.toMatch(/HELLO FROM LIB/);
      }, 250_000);
    });
  });
});

async function testGeneratedApp(
  appName,
  opts: {
    checkStyles: boolean;
    checkLinter: boolean;
    checkE2E: boolean;
    checkSourceMap?: boolean;
  }
) {
  if (opts.checkLinter) {
    const lintResults = runCLI(`lint ${appName}`);
    expect(lintResults).toContain(
      `Successfully ran target lint for project ${appName}`
    );
  }

  runCLI(`build ${appName}`);
  const filesToCheck = [`index.html`, `runtime.*.js`, `main.*.js`];

  if (opts.checkStyles) {
    filesToCheck.push(`styles.*.css`);
    expect(
      /styles.*.css/.test(readFile(`dist/apps/${appName}/index.html`))
    ).toBeTruthy();
  }

  checkFilesExistWithHash(`dist/apps/${appName}`, filesToCheck);

  const testResults = await runCLIAsync(`test ${appName}`);
  expect(testResults.combinedOutput).toContain(
    'Test Suites: 1 passed, 1 total'
  );

  if (opts.checkE2E && runE2ETests()) {
    const e2eResults = runCLI(`e2e ${appName}-e2e`);
    expect(e2eResults).toContain('Successfully ran target e2e');
    expect(await killPorts()).toBeTruthy();
  }
}

function checkFilesExistWithHash(
  outputDirToCheck: string,
  filesToCheck: string[]
) {
  const filesInOutputDir = listFiles(outputDirToCheck);
  // REGEX CHECK
  for (const fileToCheck of filesToCheck) {
    const regex = new RegExp(fileToCheck);
    let found = false;
    for (const fileInOutput of filesInOutputDir) {
      if (regex.test(fileInOutput)) {
        found = true;
      }
    }
    expect(found).toBeTruthy();
  }
}<|MERGE_RESOLUTION|>--- conflicted
+++ resolved
@@ -113,11 +113,7 @@
         `generate @nx/react:lib libs/${libName} --style=css --no-interactive --unit-test-runner=jest --skipFormat`
       );
       runCLI(
-<<<<<<< HEAD
         `generate @nx/react:lib libs/${libWithNoComponents} --no-interactive --no-component --unit-test-runner=jest --skipFormat`
-=======
-        `generate @nx/react:lib ${libWithNoComponents} --directory=libs/${libWithNoComponents} --no-interactive --no-component --unit-test-runner=jest --skipFormat`
->>>>>>> bc8b71ac
       );
 
       // Libs should not include package.json by default
