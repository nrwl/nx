--- conflicted
+++ resolved
@@ -1,384 +1,194 @@
-<<<<<<< HEAD
-import {
-  forEachCli,
-  runCLI,
-  supportUi,
-  uniq,
-  ensureProject,
-  tmpProjPath,
-  checkFilesExist,
-  readFile
-} from './utils';
-import { writeFileSync, mkdirSync } from 'fs';
-
-forEachCli(() => {
-  describe('Storybook schematics', () => {
-    describe('running Storybook and Cypress', () => {
-      it('should execute e2e tests using Cypress running against Storybook', () => {
-        ensureProject();
-  
-        const myapp = uniq('myapp');
-        runCLI(`generate @nrwl/angular:app ${myapp} --no-interactive`);
-  
-        const mylib = uniq('test-ui-lib');
-        createTestUILib(mylib);
-        
-        runCLI(
-          `generate @nrwl/angular:storybook-configuration ${mylib} --configureCypress --generateStories --generateCypressSpecs --no-interactive`
-        );
-        runCLI(
-          `generate @nrwl/storybook:configuration ${mylib} --no-interactive`
-        );
-
-        const mylib2 = uniq('test-ui-lib-react');
-        runCLI(`generate @nrwl/react:lib ${mylib2} --no-interactive`);
-        runCLI(
-          `generate @nrwl/react:component Button --project=${mylib2} --no-interactive`
-        );
-        writeFileSync(
-          tmpProjPath(`libs/${mylib2}/src/lib/button.tsx`),
-          `
-          import React from 'react';
-
-          import './button.css';
-          
-          export type ButtonStyle = 'default' | 'primary' | 'warning';
-          
-          /* eslint-disable-next-line */
-          export interface ButtonProps {
-            text?: string;
-            style?: ButtonStyle;
-            padding?: number;
-          }
-          
-          export const Button = (props: ButtonProps) => {
-            return (
-              <button className={props.style} style={{ padding: \`\${props.padding}px\` }}>
-                {props.text}
-              </button>
-            );
-          };
-          
-          export default Button;            
-          `
-        );
-        writeFileSync(
-          tmpProjPath(`libs/${mylib2}/src/lib/button.stories.tsx`),
-          `
-          import React from 'react';
-          import { text, number } from '@storybook/addon-knobs';
-          import { Button, ButtonStyle } from './button';
-          
-          export default { title: 'Button' };
-          
-          export const primary = () => (
-            <Button
-              padding={number('Padding', 0)}
-              style={text('Style', 'default') as ButtonStyle}
-              text={text('Text', 'Click me')}
-            />
-          );
-          `
-        );
-      
-      writeFileSync(
-        tmpProjPath(
-          `apps/${mylib}-e2e/src/integration/test-button/test-button.component.spec.ts`
-        ),
-        `
-        describe('test-ui-lib3726865', () => {
-
-          it('should render the component', () => {
-            cy.visit('/iframe.html?id=testbuttoncomponent--primary&knob-buttonType=button&knob-style=default&knob-age&knob-isDisabled=false');
-            cy.get('proj-test-button').should('exist');
-            cy.get('button').should('not.be.disabled');
-            cy.get('button').should('have.class', 'default');
-            cy.contains('You are 0 years old.');
-          });
-          it('should adjust the knobs', () => {
-            cy.visit('/iframe.html?id=testbuttoncomponent--primary&knob-buttonType=button&knob-style=primary&knob-age=10&knob-isDisabled=true');
-            cy.get('button').should('be.disabled');
-            cy.get('button').should('have.class', 'primary');
-            cy.contains('You are 10 years old.');
-          });
-        });
-        `
-      );
-
-      runCLI(
-        `generate @nrwl/react:storybook-configuration ${mylib2} --configureCypress --no-interactive`
-      );
-
-      mkdirSync(tmpProjPath(`apps/${mylib2}-e2e/src/integration`));
-      writeFileSync(
-        tmpProjPath(`apps/${mylib2}-e2e/src/integration/button.spec.ts`),
-        `
-        describe('react-ui', () => {
-          it('should render the component', () => {
-            cy.visit(
-              '/iframe.html?id=button--primary&knob-Style=default&knob-Padding&knob-Text=Click%20me'
-            );
-            cy.get('button').should('exist');
-            cy.get('button').should('have.class', 'default');
-          });
-          it('should adjust the knobs', () => {
-            cy.visit(
-              '/iframe.html?id=button--primary&knob-Style=primary&knob-Padding=10&knob-Text=Other'
-            );
-            cy.get('button').should('have.class', 'primary');
-          });
-        });
-        `
-      );
-      
-        if (supportUi()) {
-          expect(
-            runCLI(`run ${mylib}-e2e:e2e --no-watch`)
-          ).toContain('All specs passed!');
-        }
-        
-      runCLI(`run ${mylib}:storybook-build`);
-
-      checkFilesExist(`dist/storybook/${mylib}/index.html`);
-      expect(readFile(`dist/storybook/${mylib}/index.html`)).toContain(
-        `<title>Storybook</title>`
-      );
-      }, 1000000);
-    });
-  });
-});
-
-export function createTestUILib(libName: string): void {
-  runCLI(`g @nrwl/angular:library ${libName} --no-interactive`);
-  runCLI(
-    `g @nrwl/angular:component test-button --project=${libName} --no-interactive`
-  );
-
-  writeFileSync(
-    tmpProjPath(`libs/${libName}/src/lib/test-button/test-button.component.ts`),
-    `
-      import { Component, OnInit, Input } from '@angular/core';
-
-      export type ButtonStyle = 'default' | 'primary' | 'accent';
-
-      @Component({
-        selector: 'proj-test-button',
-        templateUrl: './test-button.component.html',
-        styleUrls: ['./test-button.component.css']
-      })
-      export class TestButtonComponent implements OnInit {
-        @Input('buttonType') type = 'button';
-        @Input() style: ButtonStyle = 'default';
-        @Input() age: number;
-        @Input() isDisabled = false;
-
-        constructor() { }
-
-        ngOnInit() {
-        }
-
-      }
-      `
-  );
-
-  writeFileSync(
-    tmpProjPath(
-      `libs/${libName}/src/lib/test-button/test-button.component.html`
-    ),
-    `
-    <button [disabled]="isDisabled" [attr.type]="type" [ngClass]="style">Click me</button>
-    <p>You are {{age}} years old.</p>
-    `
-  );
-  runCLI(
-    `g @nrwl/angular:component test-other --project=${libName} --no-interactive`
-  );
-}
-=======
-import {
-  forEachCli,
-  runCLI,
-  supportUi,
-  uniq,
-  ensureProject,
-  tmpProjPath
-} from './utils';
-import { writeFileSync, mkdirSync } from 'fs';
-
-forEachCli(() => {
-  describe('Storybook schematics', () => {
-    if (supportUi()) {
-      describe('running Storybook and Cypress', () => {
-        it('should execute e2e tests using Cypress running against Storybook', () => {
-          ensureProject();
-
-          const myapp = uniq('myapp');
-          runCLI(`generate @nrwl/angular:app ${myapp} --no-interactive`);
-
-          const mylib = uniq('test-ui-lib');
-          createTestUILib(mylib);
-
-          const mylib2 = uniq('test-ui-lib-react');
-          runCLI(`generate @nrwl/react:lib ${mylib2} --no-interactive`);
-          runCLI(
-            `generate @nrwl/react:component Button --project=${mylib2} --no-interactive`
-          );
-          writeFileSync(
-            tmpProjPath(`libs/${mylib2}/src/lib/button.tsx`),
-            `
-            import React from 'react';
-
-            import './button.css';
-            
-            export type ButtonStyle = 'default' | 'primary' | 'warning';
-            
-            /* eslint-disable-next-line */
-            export interface ButtonProps {
-              text?: string;
-              style?: ButtonStyle;
-              padding?: number;
-            }
-            
-            export const Button = (props: ButtonProps) => {
-              return (
-                <button className={props.style} style={{ padding: \`\${props.padding}px\` }}>
-                  {props.text}
-                </button>
-              );
-            };
-            
-            export default Button;            
-            `
-          );
-          writeFileSync(
-            tmpProjPath(`libs/${mylib2}/src/lib/button.stories.tsx`),
-            `
-            import React from 'react';
-            import { text, number } from '@storybook/addon-knobs';
-            import { Button, ButtonStyle } from './button';
-            
-            export default { title: 'Button' };
-            
-            export const primary = () => (
-              <Button
-                padding={number('Padding', 0)}
-                style={text('Style', 'default') as ButtonStyle}
-                text={text('Text', 'Click me')}
-              />
-            );
-            `
-          );
-
-          runCLI(
-            `generate @nrwl/angular:storybook-configuration ${mylib} --configureCypress --generateStories --generateCypressSpecs --no-interactive`
-          );
-          runCLI(
-            `generate @nrwl/angular:stories ${mylib} --generateCypressSpecs --no-interactive`
-          );
-
-          writeFileSync(
-            tmpProjPath(
-              `apps/${mylib}-e2e/src/integration/test-button/test-button.component.spec.ts`
-            ),
-            `
-            describe('test-ui-lib3726865', () => {
-
-              it('should render the component', () => {
-                cy.visit('/iframe.html?id=testbuttoncomponent--primary&knob-buttonType=button&knob-style=default&knob-age&knob-isDisabled=false');
-                cy.get('proj-test-button').should('exist');
-                cy.get('button').should('not.be.disabled');
-                cy.get('button').should('have.class', 'default');
-                cy.contains('You are 0 years old.');
-              });
-              it('should adjust the knobs', () => {
-                cy.visit('/iframe.html?id=testbuttoncomponent--primary&knob-buttonType=button&knob-style=primary&knob-age=10&knob-isDisabled=true');
-                cy.get('button').should('be.disabled');
-                cy.get('button').should('have.class', 'primary');
-                cy.contains('You are 10 years old.');
-              });
-            });
-            `
-          );
-
-          runCLI(
-            `generate @nrwl/react:storybook-configuration ${mylib2} --configureCypress --no-interactive`
-          );
-
-          mkdirSync(tmpProjPath(`apps/${mylib2}-e2e/src/integration`));
-          writeFileSync(
-            tmpProjPath(`apps/${mylib2}-e2e/src/integration/button.spec.ts`),
-            `
-            describe('react-ui', () => {
-              it('should render the component', () => {
-                cy.visit(
-                  '/iframe.html?id=button--primary&knob-Style=default&knob-Padding&knob-Text=Click%20me'
-                );
-                cy.get('button').should('exist');
-                cy.get('button').should('have.class', 'default');
-              });
-              it('should adjust the knobs', () => {
-                cy.visit(
-                  '/iframe.html?id=button--primary&knob-Style=primary&knob-Padding=10&knob-Text=Other'
-                );
-                cy.get('button').should('have.class', 'primary');
-              });
-            });
-            `
-          );
-
-          expect(runCLI(`run ${mylib}-e2e:e2e --no-watch`)).toContain(
-            'All specs passed!'
-          );
-        }, 1000000);
-      });
-    }
-  });
-});
-
-export function createTestUILib(libName: string): void {
-  runCLI(`g @nrwl/angular:library ${libName} --no-interactive`);
-  runCLI(
-    `g @nrwl/angular:component test-button --project=${libName} --no-interactive`
-  );
-
-  writeFileSync(
-    tmpProjPath(`libs/${libName}/src/lib/test-button/test-button.component.ts`),
-    `
-import { Component, OnInit, Input } from '@angular/core';
-
-export type ButtonStyle = 'default' | 'primary' | 'accent';
-
-@Component({
-  selector: 'proj-test-button',
-  templateUrl: './test-button.component.html',
-  styleUrls: ['./test-button.component.css']
-})
-export class TestButtonComponent implements OnInit {
-  @Input('buttonType') type = 'button';
-  @Input() style: ButtonStyle = 'default';
-  @Input() age: number;
-  @Input() isDisabled = false;
-
-  constructor() { }
-
-  ngOnInit() {
-  }
-
-}
-      `
-  );
-
-  writeFileSync(
-    tmpProjPath(
-      `libs/${libName}/src/lib/test-button/test-button.component.html`
-    ),
-    `
-    <button [disabled]="isDisabled" [attr.type]="type" [ngClass]="style">Click me</button>
-    <p>You are {{age}} years old.</p>
-    `
-  );
-  runCLI(
-    `g @nrwl/angular:component test-other --project=${libName} --no-interactive`
-  );
-}
->>>>>>> ac33f049
+import {
+  forEachCli,
+  runCLI,
+  supportUi,
+  uniq,
+  ensureProject,
+  tmpProjPath,
+  checkFilesExist,
+  readFile
+} from './utils';
+import { writeFileSync, mkdirSync } from 'fs';
+
+forEachCli(() => {
+  describe('Storybook schematics', () => {
+    describe('running Storybook and Cypress', () => {
+      it('should execute e2e tests using Cypress running against Storybook', () => {
+        ensureProject();
+  
+        const myapp = uniq('myapp');
+        runCLI(`generate @nrwl/angular:app ${myapp} --no-interactive`);
+  
+        const mylib = uniq('test-ui-lib');
+        createTestUILib(mylib);
+        const mylib2 = uniq('test-ui-lib-react');
+        runCLI(`generate @nrwl/react:lib ${mylib2} --no-interactive`);
+        runCLI(
+          `generate @nrwl/react:component Button --project=${mylib2} --no-interactive`
+        );
+        writeFileSync(
+          tmpProjPath(`libs/${mylib2}/src/lib/button.tsx`),
+          `
+          import React from 'react';
+
+            import './button.css';
+            
+            export type ButtonStyle = 'default' | 'primary' | 'warning';
+            
+            /* eslint-disable-next-line */
+            export interface ButtonProps {
+              text?: string;
+              style?: ButtonStyle;
+              padding?: number;
+            }
+            
+            export const Button = (props: ButtonProps) => {
+              return (
+                <button className={props.style} style={{ padding: \`\${props.padding}px\` }}>
+                  {props.text}
+                </button>
+              );
+            };
+            
+            export default Button;            
+            `
+          );
+          writeFileSync(
+            tmpProjPath(`libs/${mylib2}/src/lib/button.stories.tsx`),
+            `
+            import React from 'react';
+            import { text, number } from '@storybook/addon-knobs';
+            import { Button, ButtonStyle } from './button';
+            
+            export default { title: 'Button' };
+            
+            export const primary = () => (
+              <Button
+                padding={number('Padding', 0)}
+                style={text('Style', 'default') as ButtonStyle}
+                text={text('Text', 'Click me')}
+              />
+            );
+            `
+          );
+
+          runCLI(
+            `generate @nrwl/angular:storybook-configuration ${mylib} --configureCypress --generateStories --generateCypressSpecs --no-interactive`
+          );
+          runCLI(
+            `generate @nrwl/angular:stories ${mylib} --generateCypressSpecs --no-interactive`
+          );
+
+          writeFileSync(
+            tmpProjPath(
+              `apps/${mylib}-e2e/src/integration/test-button/test-button.component.spec.ts`
+            ),
+            `
+            describe('test-ui-lib3726865', () => {
+
+          it('should render the component', () => {
+            cy.visit('/iframe.html?id=testbuttoncomponent--primary&knob-buttonType=button&knob-style=default&knob-age&knob-isDisabled=false');
+            cy.get('proj-test-button').should('exist');
+            cy.get('button').should('not.be.disabled');
+            cy.get('button').should('have.class', 'default');
+            cy.contains('You are 0 years old.');
+          });
+          it('should adjust the knobs', () => {
+            cy.visit('/iframe.html?id=testbuttoncomponent--primary&knob-buttonType=button&knob-style=primary&knob-age=10&knob-isDisabled=true');
+            cy.get('button').should('be.disabled');
+            cy.get('button').should('have.class', 'primary');
+            cy.contains('You are 10 years old.');
+          });
+        });
+        `
+      );
+
+      runCLI(
+        `generate @nrwl/react:storybook-configuration ${mylib2} --configureCypress --no-interactive`
+      );
+
+      mkdirSync(tmpProjPath(`apps/${mylib2}-e2e/src/integration`));
+      writeFileSync(
+        tmpProjPath(`apps/${mylib2}-e2e/src/integration/button.spec.ts`),
+        `
+        describe('react-ui', () => {
+          it('should render the component', () => {
+            cy.visit(
+              '/iframe.html?id=button--primary&knob-Style=default&knob-Padding&knob-Text=Click%20me'
+            );
+            cy.get('button').should('exist');
+            cy.get('button').should('have.class', 'default');
+          });
+          it('should adjust the knobs', () => {
+            cy.visit(
+              '/iframe.html?id=button--primary&knob-Style=primary&knob-Padding=10&knob-Text=Other'
+            );
+            cy.get('button').should('have.class', 'primary');
+          });
+        });
+        `
+      );
+      
+        if (supportUi()) {
+          expect(
+            runCLI(`run ${mylib}-e2e:e2e --no-watch`)
+          ).toContain('All specs passed!');
+        }
+        
+      runCLI(`run ${mylib}:storybook-build`);
+
+      checkFilesExist(`dist/storybook/${mylib}/index.html`);
+      expect(readFile(`dist/storybook/${mylib}/index.html`)).toContain(
+        `<title>Storybook</title>`
+      );
+      }, 1000000);
+    });
+  });
+});
+
+export function createTestUILib(libName: string): void {
+  runCLI(`g @nrwl/angular:library ${libName} --no-interactive`);
+  runCLI(
+    `g @nrwl/angular:component test-button --project=${libName} --no-interactive`
+  );
+
+  writeFileSync(
+    tmpProjPath(`libs/${libName}/src/lib/test-button/test-button.component.ts`),
+    `
+      import { Component, OnInit, Input } from '@angular/core';
+
+      export type ButtonStyle = 'default' | 'primary' | 'accent';
+
+      @Component({
+        selector: 'proj-test-button',
+        templateUrl: './test-button.component.html',
+        styleUrls: ['./test-button.component.css']
+      })
+      export class TestButtonComponent implements OnInit {
+        @Input('buttonType') type = 'button';
+        @Input() style: ButtonStyle = 'default';
+        @Input() age: number;
+        @Input() isDisabled = false;
+
+        constructor() { }
+
+        ngOnInit() {
+        }
+
+      }
+      `
+  );
+
+  writeFileSync(
+    tmpProjPath(
+      `libs/${libName}/src/lib/test-button/test-button.component.html`
+    ),
+    `
+    <button [disabled]="isDisabled" [attr.type]="type" [ngClass]="style">Click me</button>
+    <p>You are {{age}} years old.</p>
+    `
+  );
+  runCLI(
+    `g @nrwl/angular:component test-other --project=${libName} --no-interactive`
+  );
+}