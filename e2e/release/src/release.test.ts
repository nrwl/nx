--- conflicted
+++ resolved
@@ -726,11 +726,7 @@
 
 
 
-<<<<<<< HEAD
-      NX   Previewing a GitHub release and an entry in {project-name}/CHANGELOG.md for v1000.0.0-next.0
-=======
-      >  NX   Previewing an entry in {project-name}/CHANGELOG.md for v1000.0.0-next.0
->>>>>>> b625a79c
+      NX   Previewing an entry in {project-name}/CHANGELOG.md for v1000.0.0-next.0
 
 
       + ## 1000.0.0-next.0
@@ -738,11 +734,7 @@
       + This was a version bump only for {project-name} to align it with other projects, there were no code changes.
 
 
-<<<<<<< HEAD
-      NX   Previewing a GitHub release and an entry in {project-name}/CHANGELOG.md for v1000.0.0-next.0
-=======
-      >  NX   Previewing an entry in {project-name}/CHANGELOG.md for v1000.0.0-next.0
->>>>>>> b625a79c
+      NX   Previewing an entry in {project-name}/CHANGELOG.md for v1000.0.0-next.0
 
 
       + ## 1000.0.0-next.0
@@ -750,11 +742,7 @@
       + This was a version bump only for {project-name} to align it with other projects, there were no code changes.
 
 
-<<<<<<< HEAD
-      NX   Previewing a GitHub release and an entry in {project-name}/CHANGELOG.md for v1000.0.0-next.0
-=======
-      >  NX   Previewing an entry in {project-name}/CHANGELOG.md for v1000.0.0-next.0
->>>>>>> b625a79c
+      NX   Previewing an entry in {project-name}/CHANGELOG.md for v1000.0.0-next.0
 
 
       + ## 1000.0.0-next.0
