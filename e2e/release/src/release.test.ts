--- conflicted
+++ resolved
@@ -1055,15 +1055,6 @@
       ).length
     ).toEqual(2);
 
-<<<<<<< HEAD
-    await runCommandAsync(`git add .`);
-    await runCommandAsync(`git commit -m "chore: update all packages"`);
-
-    // remove all properties to ensure committing happens by default
-    updateJson<NxJsonConfiguration>('nx.json', (nxJson) => {
-      nxJson.release = {
-        projects: [pkg1, pkg2, pkg3],
-=======
     // change the releaseTagPattern to something that doesn't exist in order to test fallbackCurrentVersionResolver
     updateJson<NxJsonConfiguration>('nx.json', (nxJson) => {
       nxJson.release = {
@@ -1082,28 +1073,10 @@
             currentVersionResolver: 'git-tag',
           },
         },
->>>>>>> 8f2dee05
       };
       return nxJson;
     });
 
-<<<<<<< HEAD
-    const releaseOutput8 = runCLI(`release patch --skip-publish`);
-
-    expect(
-      releaseOutput8.match(
-        new RegExp('NX   Staging changed files with git', 'g')
-      ).length
-    ).toEqual(2);
-    expect(
-      releaseOutput8.match(new RegExp('NX   Committing changes with git', 'g'))
-        .length
-    ).toEqual(1);
-    expect(
-      releaseOutput8.match(new RegExp('NX   Tagging commit with git', 'g'))
-        .length
-    ).toEqual(1);
-=======
     const releaseOutput4a = runCLI(`release patch --skip-publish`, {
       silenceError: true,
     });
@@ -1223,6 +1196,32 @@
         )
       ).length
     ).toEqual(2);
->>>>>>> 8f2dee05
+
+    await runCommandAsync(`git add .`);
+    await runCommandAsync(`git commit -m "chore: update all packages"`);
+
+    // remove all properties to ensure committing happens by default
+    updateJson<NxJsonConfiguration>('nx.json', (nxJson) => {
+      nxJson.release = {
+        projects: [pkg1, pkg2, pkg3],
+      };
+      return nxJson;
+    });
+
+    const releaseOutput8 = runCLI(`release patch --skip-publish`);
+
+    expect(
+      releaseOutput8.match(
+        new RegExp('NX   Staging changed files with git', 'g')
+      ).length
+    ).toEqual(2);
+    expect(
+      releaseOutput8.match(new RegExp('NX   Committing changes with git', 'g'))
+        .length
+    ).toEqual(1);
+    expect(
+      releaseOutput8.match(new RegExp('NX   Tagging commit with git', 'g'))
+        .length
+    ).toEqual(1);
   }, 500000);
 });