name: NPM Audit

on:
  schedule:
    - cron: "0 0 * * *"
  workflow_dispatch:

jobs:
  audit:
    runs-on: ubuntu-latest

    steps:
    - uses: actions/checkout@v2

    - name: Run a security audit
      run: npx audit-ci --critical --report-type summary

<<<<<<< HEAD
    - name: Run Dependency confusion supply chain check
      run: npx snync -d .
=======
    - name: Check lock file for invalid hosts
      run: yarn lockfile-lint -s -n -p yarn.lock -a hosts yarn npm
>>>>>>> 6186daab

    - name: Report Status
      if: ${{ always() && github.repository_owner == 'nrwl' }}
      uses: ravsamhq/notify-slack-action@v1
      with:
        status: ${{ job.status }}
        message_format: '{emoji} *{workflow}* {status_message} on <{commit_url}|{commit_sha}>'
        notification_title: '{workflow} has {status_message}'
        footer: 'From <{repo_url}|{repo}>'
        mention_users: 'U01UELKLYF2'
        mention_users_when: 'failure,warnings'
      env:
        SLACK_WEBHOOK_URL: ${{ secrets.ACTION_MONITORING_SLACK }}<|MERGE_RESOLUTION|>--- conflicted
+++ resolved
@@ -15,13 +15,11 @@
     - name: Run a security audit
       run: npx audit-ci --critical --report-type summary
 
-<<<<<<< HEAD
-    - name: Run Dependency confusion supply chain check
-      run: npx snync -d .
-=======
     - name: Check lock file for invalid hosts
       run: yarn lockfile-lint -s -n -p yarn.lock -a hosts yarn npm
->>>>>>> 6186daab
+      
+    - name: Run Dependency confusion supply chain check
+      run: npx snync -d .      
 
     - name: Report Status
       if: ${{ always() && github.repository_owner == 'nrwl' }}
