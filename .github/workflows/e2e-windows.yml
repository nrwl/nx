--- conflicted
+++ resolved
@@ -39,15 +39,6 @@
       with:
         fetch-depth: 0
 
-<<<<<<< HEAD
-    - name: Install PNPM
-      if: ${{ matrix.package_manager == 'pnpm' }}
-      uses: pnpm/action-setup@v2.0.1
-      with:
-        version: 6.31.0
-
-=======
->>>>>>> 0017f6a5
     - name: Use Node.js ${{ matrix.node_version }}
       uses: actions/setup-node@v2.4.0
       with:
