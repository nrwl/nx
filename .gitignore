node_modules
/.idea
/.fleet
/.vscode
dist
/build
/coverage
./test
.DS_Store
tmp
*.log
jest.debug.config.js
.tool-versions
/.nx-cache
/.nx
/.verdaccio/build/local-registry
/graph/client/src/assets/environment.js
/graph/client/src/assets/dev/environment.js
/graph/client/src/assets/generated-project-graphs
/graph/client/src/assets/generated-task-graphs
/graph/client/src/assets/generated-task-inputs
/graph/client/src/assets/generated-source-maps
/nx-dev/nx-dev/public/documentation
/nx-dev/nx-dev/public/tutorials
/nx-dev/nx-dev/public/images/open-graph
**/tests/temp-db

# Issues scraper creates these files, stored by github's cache
/scripts/issues-scraper/cached

# We don't commit a CHANELGELOG.md file to the repo, we only create Github releases
CHANGELOG.md

# Next.js
.next
out
nx-dev/nx-dev/public/documentation
nx-dev/nx-dev/public/sitemap.xml
nx-dev/nx-dev/public/sitemap-0.xml
nx-dev/nx-dev/public/robots.txt


# Angular Cache
.angular

# Astro Cache
.astro

# Local dev files
.env.local
.bashrc

*.node

# Fix for issue when working on the repo in a dev container
.pnpm-store
.nx
!.nx/workflows

.cargo/.package-cache
.cargo/bin/
.cargo/env
.cargo/registry/
.local/
.npm/
.profile
.rustup/
target
*.wasm
/wasi-sdk*

vite.config.*.timestamp*

storybook-static

# Ignore Gradle project-specific cache directory
.gradle
.kotlin

.claude/settings.local.json

.cursor/rules/nx-rules.mdc
.cursor/mcp.json
.github/instructions/nx.instructions.md

# Added by Claude Task Master
# Logs
logs
npm-debug.log*
yarn-debug.log*
yarn-error.log*
dev-debug.log
# Dependency directories
node_modules/
# Environment variables
.env
# Editor directories and files
.idea
.vscode
*.suo
*.ntvs*
*.njsproj
*.sln
*.sw?
.specstory/**
.cursorindexingignore
# OS specific
# Task files
tasks.json
tasks/

<<<<<<< HEAD
# Raw docs local configuration (machine-specific)
.rawdocs.local.json
=======
# Upstream docs local configuration (machine-specific)
.upstreamdocs.local.json
>>>>>>> 2077a4ac
<|MERGE_RESOLUTION|>--- conflicted
+++ resolved
@@ -109,10 +109,5 @@
 tasks.json
 tasks/
 
-<<<<<<< HEAD
-# Raw docs local configuration (machine-specific)
-.rawdocs.local.json
-=======
 # Upstream docs local configuration (machine-specific)
 .upstreamdocs.local.json
->>>>>>> 2077a4ac
