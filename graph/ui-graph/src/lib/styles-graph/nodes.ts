--- conflicted
+++ resolved
@@ -92,11 +92,7 @@
 };
 
 const taskNodes: Stylesheet = {
-<<<<<<< HEAD
-  selector: 'node.task',
-=======
   selector: 'node.taskNode',
->>>>>>> 3af70fc6
   style: {
     label: 'data(label)',
   },
