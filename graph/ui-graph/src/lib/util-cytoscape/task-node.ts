--- conflicted
+++ resolved
@@ -14,11 +14,7 @@
   getCytoscapeNodeDef(groupByProject: boolean): cy.NodeDefinition {
     return {
       group: 'nodes',
-<<<<<<< HEAD
-      classes: 'task',
-=======
       classes: 'taskNode',
->>>>>>> 3af70fc6
       data: this.getData(groupByProject),
       selectable: false,
       grabbable: false,
