[
  {
    "name": "@nxtend/ionic-react",
    "description": "An Nx plugin for developing Ionic React applications and libraries",
    "url": "https://github.com/devinshoemaker/nxtend"
  },
  {
    "name": "@angular-architects/ddd",
    "description": "Nx plugin for structuring a monorepo with domains and layers",
    "url": "https://github.com/angular-architects/nx-ddd-plugin"
  },
  {
    "name": "@offeringsolutions/nx-karma-to-jest",
    "description": "Nx plugin for replacing karma with jest in an Nx workspace",
    "url": "https://github.com/FabianGosebrink/nx-karma-to-jest"
  },
  {
    "name": "@flowaccount/nx-serverless",
    "description": "Nx plugin for node/angular-universal schematics and deployment builders in an Nx workspace",
    "url": "https://github.com/flowaccount/nx-plugins"
  },
  {
    "name": "@dev-thought/nx-deploy-it",
    "description": "Nx plugin to deploy applications on your favorite cloud provider",
    "url": "https://github.com/Dev-Thought/nx-plugins/tree/master/libs/nx-deploy-it"
  },
  {
    "name": "@offeringsolutions/nx-protractor-to-cypress",
    "description": "Nx plugin to replace protractor with cypress in an nx workspace",
    "url": "https://github.com/FabianGosebrink/nx-protractor-to-cypress"
  },
  {
    "name": "@gperdomor/nx-docker",
    "description": "Nx plugin to build docker images of your affected apps",
    "url": "https://github.com/gperdomor/nx-tools/tree/master/libs/nx-docker"
  },
  {
    "name": "@angular-custom-builders/lite-serve",
    "description": "Nx plugin to run the e2e test on an existing dist folder",
    "url": "https://github.com/mauriziovitale/angular-plugins/tree/master/libs/lite-serve"
  },
  {
<<<<<<< HEAD
    "name": "@twittwer/compodoc",
    "description": "Nx Plugin to integrate the generation of documentation with Compodoc in the Nx workflow",
    "url": "https://github.com/twittwer/nx-tools/tree/master/libs/compodoc#readme"
=======
    "name": "@nx-plus/docusaurus",
    "description": "Nx plugin adding first class support for Docusaurus in your Nx workspace.",
    "url": "https://github.com/ZachJW34/nx-plus/tree/master/libs/docusaurus"
>>>>>>> 69faaed3
  }
]<|MERGE_RESOLUTION|>--- conflicted
+++ resolved
@@ -40,14 +40,13 @@
     "url": "https://github.com/mauriziovitale/angular-plugins/tree/master/libs/lite-serve"
   },
   {
-<<<<<<< HEAD
+    "name": "@nx-plus/docusaurus",
+    "description": "Nx plugin adding first class support for Docusaurus in your Nx workspace.",
+    "url": "https://github.com/ZachJW34/nx-plus/tree/master/libs/docusaurus"
+  },
+  {
     "name": "@twittwer/compodoc",
     "description": "Nx Plugin to integrate the generation of documentation with Compodoc in the Nx workflow",
     "url": "https://github.com/twittwer/nx-tools/tree/master/libs/compodoc#readme"
-=======
-    "name": "@nx-plus/docusaurus",
-    "description": "Nx plugin adding first class support for Docusaurus in your Nx workspace.",
-    "url": "https://github.com/ZachJW34/nx-plus/tree/master/libs/docusaurus"
->>>>>>> 69faaed3
   }
 ]