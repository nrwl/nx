[
  {
    "name": "@ahryman40k/nx-vitepress",
    "description": "Nx plugin add vitepress project to your workspace",
    "url": "https://github.com/Ahryman40k/nx-vitepress/tree/main/packages/nx-vitepress"
  },
  {
    "name": "@nightwatch/nx",
    "description": "The NightwatchJS plugin allows your workspace to use the power of NightwatchJS for E2E and Component Testing on Desktop and Mobile",
    "url": "https://github.com/nightwatchjs/nightwatch-plugin-nx/"
  },
  {
    "name": "@nxkit/playwright",
    "description": "The Playwright plugin allows your workspace to use the power of Playwright end-to-end testing",
    "url": "https://github.com/nxkit/nxkit"
  },
  {
    "name": "qwik-nx",
    "description": "Get first class support for Qwik inside of Nx monorepos with Qwik optimized custom executors, generators and a vite plugin",
    "url": "https://github.com/qwikifiers/qwik-nx"
  },
  {
    "name": "@nxkit/style-dictionary",
    "description": "Nx plugin to generate and build Style Dictionary projects inside your Nx workspace",
    "url": "https://github.com/nxkit/nxkit"
  },
  {
    "name": "nx-plugin-vite",
    "description": "Nx plugin integrations with Vite.",
    "url": "https://nx-plugins.netlify.app/"
  },
  {
    "name": "@ago-dev/nx-aws-cdk-v2",
    "description": "An nx plugin for the aws-cdk v2.",
    "url": "https://github.com/adrian-goe/nx-aws-cdk-v2"
  },
  {
    "name": "@berenddeboer/nx-sst",
    "description": "Nx plugin to generate an SST stack and execute all SST commands.",
    "url": "https://github.com/berenddeboer/nx-plugins/tree/main/packages/nx-sst"
  },
  {
    "name": "@rxap/plugin-localazy",
    "description": "An Nx plugin for localazy.com upload and download tasks.",
    "url": "https://gitlab.com/rxap/plugins/-/tree/master/libs/localazy"
  },
  {
    "name": "nx-electron",
    "description": "An Nx plugin for developing Electron applications",
    "url": "https://github.com/bennymeg/nx-electron"
  },
  {
    "name": "nx-stylelint",
    "description": "Nx plugin to use stylelint in a nx workspace",
    "url": "https://github.com/Phillip9587/nx-stylelint"
  },
  {
    "name": "@nxext/ionic-react",
    "description": "An Nx plugin for developing Ionic React applications and libraries",
    "url": "https://github.com/nxext/nx-extensions/tree/main/packages/ionic-react"
  },
  {
    "name": "@nxext/ionic-angular",
    "description": "An Nx plugin for developing Ionic Angular applications and libraries",
    "url": "https://github.com/nxext/nx-extensions/tree/main/packages/ionic-angular"
  },
  {
    "name": "@nxext/capacitor",
    "description": "An Nx plugin for developing cross-platform applications using Capacitor",
    "url": "https://github.com/nxext/nx-extensions/tree/main/packages/capacitor"
  },
  {
    "name": "@angular-architects/ddd",
    "description": "Nx plugin for structuring a monorepo with domains and layers",
    "url": "https://github.com/angular-architects/nx-ddd-plugin"
  },
  {
    "name": "@flowaccount/nx-serverless",
    "description": "Nx plugin for node/angular-universal schematics and deployment builders in an Nx workspace",
    "url": "https://github.com/flowaccount/nx-plugins"
  },
  {
    "name": "@ns3/nx-serverless",
    "description": "Nx plugin for node serverless applications in an Nx workspace",
    "url": "https://github.com/Bielik20/nx-plugins/tree/master/packages/nx-serverless"
  },
  {
    "name": "@ns3/nx-jest-playwright",
    "description": "Nx plugin to run jest-playwright e2e tests in an Nx workspace",
    "url": "https://github.com/Bielik20/nx-plugins/tree/master/packages/nx-jest-playwright"
  },
  {
    "name": "@ns3/nx-playwright",
    "description": "Nx plugin to run playwright e2e tests in an Nx workspace",
    "url": "https://github.com/Bielik20/nx-plugins/tree/master/packages/nx-playwright"
  },
  {
    "name": "@nx-plus/nuxt",
    "description": "Nx plugin adding first class support for Nuxt in your Nx workspace.",
    "url": "https://github.com/ZachJW34/nx-plus/tree/master/libs/nuxt"
  },
  {
    "name": "@nx-plus/vue",
    "description": "Nx plugin adding first class support for Vue in your Nx workspace.",
    "url": "https://github.com/ZachJW34/nx-plus/tree/master/libs/vue"
  },
  {
    "name": "@nx-plus/docusaurus",
    "description": "Nx plugin adding first class support for Docusaurus in your Nx workspace.",
    "url": "https://github.com/ZachJW34/nx-plus/tree/master/libs/docusaurus"
  },
  {
    "name": "@twittwer/compodoc",
    "description": "Nx Plugin to integrate the generation of documentation with Compodoc in the Nx workflow",
    "url": "https://github.com/twittwer/nx-tools/tree/master/libs/compodoc#readme"
  },
  {
    "name": "@enio.ai/nx-install",
    "description": "nx-install is a plugin for Nx workspaces to quickly setup custom install commands via npm.",
    "url": "https://github.com/enio-ireland/enio/tree/develop/packages/nx-install#readme"
  },
  {
    "name": "@enio.ai/typedoc",
    "description": "typedoc is a plugin for Nx workspaces to quickly setup documentation automation on your projects using typedoc.",
    "url": "https://github.com/enio-ireland/enio/tree/develop/packages/typedoc#readme"
  },
  {
    "name": "@nxext/svelte",
    "description": "Nx plugin to use Svelte within nx workspaces",
    "url": "https://github.com/nxext/nx-extensions/tree/master/packages/svelte"
  },
  {
    "name": "@nxext/stencil",
    "description": "Nx plugin to use StencilJs within nx workspaces",
    "url": "https://github.com/nxext/nx-extensions/tree/master/packages/stencil"
  },
  {
    "name": "@nxext/vue",
    "description": "Nx plugin to use VueJS 3 within nx workspaces",
    "url": "https://github.com/nxext/nx-extensions/tree/master/packages/vue"
  },
  {
    "name": "@nxext/solid",
    "description": "Nx plugin to use SolidJS within nx workspaces",
    "url": "https://github.com/nxext/nx-extensions/tree/master/packages/solid"
  },
  {
    "name": "@nx-go/nx-go",
    "description": "Nx plugin to use Go in a Nx workspace",
    "url": "https://github.com/nx-go/nx-go"
  },
  {
    "name": "@nx-golang/gin",
    "description": "Nx plugin to use Go-Gin in a Nx workspace",
    "url": "https://github.com/nx-golang/nx-golang"
  },
  {
    "name": "@angular-architects/module-federation",
    "description": "Nx plugin to use webpack module federation",
    "url": "https://github.com/angular-architects/module-federation-plugin"
  },
  {
    "name": "@nxrocks/nx-spring-boot",
    "description": "Nx plugin to generate, run, package, build (and more) Spring Boot projects inside your Nx workspace",
    "url": "https://github.com/tinesoft/nxrocks/tree/master/packages/nx-spring-boot"
  },
  {
    "name": "@trumbitta/nx-plugin-openapi",
    "description": "OpenAPI Plugin for Nx. Keep your API spec files in libs, and auto-generate sources.",
    "url": "https://github.com/trumbitta/nx-trumbitta/tree/main/packages/nx-plugin-openapi"
  },
  {
    "name": "@trumbitta/nx-plugin-unused-deps",
    "description": "Check the dependency graph of your monorepo, looking for unused NPM packages.",
    "url": "https://github.com/trumbitta/nx-trumbitta/tree/main/packages/nx-plugin-unused-deps"
  },
  {
    "name": "@nxrocks/nx-flutter",
    "description": "Nx Plugin adding first class support for Flutter in your Nx workspace",
    "url": "https://github.com/tinesoft/nxrocks/tree/master/packages/nx-flutter"
  },
  {
    "name": "@srleecode/domain",
    "description": "Nx Plugin for allowing operations to occur at the domain level instead of the default library level",
    "url": "https://github.com/srlee309/domain"
  },
  {
    "name": "@jscutlery/semver",
    "description": "Nx plugin to automate semantic versioning and CHANGELOG generation.",
    "url": "https://github.com/jscutlery/semver"
  },
  {
    "name": "ngx-deploy-npm",
    "description": "Publish your libraries to NPM with just one command.",
    "url": "https://github.com/bikecoders/ngx-deploy-npm"
  },
  {
    "name": "@nx-dotnet/core",
    "description": "Nx plugin for developing and housing .NET projects within an Nx workspace.",
    "url": "https://github.com/nx-dotnet/nx-dotnet"
  },
  {
    "name": "@nxrocks/nx-quarkus",
    "description": "Nx plugin to generate, run, package, build (and more) Quarkus projects inside your Nx workspace",
    "url": "https://github.com/tinesoft/nxrocks/tree/master/packages/nx-quarkus"
  },
  {
    "name": "@nx-extend/gcp-secrets",
    "description": "Nx plugin to generate and securely deploy your Google Cloud Secrets",
    "url": "https://github.com/tripss/nx-extend/tree/master/packages/gcp-secrets"
  },
  {
    "name": "@nx-extend/gcp-storage",
    "description": "Nx plugin to upload to Google Cloud Storage",
    "url": "https://github.com/tripss/nx-extend/tree/master/packages/gcp-storage"
  },
  {
    "name": "@nx-extend/gcp-functions",
    "description": "Nx plugin to generate, run, build and deploy your Google Cloud Functions",
    "url": "https://github.com/tripss/nx-extend/tree/master/packages/gcp-functions"
  },
  {
    "name": "@nx-extend/gcp-deployment-manager",
    "description": "Nx plugin to deploy your Google Cloud Deployments",
    "url": "https://github.com/tripss/nx-extend/tree/master/packages/gcp-deployment-manager"
  },
  {
    "name": "@nx-extend/gcp-cloud-run",
    "description": "Nx plugin to build and deploy your docker container to Google Cloud Run",
    "url": "https://github.com/tripss/nx-extend/tree/master/packages/gcp-cloud-run"
  },
  {
    "name": "@nx-extend/translations",
    "description": "Nx plugin to extract, pull, push and translate your apps translations",
    "url": "https://github.com/tripss/nx-extend/tree/master/packages/translations"
  },
  {
    "name": "@nx-extend/firebase-hosting",
    "description": "Nx plugin to deploy your apps to Firebase hosting",
    "url": "https://github.com/tripss/nx-extend/tree/master/packages/firebase-hosting"
  },
  {
    "name": "@nx-extend/e2e-runner",
    "description": "Nx plugin that can start your API before running Cypress/Playwright",
    "url": "https://github.com/tripss/nx-extend/tree/master/packages/e2e-runner"
  },
  {
    "name": "@nx-extend/vercel",
    "description": "Nx plugin to deploy your apps to Vercel",
    "url": "https://github.com/tripss/nx-extend/tree/master/packages/vercel"
  },
  {
    "name": "@nx-extend/strapi",
    "description": "Nx plugin for developing Strapi applications",
    "url": "https://github.com/tripss/nx-extend/tree/master/packages/strapi"
  },
  {
    "name": "@nx-extend/playwright",
    "description": "Nx plugin to run playwright e2e tests in an Nx workspace",
    "url": "https://github.com/tripss/nx-extend/tree/master/packages/playwright"
  },
  {
    "name": "@nx-extend/terraform",
    "description": "Nx plugin for deploying your resources with Terraform",
    "url": "https://github.com/tripss/nx-extend/tree/master/packages/terraform"
  },
  {
    "name": "@nx-extend/pulumi",
    "description": "Nx plugin for deploying your resources with Pulumi",
    "url": "https://github.com/tripss/nx-extend/tree/master/packages/pulumi"
  },
  {
    "name": "@nativescript/nx",
    "description": "Nx Plugin adding first class support for NativeScript in your Nx workspace",
    "url": "https://github.com/nativescript/nx"
  },
  {
    "name": "@jnxplus/nx-boot-gradle",
    "description": "Nx plugin to add Spring Boot and Gradle multi-project builds support to Nx workspace",
    "url": "https://github.com/khalilou88/jnxplus/tree/main/packages/nx-boot-gradle"
  },
  {
    "name": "@jnxplus/nx-boot-maven",
    "description": "Nx plugin to add Spring Boot and Maven multi-module project support to Nx workspace",
    "url": "https://github.com/khalilou88/jnxplus/tree/main/packages/nx-boot-maven"
  },
  {
    "name": "@nxtensions/astro",
    "description": "Nx plugin adding first class support for Astro (https://astro.build).",
    "url": "https://github.com/nxtensions/nxtensions/tree/main/packages/astro"
  },
  {
    "name": "@nxrs/cargo",
    "description": "Nx plugin adding first-class support for Rust applications and libraries.",
    "url": "https://github.com/nxrs/cargo/tree/main/packages/cargo"
  },
  {
    "name": "nx-uvu",
    "description": "An nx executor for the uvu test library",
    "url": "https://github.com/jmcdo29/nx-uvu"
  },
  {
    "name": "@ndrsg/nx-http",
    "description": "Plugin with executors, which can perform http-stuff (e.g. requests, webhooks, file up/downloads, ...)",
    "url": "https://github.com/ndrsg/nx-ext/tree/main/packages/nx-http"
  },
  {
    "name": "@diogovcs/graphql-mesh",
    "description": "Nx plugin to add GraphQL Mesh integration to Nx Workspace.",
    "url": "https://github.com/DiogoVCS/nx-workspace-plugins"
  },
  {
    "name": "@computas/nx-yarn",
    "description": "A plugin to help make nx with yarn a pleasant experience.",
    "url": "https://github.com/computas/nx-yarn"
  },
  {
    "name": "@theunderscorer/nx-semantic-release",
    "description": "Nx plugin for automated releases using semantic-release.",
    "url": "https://github.com/TheUnderScorer/nx-semantic-release"
  },
  {
    "name": "nx-pwm",
    "description": "Nx plugin and CLI to help maintain packages, inspired by NX repo tooling",
    "url": "https://github.com/gioragutt/nx-pwm"
  },
  {
    "name": "@nxrocks/nx-micronaut",
    "description": "Nx plugin to generate, run, package, build (and more) Micronaut projects inside your Nx workspace",
    "url": "https://github.com/tinesoft/nxrocks/tree/master/packages/nx-micronaut"
  },
  {
    "name": "@koliveira15/nx-sonarqube",
    "description": "Nx plugin that scans projects using SonarQube / SonarCloud.",
    "url": "https://github.com/koliveira15/nx-sonarqube"
  },
  {
    "name": "@mands/nx-playwright",
    "description": "The Playwright plugin allows your workspace to use the power of Playwright end-to-end testing using a native runner.",
    "url": "https://github.com/marksandspencer/nx-plugins/tree/main/packages/nx-playwright"
  },
  {
    "name": "@diogovcs/stryker-mutator",
    "description": "Nx plugin to add Stryker Mutator mutation tests to the Nx Workspace.",
    "url": "https://github.com/DiogoVCS/nx-workspace-plugins"
  },
  {
    "name": "@spaceribs/nx-web-ext",
    "description": "Nx plugin that allows you to build, test and deploy web extensions.",
    "url": "https://github.com/spaceribs/spaceribs/tree/main/packages/nx-web-ext"
  },
  {
    "name": "@spaceribs/nx-betterer",
    "description": "Nx plugin that applies betterer standards on a per-project basis.",
    "url": "https://github.com/spaceribs/spaceribs/tree/main/packages/nx-betterer"
  },
  {
    "name": "@nx-tools/nx-container",
    "description": "Nx plugin to build OCI containers with Docker, Podman or Kaniko.",
    "url": "https://github.com/gperdomor/nx-tools/tree/main/packages/nx-container"
  },
  {
    "name": "@nxrocks/nx-melos",
    "description": "Nx plugin adding first class support for Melos in your Nx workspace",
    "url": "https://github.com/tinesoft/nxrocks/tree/master/packages/nx-melos"
  },
  {
    "name": "@monodon/rust",
    "description": "Adds Cargo and Rust support",
    "url": "https://github.com/cammisuli/monodon/tree/main/packages/rust"
  },
  {
    "name": "nx-mesh",
    "description": "GraphQL Mesh support for Nx",
    "url": "https://github.com/domjtalbot/nx-mesh"
  },
  {
    "name": "@nxazure/func",
    "description": "Nx plugin to add Azure Functions support to Nx Workspace.",
    "url": "https://github.com/AlexPshul/nxazure/tree/master/packages/func"
  },
  {
    "name": "@rbnx/webdriverio",
    "description": "A Nx plugin that adds the WebdriverIO testing framework to a NX workspace.",
    "url": "https://github.com/Roozenboom/rbnx/tree/main/packages/webdriverio"
  },
  {
    "name": "nx-ngrok",
    "description": "Ngrok support for Nx",
    "url": "https://github.com/domjtalbot/nx-ngrok"
  },
  {
    "name": "@nxrocks/nx-ktor",
    "description": "Nx plugin to generate, run, package, build (and more) Ktor projects inside your Nx workspace",
    "url": "https://github.com/tinesoft/nxrocks/tree/master/packages/nx-ktor"
  },
  {
    "name": "nx-size-limit",
    "description": "Adds size-limit support for Nx (performance budget tool for JavaScript)",
    "url": "https://github.com/LironHazan/nx-size-limit"
  },
  {
    "name": "@jnxplus/nx-quarkus-gradle",
    "description": "Nx plugin to add Quarkus and Gradle multi-project builds support to Nx workspace",
    "url": "https://github.com/khalilou88/jnxplus/tree/main/packages/nx-quarkus-gradle"
  },
  {
    "name": "@jnxplus/nx-quarkus-maven",
    "description": "Nx plugin to add Quarkus and Maven multi-module project support to Nx workspace",
    "url": "https://github.com/khalilou88/jnxplus/tree/main/packages/nx-quarkus-maven"
  },
  {
    "name": "@loft-orbital/terraform",
    "description": "Terraform executors and generators",
    "url": "https://github.com/loft-orbital/nx-plugins/tree/main/packages/terraform"
  },
  {
    "name": "@nxlv/python",
    "description": "Nx plugin designed to extend the Nx features to work with Python projects based on Poetry.",
    "url": "https://github.com/lucasvieirasilva/nx-plugins/tree/main/packages/nx-python"
  },
  {
<<<<<<< HEAD
    "name": "nx-gcp-cache",
    "description": "Nx plugin to use Google Cloud Storage as distributed remote cache",
    "url": "https://github.com/davidgarciab/nx-gcp-cache"
=======
    "name": "@jnxplus/nx-gradle",
    "description": "Nx plugin to add Gradle multi-project builds support to Nx workspace",
    "url": "https://github.com/khalilou88/jnxplus/tree/main/packages/nx-gradle"
>>>>>>> 850cdb3d
  }
]<|MERGE_RESOLUTION|>--- conflicted
+++ resolved
@@ -420,14 +420,13 @@
     "url": "https://github.com/lucasvieirasilva/nx-plugins/tree/main/packages/nx-python"
   },
   {
-<<<<<<< HEAD
     "name": "nx-gcp-cache",
     "description": "Nx plugin to use Google Cloud Storage as distributed remote cache",
     "url": "https://github.com/davidgarciab/nx-gcp-cache"
-=======
+  },
+  {
     "name": "@jnxplus/nx-gradle",
     "description": "Nx plugin to add Gradle multi-project builds support to Nx workspace",
     "url": "https://github.com/khalilou88/jnxplus/tree/main/packages/nx-gradle"
->>>>>>> 850cdb3d
   }
 ]