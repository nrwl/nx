[
  {
    "name": "@nxtend/ionic-react",
    "description": "An Nx plugin for developing Ionic React applications and libraries",
    "url": "https://github.com/devinshoemaker/nxtend"
  },
  {
    "name": "@angular-architects/ddd",
    "description": "Nx plugin for structuring a monorepo with domains and layers",
    "url": "https://github.com/angular-architects/nx-ddd-plugin"
  },
  {
    "name": "@offeringsolutions/nx-karma-to-jest",
    "description": "Nx plugin for replacing karma with jest in an Nx workspace",
    "url": "https://github.com/FabianGosebrink/nx-karma-to-jest"
  },
  {
    "name": "@flowaccount/nx-serverless",
    "description": "Nx plugin for node/angular-universal schematics and deployment builders in an Nx workspace",
    "url": "https://github.com/flowaccount/nx-plugins"
  },
  {
    "name": "@dev-thought/nx-deploy-it",
    "description": "Nx plugin to deploy applications on your favorite cloud provider",
    "url": "https://github.com/Dev-Thought/nx-plugins/tree/master/libs/nx-deploy-it"
  },
  {
<<<<<<< HEAD
    "name": "@gperdomor/nx-docker",
    "description": "Nx plugin to build docker images of your affected apps",
    "url": "https://github.com/gperdomor/nx-tools/tree/master/libs/nx-docker"
=======
    "name": "@offeringsolutions/nx-protractor-to-cypress",
    "description": "Nx plugin to replace protractor with cypress in an nx workspace",
    "url": "https://github.com/FabianGosebrink/nx-protractor-to-cypress"
>>>>>>> 9f0fdac4
  }
]<|MERGE_RESOLUTION|>--- conflicted
+++ resolved
@@ -25,14 +25,13 @@
     "url": "https://github.com/Dev-Thought/nx-plugins/tree/master/libs/nx-deploy-it"
   },
   {
-<<<<<<< HEAD
-    "name": "@gperdomor/nx-docker",
-    "description": "Nx plugin to build docker images of your affected apps",
-    "url": "https://github.com/gperdomor/nx-tools/tree/master/libs/nx-docker"
-=======
     "name": "@offeringsolutions/nx-protractor-to-cypress",
     "description": "Nx plugin to replace protractor with cypress in an nx workspace",
     "url": "https://github.com/FabianGosebrink/nx-protractor-to-cypress"
->>>>>>> 9f0fdac4
+  },
+  {
+    "name": "@gperdomor/nx-docker",
+    "description": "Nx plugin to build docker images of your affected apps",
+    "url": "https://github.com/gperdomor/nx-tools/tree/master/libs/nx-docker" 
   }
 ]