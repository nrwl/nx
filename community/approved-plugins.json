[
  {
    "name": "@ahryman40k/nx-vitepress",
    "description": "Nx plugin add vitepress project to your workspace",
    "url": "https://github.com/Ahryman40k/nx-vitepress/tree/main/packages/nx-vitepress"
  },
  {
    "name": "@klerick/nx-angular-mf",
    "description": "Custom Angular Builder for Microfrontend Architecture",
    "url": "https://github.com/klerick/nx-angular-mf"
  },
  {
    "name": "@nightwatch/nx",
    "description": "The NightwatchJS plugin allows your workspace to use the power of NightwatchJS for E2E and Component Testing on Desktop and Mobile",
    "url": "https://github.com/nightwatchjs/nightwatch-plugin-nx/"
  },
  {
    "name": "@nxkit/playwright",
    "description": "The Playwright plugin allows your workspace to use the power of Playwright end-to-end testing",
    "url": "https://github.com/nxkit/nxkit"
  },
  {
    "name": "qwik-nx",
    "description": "Get first class support for Qwik inside of Nx monorepos with Qwik optimized custom executors, generators and a vite plugin",
    "url": "https://github.com/qwikifiers/qwik-nx"
  },
  {
    "name": "@nxkit/style-dictionary",
    "description": "Nx plugin to generate and build Style Dictionary projects inside your Nx workspace",
    "url": "https://github.com/nxkit/nxkit"
  },
  {
    "name": "nx-plugin-vite",
    "description": "Nx plugin integrations with Vite.",
    "url": "https://nx-plugins.netlify.app/"
  },
  {
    "name": "nx-serverless-cdk",
    "description": "Create CDK applications and construct libraries. Test and debug infrastructure code and AWS Lambda functions locally.",
    "url": "https://github.com/castleadmin/nx-plugins/tree/main/nx-serverless-cdk/plugin"
  },
  {
    "name": "@ago-dev/nx-aws-cdk-v2",
    "description": "An nx plugin for the aws-cdk v2.",
    "url": "https://github.com/adrian-goe/nx-aws-cdk-v2"
  },
  {
    "name": "@berenddeboer/nx-aws-cdk",
    "description": "Nx plugin to generate a CDK stack with support for the vitest runner. Supports all CDK commands.",
    "url": "https://github.com/berenddeboer/nx-plugins/tree/main/packages/nx-aws-cdk"
  },
  {
    "name": "@nx-iac/aws-cdk",
    "description": "Empowers your Nx workspace with AWS CDK capabilities ⚡",
    "url": "https://github.com/joelklint/nx-aws-cdk"
  },
  {
    "name": "@routineless/nx-aws-cdk",
    "description": "Nx plugin to generate and manage aws cdk app and lambdas.",
    "url": "https://github.com/KozelAnatoliy/routineless/tree/main/packages/nx-aws-cdk"
  },
  {
    "name": "@berenddeboer/nx-sst",
    "description": "Nx plugin to generate an SST stack and execute all SST commands.",
    "url": "https://github.com/berenddeboer/nx-plugins/tree/main/packages/nx-sst"
  },
  {
    "name": "@rxap/plugin-localazy",
    "description": "An Nx plugin for localazy.com upload and download tasks.",
    "url": "https://gitlab.com/rxap/plugins/-/tree/master/libs/localazy"
  },
  {
    "name": "nx-electron",
    "description": "An Nx plugin for developing Electron applications",
    "url": "https://github.com/bennymeg/nx-electron"
  },
  {
    "name": "nx-stylelint",
    "description": "Nx plugin to use stylelint in a nx workspace",
    "url": "https://github.com/Phillip9587/nx-stylelint"
  },
  {
    "name": "@nxext/ionic-react",
    "description": "An Nx plugin for developing Ionic React applications and libraries",
    "url": "https://github.com/nxext/nx-extensions-ionic/tree/main/packages/ionic-react"
  },
  {
    "name": "@nxext/ionic-angular",
    "description": "An Nx plugin for developing Ionic Angular applications and libraries",
    "url": "https://github.com/nxext/nx-extensions-ionic/tree/main/packages/ionic-angular"
  },
  {
    "name": "@nxext/capacitor",
    "description": "An Nx plugin for developing cross-platform applications using Capacitor",
    "url": "https://github.com/nxext/nx-extensions/tree/main/packages/capacitor"
  },
  {
    "name": "@angular-architects/ddd",
    "description": "Nx plugin for structuring a monorepo with domains and layers",
    "url": "https://github.com/angular-architects/nx-ddd-plugin"
  },
  {
    "name": "@flowaccount/nx-serverless",
    "description": "Nx plugin for node/angular-universal schematics and deployment builders in an Nx workspace",
    "url": "https://github.com/flowaccount/nx-plugins"
  },
  {
    "name": "@ns3/nx-serverless",
    "description": "Nx plugin for node serverless applications in an Nx workspace",
    "url": "https://github.com/Bielik20/nx-plugins/tree/master/packages/nx-serverless"
  },
  {
    "name": "@ns3/nx-jest-playwright",
    "description": "Nx plugin to run jest-playwright e2e tests in an Nx workspace",
    "url": "https://github.com/Bielik20/nx-plugins/tree/master/packages/nx-jest-playwright"
  },
  {
    "name": "@ns3/nx-playwright",
    "description": "Nx plugin to run playwright e2e tests in an Nx workspace",
    "url": "https://github.com/Bielik20/nx-plugins/tree/master/packages/nx-playwright"
  },
  {
    "name": "@nx-plus/nuxt",
    "description": "Nx plugin adding first class support for Nuxt in your Nx workspace.",
    "url": "https://github.com/ZachJW34/nx-plus/tree/master/libs/nuxt"
  },
  {
    "name": "@nx-plus/vue",
    "description": "Nx plugin adding first class support for Vue in your Nx workspace.",
    "url": "https://github.com/ZachJW34/nx-plus/tree/master/libs/vue"
  },
  {
    "name": "@nx-plus/docusaurus",
    "description": "Nx plugin adding first class support for Docusaurus in your Nx workspace.",
    "url": "https://github.com/ZachJW34/nx-plus/tree/master/libs/docusaurus"
  },
  {
    "name": "@twittwer/compodoc",
    "description": "Nx Plugin to integrate the generation of documentation with Compodoc in the Nx workflow",
    "url": "https://github.com/twittwer/nx-tools/tree/master/libs/compodoc#readme"
  },
  {
    "name": "@enio.ai/nx-install",
    "description": "nx-install is a plugin for Nx workspaces to quickly setup custom install commands via npm.",
    "url": "https://github.com/enio-ireland/enio/tree/develop/packages/nx-install#readme"
  },
  {
    "name": "@enio.ai/typedoc",
    "description": "typedoc is a plugin for Nx workspaces to quickly setup documentation automation on your projects using typedoc.",
    "url": "https://github.com/enio-ireland/enio/tree/develop/packages/typedoc#readme"
  },
  {
    "name": "@nxext/svelte",
    "description": "Nx plugin to use Svelte within nx workspaces",
    "url": "https://github.com/nxext/nx-extensions/tree/master/packages/svelte"
  },
  {
    "name": "@nxext/stencil",
    "description": "Nx plugin to use StencilJs within nx workspaces",
    "url": "https://github.com/nxext/nx-extensions/tree/master/packages/stencil"
  },
  {
    "name": "@nxext/vue",
    "description": "Nx plugin to use VueJS 3 within nx workspaces",
    "url": "https://github.com/nxext/nx-extensions/tree/master/packages/vue"
  },
  {
    "name": "@nxext/solid",
    "description": "Nx plugin to use SolidJS within nx workspaces",
    "url": "https://github.com/nxext/nx-extensions/tree/master/packages/solid"
  },
  {
    "name": "@nx-go/nx-go",
    "description": "Nx plugin to use Go in a Nx workspace",
    "url": "https://github.com/nx-go/nx-go"
  },
  {
    "name": "@nx-golang/gin",
    "description": "Nx plugin to use Go-Gin in a Nx workspace",
    "url": "https://github.com/nx-golang/nx-golang"
  },
  {
    "name": "@angular-architects/module-federation",
    "description": "Nx plugin to use webpack module federation",
    "url": "https://github.com/angular-architects/module-federation-plugin"
  },
  {
    "name": "@nxrocks/nx-spring-boot",
    "description": "Nx plugin to generate, run, package, build (and more) Spring Boot projects inside your Nx workspace",
    "url": "https://github.com/tinesoft/nxrocks/tree/master/packages/nx-spring-boot"
  },
  {
    "name": "@trumbitta/nx-plugin-openapi",
    "description": "OpenAPI Plugin for Nx. Keep your API spec files in libs, and auto-generate sources.",
    "url": "https://github.com/trumbitta/nx-trumbitta/tree/main/packages/nx-plugin-openapi"
  },
  {
    "name": "@trumbitta/nx-plugin-unused-deps",
    "description": "Check the dependency graph of your monorepo, looking for unused NPM packages.",
    "url": "https://github.com/trumbitta/nx-trumbitta/tree/main/packages/nx-plugin-unused-deps"
  },
  {
    "name": "@nxrocks/nx-flutter",
    "description": "Nx Plugin adding first class support for Flutter in your Nx workspace",
    "url": "https://github.com/tinesoft/nxrocks/tree/master/packages/nx-flutter"
  },
  {
    "name": "@srleecode/domain",
    "description": "Nx Plugin for allowing operations to occur at the domain level instead of the default library level",
    "url": "https://github.com/srlee309/domain"
  },
  {
    "name": "@jscutlery/semver",
    "description": "Nx plugin to automate semantic versioning and CHANGELOG generation.",
    "url": "https://github.com/jscutlery/semver"
  },
  {
    "name": "ngx-deploy-npm",
    "description": "Publish your libraries to NPM with just one command.",
    "url": "https://github.com/bikecoders/ngx-deploy-npm"
  },
  {
    "name": "@nx-dotnet/core",
    "description": "Nx plugin for developing and housing .NET projects within an Nx workspace.",
    "url": "https://github.com/nx-dotnet/nx-dotnet"
  },
  {
    "name": "@nxrocks/nx-quarkus",
    "description": "Nx plugin to generate, run, package, build (and more) Quarkus projects inside your Nx workspace",
    "url": "https://github.com/tinesoft/nxrocks/tree/master/packages/nx-quarkus"
  },
  {
    "name": "@nx-extend/gcp-secrets",
    "description": "Nx plugin to generate and securely deploy your Google Cloud Secrets",
    "url": "https://github.com/tripss/nx-extend/tree/master/packages/gcp-secrets"
  },
  {
    "name": "@nx-extend/gcp-storage",
    "description": "Nx plugin to upload to Google Cloud Storage",
    "url": "https://github.com/tripss/nx-extend/tree/master/packages/gcp-storage"
  },
  {
    "name": "@nx-extend/gcp-functions",
    "description": "Nx plugin to generate, run, build and deploy your Google Cloud Functions",
    "url": "https://github.com/tripss/nx-extend/tree/master/packages/gcp-functions"
  },
  {
    "name": "@nx-extend/gcp-deployment-manager",
    "description": "Nx plugin to deploy your Google Cloud Deployments",
    "url": "https://github.com/tripss/nx-extend/tree/master/packages/gcp-deployment-manager"
  },
  {
    "name": "@nx-extend/gcp-cloud-run",
    "description": "Nx plugin to build and deploy your docker container to Google Cloud Run",
    "url": "https://github.com/tripss/nx-extend/tree/master/packages/gcp-cloud-run"
  },
  {
    "name": "@nx-extend/translations",
    "description": "Nx plugin to extract, pull, push and translate your apps translations",
    "url": "https://github.com/tripss/nx-extend/tree/master/packages/translations"
  },
  {
    "name": "@nx-extend/firebase-hosting",
    "description": "Nx plugin to deploy your apps to Firebase hosting",
    "url": "https://github.com/tripss/nx-extend/tree/master/packages/firebase-hosting"
  },
  {
    "name": "@nx-extend/e2e-runner",
    "description": "Nx plugin that can start your API before running Cypress/Playwright",
    "url": "https://github.com/tripss/nx-extend/tree/master/packages/e2e-runner"
  },
  {
    "name": "@nx-extend/vercel",
    "description": "Nx plugin to deploy your apps to Vercel",
    "url": "https://github.com/tripss/nx-extend/tree/master/packages/vercel"
  },
  {
    "name": "@nx-extend/strapi",
    "description": "Nx plugin for developing Strapi applications",
    "url": "https://github.com/tripss/nx-extend/tree/master/packages/strapi"
  },
  {
    "name": "@nx-extend/playwright",
    "description": "Nx plugin to run playwright e2e tests in an Nx workspace",
    "url": "https://github.com/tripss/nx-extend/tree/master/packages/playwright"
  },
  {
    "name": "@nx-extend/terraform",
    "description": "Nx plugin for deploying your resources with Terraform",
    "url": "https://github.com/tripss/nx-extend/tree/master/packages/terraform"
  },
  {
    "name": "@nx-extend/pulumi",
    "description": "Nx plugin for deploying your resources with Pulumi",
    "url": "https://github.com/tripss/nx-extend/tree/master/packages/pulumi"
  },
  {
    "name": "@nx-extend/react-email",
    "description": "Nx plugin for developing email templates with react.email",
    "url": "https://github.com/tripss/nx-extend/tree/master/packages/react-email"
  },
  {
    "name": "@nx-extend/shadcn-ui",
    "description": "Nx plugin for working with shadcn/ui",
    "url": "https://github.com/tripss/nx-extend/tree/master/packages/shadcn-ui"
  },
  {
    "name": "@nx-extend/docusaurus",
    "description": "Nx plugin adding first class support for Docusaurus in your Nx workspace.",
    "url": "https://github.com/tripss/nx-extend/tree/master/packages/docusaurus"
  },
  {
    "name": "@nativescript/nx",
    "description": "Nx Plugin adding first class support for NativeScript in your Nx workspace",
    "url": "https://github.com/nativescript/nx"
  },
  {
    "name": "@nxtensions/astro",
    "description": "Nx plugin adding first class support for Astro (https://astro.build).",
    "url": "https://github.com/nxtensions/nxtensions/tree/main/packages/astro"
  },
  {
    "name": "@nxrs/cargo",
    "description": "Nx plugin adding first-class support for Rust applications and libraries.",
    "url": "https://github.com/nxrs/cargo/tree/main/packages/cargo"
  },
  {
    "name": "nx-uvu",
    "description": "An nx executor for the uvu test library",
    "url": "https://github.com/jmcdo29/nx-uvu"
  },
  {
    "name": "@ndrsg/nx-http",
    "description": "Plugin with executors, which can perform http-stuff (e.g. requests, webhooks, file up/downloads, ...)",
    "url": "https://github.com/ndrsg/nx-ext/tree/main/packages/nx-http"
  },
  {
    "name": "@diogovcs/graphql-mesh",
    "description": "Nx plugin to add GraphQL Mesh integration to Nx Workspace.",
    "url": "https://github.com/DiogoVCS/nx-workspace-plugins"
  },
  {
    "name": "@computas/nx-yarn",
    "description": "A plugin to help make nx with yarn a pleasant experience.",
    "url": "https://github.com/computas/nx-yarn"
  },
  {
    "name": "@theunderscorer/nx-semantic-release",
    "description": "Nx plugin for automated releases using semantic-release.",
    "url": "https://github.com/TheUnderScorer/nx-semantic-release"
  },
  {
    "name": "nx-pwm",
    "description": "Nx plugin and CLI to help maintain packages, inspired by NX repo tooling",
    "url": "https://github.com/gioragutt/nx-pwm"
  },
  {
    "name": "@nxrocks/nx-micronaut",
    "description": "Nx plugin to generate, run, package, build (and more) Micronaut projects inside your Nx workspace",
    "url": "https://github.com/tinesoft/nxrocks/tree/master/packages/nx-micronaut"
  },
  {
    "name": "@koliveira15/nx-sonarqube",
    "description": "Nx plugin that scans projects using SonarQube / SonarCloud.",
    "url": "https://github.com/koliveira15/nx-sonarqube"
  },
  {
    "name": "@mands/nx-playwright",
    "description": "The Playwright plugin allows your workspace to use the power of Playwright end-to-end testing using a native runner.",
    "url": "https://github.com/marksandspencer/nx-plugins/tree/main/packages/nx-playwright"
  },
  {
    "name": "@diogovcs/stryker-mutator",
    "description": "Nx plugin to add Stryker Mutator mutation tests to the Nx Workspace.",
    "url": "https://github.com/DiogoVCS/nx-workspace-plugins"
  },
  {
    "name": "@spaceribs/nx-web-ext",
    "description": "Nx plugin that allows you to build, test and deploy web extensions.",
    "url": "https://github.com/spaceribs/spaceribs/tree/main/packages/nx-web-ext"
  },
  {
    "name": "@spaceribs/nx-betterer",
    "description": "Nx plugin that applies betterer standards on a per-project basis.",
    "url": "https://github.com/spaceribs/spaceribs/tree/main/packages/nx-betterer"
  },
  {
    "name": "@nx-extensions/helm",
    "description": "Nx plugin providing comprehensive support for Helm charts, including generation, packaging, and publishing capabilities.",
    "url": "https://github.com/marcolongol/nx-extensions/tree/main/packages/helm"
  },
  {
    "name": "@nx-tools/nx-container",
    "description": "Nx plugin to build OCI containers with Docker, Podman or Kaniko.",
    "url": "https://github.com/gperdomor/nx-tools/tree/main/plugins/nx-container"
  },
  {
    "name": "@nxrocks/nx-melos",
    "description": "Nx plugin adding first class support for Melos in your Nx workspace",
    "url": "https://github.com/tinesoft/nxrocks/tree/master/packages/nx-melos"
  },
  {
    "name": "@monodon/rust",
    "description": "Adds Cargo and Rust support",
    "url": "https://github.com/cammisuli/monodon/tree/main/packages/rust"
  },
  {
    "name": "nx-mesh",
    "description": "GraphQL Mesh support for Nx",
    "url": "https://github.com/domjtalbot/nx-mesh"
  },
  {
    "name": "@nxazure/func",
    "description": "Nx plugin to add Azure Functions support to Nx Workspace.",
    "url": "https://github.com/AlexPshul/nxazure/tree/master/packages/func"
  },
  {
    "name": "@rbnx/webdriverio",
    "description": "A Nx plugin that adds the WebdriverIO testing framework to a NX workspace.",
    "url": "https://github.com/Roozenboom/rbnx/tree/main/packages/webdriverio"
  },
  {
    "name": "nx-ngrok",
    "description": "Ngrok support for Nx",
    "url": "https://github.com/domjtalbot/nx-ngrok"
  },
  {
    "name": "@nxrocks/nx-ktor",
    "description": "Nx plugin to generate, run, package, build (and more) Ktor projects inside your Nx workspace",
    "url": "https://github.com/tinesoft/nxrocks/tree/master/packages/nx-ktor"
  },
  {
    "name": "nx-size-limit",
    "description": "Adds size-limit support for Nx (performance budget tool for JavaScript)",
    "url": "https://github.com/LironHazan/nx-size-limit"
  },
  {
    "name": "@loft-orbital/terraform",
    "description": "Terraform executors and generators",
    "url": "https://github.com/loft-orbital/nx-plugins/tree/main/packages/terraform"
  },
  {
    "name": "@nxlv/python",
    "description": "Nx plugin designed to extend the Nx features to work with Python projects based on Poetry.",
    "url": "https://github.com/lucasvieirasilva/nx-plugins/tree/main/packages/nx-python"
  },
  {
    "name": "nx-gcp-cache",
    "description": "Nx plugin to use Google Cloud Storage as distributed remote cache",
    "url": "https://github.com/davidgarciab/nx-gcp-cache"
  },
  {
    "name": "@jnxplus/nx-gradle",
    "description": "Nx plugin to add Gradle multi-project builds support to Nx workspace",
    "url": "https://github.com/khalilou88/jnxplus/tree/main/packages/nx-gradle"
  },
  {
    "name": "@jnxplus/nx-maven",
    "description": "Nx plugin to add Maven multi-module project support to Nx workspace",
    "url": "https://github.com/khalilou88/jnxplus/tree/main/packages/nx-maven"
  },
  {
    "name": "@naxodev/nx-cloudflare",
    "description": "Nx plugin for Cloudflare, in particular Cloudflare workers. It allows to generate build and run Cloudflare workers in your Nx workspace.",
    "url": "https://github.com/naxodev/oss/tree/main/packages/nx-cloudflare"
  },
  {
    "name": "@naxodev/gonx",
    "description": "Modern Nx plugin to use Go in a Nx workspace. Forked from @nx-go/nx-go",
    "url": "https://github.com/naxodev/oss/tree/main/packages/gonx"
  },
  {
    "name": "@ziacik/azure-func",
    "description": "Generating, serving and publishing Azure Functions 4 apps.",
    "url": "https://github.com/ziacik/nx-tools/tree/master/packages/azure-func"
  },
  {
    "name": "@simondotm/nx-firebase",
    "description": "Nx plugin to support Firebase Apps and Cloud Functions in Nx workspaces",
    "url": "https://github.com/simondotm/nx-firebase"
  },
  {
    "name": "@dman926/nx-python-pdm",
    "description": "Use Python in NX workspaces with PDM",
    "url": "https://github.com/dman926/nx-python-pdm"
  },
  {
    "name": "@gnuechtel/nx-cucumber",
    "description": "Plugin to use Cucumber within Nx workspaces",
    "url": "https://gitlab.com/gnuechtel/open-source/-/tree/main/libs/nx-cucumber"
  },
  {
    "name": "@analogjs/platform",
    "description": "Official plugin to add Analog to your Nx monorepo.",
    "url": "https://analogjs.org/docs/integrations/nx"
  },
  {
    "name": "@getlarge/nx-heroku",
    "description": "Plugin to deploy and promote Nx apps on Heroku",
    "url": "https://github.com/getlarge/nx-heroku"
  },
  {
    "name": "@getlarge/nx-node-sea",
    "description": "Plugin that provides integration with Node.js Single Executable Applications (SEA).",
    "url": "https://github.com/getlarge/nx-node-sea"
  },
  {
    "name": "@huge-nx/conventions",
    "description": "Plugin to generate and manage Nx workspaces by adhering to established workspace conventions.",
    "url": "https://github.com/jogelin/huge-nx"
  },
  {
    "name": "nx-github-pages",
    "description": "A small Nx plugin to make deploying static projects to GitHub Pages easy.",
    "url": "https://github.com/agentender/nx-github-pages"
  },
  {
    "name": "nx-solhint",
    "description": "Solhint generators and inferred tasks for Nx",
    "url": "https://github.com/juliangsibecas/nx-solhint"
  },
  {
    "name": "nx-foundry",
    "description": "Foundry generators and inferred tasks for Nx",
    "url": "https://github.com/juliangsibecas/nx-foundry"
  },
  {
<<<<<<< HEAD
    "name": "@robby-rabbitman/nx-plus-web-test-runner",
    "description": "Web Test Runner plugin for Nx workspaces.",
    "url": "https://github.com/RobbyRabbitman/nx-plus/tree/main/libs/web-test-runner"
=======
    "name": "@aws/nx-plugin",
    "description": "Nx Plugin for AWS: Accelerate building cloud-native applications with AWS",
    "url": "https://github.com/awslabs/nx-plugin-for-aws"
>>>>>>> 9b2eed26
  }
]<|MERGE_RESOLUTION|>--- conflicted
+++ resolved
@@ -525,14 +525,13 @@
     "url": "https://github.com/juliangsibecas/nx-foundry"
   },
   {
-<<<<<<< HEAD
     "name": "@robby-rabbitman/nx-plus-web-test-runner",
     "description": "Web Test Runner plugin for Nx workspaces.",
     "url": "https://github.com/RobbyRabbitman/nx-plus/tree/main/libs/web-test-runner"
-=======
+  },
+  {
     "name": "@aws/nx-plugin",
     "description": "Nx Plugin for AWS: Accelerate building cloud-native applications with AWS",
     "url": "https://github.com/awslabs/nx-plugin-for-aws"
->>>>>>> 9b2eed26
   }
 ]