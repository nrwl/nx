--- conflicted
+++ resolved
@@ -41,17 +41,13 @@
 
 ## Distributed Task Execution
 
-To set up [Distributed Task Execution (DTE)](/core-features/distribute-task-execution), you can run this generator:
+To set up [Distributed Task Execution (DTE)](/nx-cloud/features/distribute-task-execution), you can run this generator:
 
 ```shell
 npx nx g ci-workflow --ci=github
 ```
 
-<<<<<<< HEAD
-Read more about [Distributed Task Execution (DTE)](/nx-cloud/features/distribute-task-execution). Use this [reusable GitHub workflow](https://github.com/nrwl/ci) to quickly set up DTE for your organization.
-=======
 Or you can copy and paste the workflow below:
->>>>>>> bc577c68
 
 ```yaml {% fileName=".github/workflows/ci.yml" %}
 name: CI
