--- conflicted
+++ resolved
@@ -100,11 +100,7 @@
 
 ### Nx
 
-<<<<<<< HEAD
-Nx Jest Plugin options can be configured via the [project config file](/docs/shared/configuration/projectjson.md) or via the [command line flags](/jest/jest).
-=======
-Nx Jest Plugin options can be configured via the [project config file](/configuration/projectjson) or via the [command line flags](/packages/jest).
->>>>>>> 63b74d2a
+Nx Jest Plugin options can be configured via the [project config file](/docs/shared/configuration/projectjson.md) or via the [command line flags](/packages/jest).
 
 > Hint: Use `--help` to see all available options
 >
