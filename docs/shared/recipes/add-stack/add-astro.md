--- conflicted
+++ resolved
@@ -92,13 +92,8 @@
 The command below uses the `as-provided` directory flag behavior, which is the default in Nx 16.8.0. If you're on an earlier version of Nx or using the `derived` option, omit the `--directory` flag. See the [as-provided vs. derived documentation](/deprecated/as-provided-vs-derived) for more details.
 {% /callout %}
 
-<<<<<<< HEAD
-```{% command="nx g @nx/js:lib ui --directory=libs/ui --simpleName --minimal"%}
+```{% command="nx g @nx/js:lib ui --directory=libs/ui --simpleName --minimal" path="~/astro-app"}
 NX  Generating @nx/js:library
-=======
-```{% command="nx g @nx/js:lib ui --directory=libs/ui --simpleName --minimal" path="~/astro-app"}
->  NX  Generating @nx/js:library
->>>>>>> a0e4cf74
 
 ✔ Which unit test runner would you like to use? · none
 ✔ Which bundler would you like to use to build the library? Choose 'none' to skip build setup. · none
