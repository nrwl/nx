--- conflicted
+++ resolved
@@ -2301,15 +2301,17 @@
                 "disableCollapsible": false
               },
               {
-<<<<<<< HEAD
+                "name": "Automate GitHub Releases",
+                "path": "/recipes/nx-release/automate-github-releases",
+                "id": "automate-github-releases",
+                "isExternal": false,
+                "children": [],
+                "disableCollapsible": false
+              },
+              {
                 "name": "Update Your Local Registry Setup to use Nx Release",
                 "path": "/recipes/nx-release/update-local-registry-setup",
                 "id": "update-local-registry-setup",
-=======
-                "name": "Automate GitHub Releases",
-                "path": "/recipes/nx-release/automate-github-releases",
-                "id": "automate-github-releases",
->>>>>>> 97e60f31
                 "isExternal": false,
                 "children": [],
                 "disableCollapsible": false
@@ -4115,15 +4117,17 @@
             "disableCollapsible": false
           },
           {
-<<<<<<< HEAD
+            "name": "Automate GitHub Releases",
+            "path": "/recipes/nx-release/automate-github-releases",
+            "id": "automate-github-releases",
+            "isExternal": false,
+            "children": [],
+            "disableCollapsible": false
+          },
+          {
             "name": "Update Your Local Registry Setup to use Nx Release",
             "path": "/recipes/nx-release/update-local-registry-setup",
             "id": "update-local-registry-setup",
-=======
-            "name": "Automate GitHub Releases",
-            "path": "/recipes/nx-release/automate-github-releases",
-            "id": "automate-github-releases",
->>>>>>> 97e60f31
             "isExternal": false,
             "children": [],
             "disableCollapsible": false
@@ -4164,15 +4168,17 @@
         "disableCollapsible": false
       },
       {
-<<<<<<< HEAD
+        "name": "Automate GitHub Releases",
+        "path": "/recipes/nx-release/automate-github-releases",
+        "id": "automate-github-releases",
+        "isExternal": false,
+        "children": [],
+        "disableCollapsible": false
+      },
+      {
         "name": "Update Your Local Registry Setup to use Nx Release",
         "path": "/recipes/nx-release/update-local-registry-setup",
         "id": "update-local-registry-setup",
-=======
-        "name": "Automate GitHub Releases",
-        "path": "/recipes/nx-release/automate-github-releases",
-        "id": "automate-github-releases",
->>>>>>> 97e60f31
         "isExternal": false,
         "children": [],
         "disableCollapsible": false
