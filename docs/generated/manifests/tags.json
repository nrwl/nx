{
  "run-tasks": [
    {
      "description": "Learn about the various ways you can use Nx to run tasks in your workspace.",
      "file": "shared/features/run-tasks",
      "id": "run-tasks",
      "name": "Run Tasks",
      "path": "/features/run-tasks"
    },
    {
      "description": "",
      "file": "shared/concepts/task-pipeline-configuration",
      "id": "task-pipeline-configuration",
      "name": "What is a Task Pipeline",
      "path": "/concepts/task-pipeline-configuration"
    },
    {
      "description": "",
      "file": "shared/recipes/running-tasks/executors-and-configurations",
      "id": "executors-and-configurations",
      "name": "Executors and Configurations",
      "path": "/concepts/executors-and-configurations"
    },
    {
      "description": "",
      "file": "shared/recipes/running-tasks/configure-inputs",
      "id": "configure-inputs",
      "name": "Configure Inputs for Task Caching",
      "path": "/recipes/running-tasks/configure-inputs"
    },
    {
      "description": "",
      "file": "shared/recipes/running-tasks/configure-outputs",
      "id": "configure-outputs",
      "name": "Configure Outputs for Task Caching",
      "path": "/recipes/running-tasks/configure-outputs"
    },
    {
      "description": "",
      "file": "shared/recipes/running-tasks/defining-task-pipeline",
      "id": "defining-task-pipeline",
      "name": "Define a Task Pipeline",
      "path": "/recipes/running-tasks/defining-task-pipeline"
    },
    {
      "description": "",
      "file": "shared/recipes/running-tasks/running-custom-commands",
      "id": "run-commands-executor",
      "name": "Run Custom Commands",
      "path": "/recipes/running-tasks/run-commands-executor"
    },
    {
      "description": "",
      "file": "shared/recipes/running-tasks/run-tasks-in-parallel",
      "id": "run-tasks-in-parallel",
      "name": "Run Tasks in Parallel",
      "path": "/recipes/running-tasks/run-tasks-in-parallel"
    },
    {
      "description": "",
      "file": "shared/recipes/running-tasks/root-level-scripts",
      "id": "root-level-scripts",
      "name": "Run Root-Level NPM Scripts with Nx",
      "path": "/recipes/running-tasks/root-level-scripts"
    },
    {
      "description": "",
      "file": "shared/recipes/running-tasks/workspace-watching",
      "id": "workspace-watching",
      "name": "Workspace Watching",
      "path": "/recipes/running-tasks/workspace-watching"
    },
    {
      "description": "",
      "file": "shared/using-nx/affected",
      "id": "affected",
      "name": "Run Only Tasks Affected by a PR",
      "path": "/ci/features/affected"
    },
    {
      "description": "The core Nx plugin contains the core functionality of Nx like the project graph, nx commands and task orchestration.",
      "file": "generated/packages/generated/packages/nx/documents/run",
      "id": "run",
      "name": "run",
      "path": "/nx-api/nx/documents/run"
    },
    {
      "description": "The core Nx plugin contains the core functionality of Nx like the project graph, nx commands and task orchestration.",
      "file": "generated/packages/generated/packages/nx/documents/run-many",
      "id": "run-many",
      "name": "run-many",
      "path": "/nx-api/nx/documents/run-many"
    },
    {
      "description": "The core Nx plugin contains the core functionality of Nx like the project graph, nx commands and task orchestration.",
      "file": "generated/packages/generated/packages/nx/documents/affected",
      "id": "affected",
      "name": "affected",
      "path": "/nx-api/nx/documents/affected"
    }
  ],
  "cache-task-results": [
    {
      "description": "Learn about the various ways you can use Nx to run tasks in your workspace.",
      "file": "shared/features/run-tasks",
      "id": "run-tasks",
      "name": "Run Tasks",
      "path": "/features/run-tasks"
    },
    {
      "description": "Learn how to define cacheable tasks, how to fine-tune with inputs and outputs, where the cache is stored and much more.",
      "file": "shared/features/cache-task-results",
      "id": "cache-task-results",
      "name": "Cache Task Results",
      "path": "/features/cache-task-results"
    },
    {
      "description": "",
      "file": "shared/concepts/how-caching-works",
      "id": "how-caching-works",
      "name": "How Caching Works",
      "path": "/concepts/how-caching-works"
    },
    {
      "description": "",
      "file": "shared/recipes/running-tasks/configure-inputs",
      "id": "configure-inputs",
      "name": "Configure Inputs for Task Caching",
      "path": "/recipes/running-tasks/configure-inputs"
    },
    {
      "description": "",
      "file": "shared/recipes/running-tasks/configure-outputs",
      "id": "configure-outputs",
      "name": "Configure Outputs for Task Caching",
      "path": "/recipes/running-tasks/configure-outputs"
    },
    {
      "description": "",
      "file": "shared/recipes/troubleshoot-cache-misses",
      "id": "troubleshoot-cache-misses",
      "name": "Troubleshoot Cache Misses",
      "path": "/recipes/troubleshooting/troubleshoot-cache-misses"
    },
    {
      "description": "",
      "file": "shared/reference/inputs",
      "id": "inputs",
      "name": "Inputs and Named Inputs",
      "path": "/reference/inputs"
    },
    {
      "description": "",
      "file": "",
      "id": "ci",
      "name": "CI Documentation",
      "path": "/ci/intro/ci-with-nx"
    },
    {
      "description": "",
      "file": "",
      "id": "skip-nx-cache-flag",
      "name": "--skip-nx-cache flag",
      "path": "/nx-api/nx/documents/affected#skip-nx-cache"
    },
    {
      "description": "",
      "file": "",
      "id": "tasks-runner-options-property",
      "name": "tasks-runner-options property",
      "path": "/reference/nx-json#tasks-runner-options"
    },
    {
      "description": "",
      "file": "",
      "id": "nxjson-inputs",
      "name": "nx.json reference: inputs and namedInputs",
      "path": "/reference/nx-json#inputs-&-namedinputs"
    },
    {
      "description": "",
      "file": "",
      "id": "project-config-inputs",
      "name": "Project Configuration reference: inputs and namedInputs",
      "path": "/reference/project-configuration#inputs-&-namedinputs"
    },
    {
      "description": "The core Nx plugin contains the core functionality of Nx like the project graph, nx commands and task orchestration.",
      "file": "generated/packages/generated/packages/nx/documents/connect-to-nx-cloud",
      "id": "connect-to-nx-cloud",
      "name": "connect-to-nx-cloud",
      "path": "/nx-api/nx/documents/connect-to-nx-cloud"
    },
    {
      "description": "The core Nx plugin contains the core functionality of Nx like the project graph, nx commands and task orchestration.",
      "file": "generated/packages/generated/packages/nx/documents/reset",
      "id": "reset",
      "name": "reset",
      "path": "/nx-api/nx/documents/reset"
    }
  ],
  "explore-graph": [
    {
      "description": "",
      "file": "shared/features/explore-graph",
      "id": "explore-graph",
      "name": "Explore your Workspace",
      "path": "/features/explore-graph"
    },
    {
      "description": "",
      "file": "shared/concepts/how-project-graph-is-built",
      "id": "how-project-graph-is-built",
      "name": "How the Project Graph is Built",
      "path": "/concepts/more-concepts/how-project-graph-is-built"
    },
    {
      "description": "",
      "file": "shared/recipes/analyze-source-files",
      "id": "analyze-source-files",
      "name": "Disable Graph Links Created from Analyzing Source Files",
      "path": "/recipes/tips-n-tricks/analyze-source-files"
    },
    {
      "description": "",
      "file": "shared/recipes/resolve-circular-dependencies",
      "id": "resolve-circular-dependencies",
      "name": "Resolve Circular Dependencies",
      "path": "/recipes/troubleshooting/resolve-circular-dependencies"
    },
    {
      "description": "",
      "file": "shared/recipes/plugins/project-graph-plugins",
      "id": "project-graph-plugins",
      "name": "Modify the Project Graph",
      "path": "/extending-nx/recipes/project-graph-plugins"
    },
    {
      "description": "The core Nx plugin contains the core functionality of Nx like the project graph, nx commands and task orchestration.",
      "file": "generated/packages/generated/packages/nx/documents/dep-graph",
      "id": "dep-graph",
      "name": "graph",
      "path": "/nx-api/nx/documents/dep-graph"
    }
  ],
  "generate-code": [
    {
      "description": "",
      "file": "shared/features/generate-code",
      "id": "generate-code",
      "name": "Generate Code",
      "path": "/features/generate-code"
    },
    {
      "description": "",
      "file": "shared/concepts/nx-plugins",
      "id": "nx-plugins",
      "name": "What Are Nx Plugins",
      "path": "/concepts/nx-plugins"
    },
    {
      "description": "",
      "file": "shared/monorepo-nx-enterprise",
      "id": "monorepo-nx-enterprise",
      "name": "Using Nx at Enterprises",
      "path": "/concepts/more-concepts/monorepo-nx-enterprise"
    },
    {
      "description": "",
      "file": "",
      "id": "nxjson-generator-defaults",
      "name": "nx.json generator defaults",
      "path": "/reference/nx-json#generators"
    },
    {
      "description": "",
      "file": "shared/recipes/generators/local-generators",
      "id": "local-generators",
      "name": "Write a Simple Generator",
      "path": "/extending-nx/recipes/local-generators"
    },
    {
      "description": "",
      "file": "shared/recipes/generators/composing-generators",
      "id": "composing-generators",
      "name": "Compose Generators",
      "path": "/extending-nx/recipes/composing-generators"
    },
    {
      "description": "",
      "file": "shared/recipes/generators/generator-options",
      "id": "generator-options",
      "name": "Provide Options for Generators",
      "path": "/extending-nx/recipes/generator-options"
    },
    {
      "description": "",
      "file": "shared/recipes/generators/creating-files",
      "id": "creating-files",
      "name": "Create Files",
      "path": "/extending-nx/recipes/creating-files"
    },
    {
      "description": "",
      "file": "shared/recipes/generators/modifying-files",
      "id": "modifying-files",
      "name": "Modify Files",
      "path": "/extending-nx/recipes/modifying-files"
    },
    {
      "description": "The core Nx plugin contains the core functionality of Nx like the project graph, nx commands and task orchestration.",
      "file": "generated/packages/generated/packages/nx/documents/generate",
      "id": "generate",
      "name": "generate",
      "path": "/nx-api/nx/documents/generate"
    }
  ],
  "automate-updating-dependencies": [
    {
      "description": "Learn how Nx provides automated update scripts to help you keep your workspace, tooling and framework dependencies up to date.",
      "file": "shared/features/automate-updating-dependencies",
      "id": "automate-updating-dependencies",
      "name": "Automate Updating Dependencies",
      "path": "/features/automate-updating-dependencies"
    },
    {
      "description": "",
      "file": "shared/recipes/tips-n-tricks/keep-nx-versions-in-sync",
      "id": "keep-nx-versions-in-sync",
      "name": "Keep Nx Versions in Sync",
      "path": "/recipes/tips-n-tricks/keep-nx-versions-in-sync"
    },
    {
      "description": "",
      "file": "shared/recipes/advanced-update",
      "id": "advanced-update",
      "name": "Altering Migration Process",
      "path": "/recipes/tips-n-tricks/advanced-update"
    },
    {
      "description": "The core Nx plugin contains the core functionality of Nx like the project graph, nx commands and task orchestration.",
      "file": "generated/packages/generated/packages/nx/documents/migrate",
      "id": "migrate",
      "name": "migrate",
      "path": "/nx-api/nx/documents/migrate"
    }
  ],
  "enforce-module-boundaries": [
    {
      "description": "Learn how to avoid dependency hell and scale a codebase by imposing constraints on your projects using the module boundary lint rule.",
      "file": "shared/features/enforce-module-boundaries",
      "id": "enforce-module-boundaries",
      "name": "Enforce Module Boundaries",
      "path": "/features/enforce-module-boundaries"
    },
    {
      "description": "",
      "file": "shared/monorepo-nx-enterprise",
      "id": "monorepo-nx-enterprise",
      "name": "Using Nx at Enterprises",
      "path": "/concepts/more-concepts/monorepo-nx-enterprise"
    },
    {
      "description": "",
      "file": "shared/workspace/applications-and-libraries",
      "id": "applications-and-libraries",
      "name": "Applications and Libraries",
      "path": "/concepts/more-concepts/applications-and-libraries"
    },
    {
      "description": "",
      "file": "shared/workspace/creating-libraries",
      "id": "creating-libraries",
      "name": "Creating Libraries",
      "path": "/concepts/more-concepts/creating-libraries"
    },
    {
      "description": "",
      "file": "shared/workspace/library-types",
      "id": "library-types",
      "name": "Library Types",
      "path": "/concepts/more-concepts/library-types"
    },
    {
      "description": "",
      "file": "shared/workspace/grouping-libraries",
      "id": "grouping-libraries",
      "name": "Grouping Libraries",
      "path": "/concepts/more-concepts/grouping-libraries"
    },
    {
      "description": "",
      "file": "shared/recipes/ban-dependencies-with-tags",
      "id": "ban-dependencies-with-tags",
      "name": "Ban Dependencies with Certain Tags",
      "path": "/recipes/enforce-module-boundaries/ban-dependencies-with-tags"
    },
    {
      "description": "",
      "file": "shared/recipes/tag-multiple-dimensions",
      "id": "tag-multiple-dimensions",
      "name": "Tag in Multiple Dimensions",
      "path": "/recipes/enforce-module-boundaries/tag-multiple-dimensions"
    },
    {
      "description": "",
      "file": "shared/recipes/ban-external-imports",
      "id": "ban-external-imports",
      "name": "Ban External Imports",
      "path": "/recipes/enforce-module-boundaries/ban-external-imports"
    },
    {
      "description": "",
      "file": "shared/recipes/tags-allow-list",
      "id": "tags-allow-list",
      "name": "Tags Allow List",
      "path": "/recipes/enforce-module-boundaries/tags-allow-list"
    },
    {
      "description": "",
      "file": "shared/reference/nxignore",
      "id": "nxignore",
      "name": ".nxignore",
      "path": "/reference/nxignore"
    },
    {
      "description": "The core Nx plugin contains the core functionality of Nx like the project graph, nx commands and task orchestration.",
      "file": "generated/packages/generated/packages/nx/documents/format-check",
      "id": "format-check",
      "name": "format:check",
      "path": "/nx-api/nx/documents/format-check"
    },
    {
      "description": "The core Nx plugin contains the core functionality of Nx like the project graph, nx commands and task orchestration.",
      "file": "generated/packages/generated/packages/nx/documents/format-write",
      "id": "format-write",
      "name": "format:write",
      "path": "/nx-api/nx/documents/format-write"
    }
  ],
  "integrate-with-editors": [
    {
      "description": "Learn about Nx Console, an extension for VS Code and WebStorm.",
      "file": "shared/features/integrate-with-editors",
      "id": "integrate-with-editors",
      "name": "Integrate with Editors",
      "path": "/features/integrate-with-editors"
    },
    {
      "description": "",
      "file": "shared/recipes/console-telemetry",
      "id": "console-telemetry",
      "name": "Telemetry",
      "path": "/recipes/nx-console/console-telemetry"
    },
    {
      "description": "",
      "file": "shared/recipes/console-project-details",
      "id": "console-project-details",
      "name": "Project Details View",
      "path": "/recipes/nx-console/console-project-details"
    },
    {
      "description": "",
      "file": "shared/recipes/console-generate-command",
      "id": "console-generate-command",
      "name": "Generate Command",
      "path": "/recipes/nx-console/console-generate-command"
    },
    {
      "description": "",
      "file": "shared/recipes/console-run-command",
      "id": "console-run-command",
      "name": "Run Command",
      "path": "/recipes/nx-console/console-run-command"
    },
    {
      "description": "",
      "file": "shared/recipes/console-add-dependency-command",
      "id": "console-add-dependency-command",
      "name": "Add Dependency Command",
      "path": "/recipes/nx-console/console-add-dependency-command"
    },
    {
      "description": "",
      "file": "shared/recipes/console-project-pane",
      "id": "console-project-pane",
      "name": "Project Pane",
      "path": "/recipes/nx-console/console-project-pane"
    },
    {
      "description": "",
      "file": "shared/recipes/console-shortcuts",
      "id": "console-shortcuts",
      "name": "Keyboard Shortcuts",
      "path": "/recipes/nx-console/console-shortcuts"
    },
    {
      "description": "",
      "file": "shared/recipes/console-troubleshooting",
      "id": "console-troubleshooting",
      "name": "Troubleshooting",
      "path": "/recipes/nx-console/console-troubleshooting"
    }
  ],
  "manage-releases": [
    {
      "description": "Learn how Nx provides tools to help you manage releasing your projects.",
      "file": "shared/features/manage-releases",
      "id": "manage-releases",
      "name": "Manage Releases",
      "path": "/features/manage-releases"
    }
  ],
  "intro": [
    {
      "description": "",
      "file": "shared/mental-model",
      "id": "mental-model",
      "name": "Mental Model",
      "path": "/concepts/mental-model"
    },
    {
      "description": "",
      "file": "shared/concepts/integrated-vs-package-based",
      "id": "integrated-vs-package-based",
      "name": "Integrated Repos vs. Package-Based Repos vs. Standalone Apps",
      "path": "/concepts/integrated-vs-package-based"
    }
  ],
  "create-your-own-plugin": [
    {
      "description": "",
      "file": "shared/concepts/nx-plugins",
      "id": "nx-plugins",
      "name": "What Are Nx Plugins",
      "path": "/concepts/nx-plugins"
    },
    {
      "description": "",
      "file": "shared/guides/nx-devkit-angular-devkit",
      "id": "nx-devkit-angular-devkit",
      "name": "Nx Devkit and Angular Devkit",
      "path": "/concepts/more-concepts/nx-devkit-angular-devkit"
    },
    {
      "description": "",
      "file": "shared/recipes/plugins/migration-generators",
      "id": "migration-generators",
      "name": "Write a Migration",
      "path": "/extending-nx/recipes/migration-generators"
    },
    {
      "description": "",
      "file": "shared/recipes/plugins/create-preset",
      "id": "create-preset",
      "name": "Create a Preset",
      "path": "/extending-nx/recipes/create-preset"
    },
    {
      "description": "",
      "file": "shared/recipes/plugins/create-install-package",
      "id": "create-install-package",
      "name": "Create an Install Package",
      "path": "/extending-nx/recipes/create-install-package"
    },
    {
      "description": "",
      "file": "shared/recipes/plugins/project-graph-plugins",
      "id": "project-graph-plugins",
      "name": "Modify the Project Graph",
      "path": "/extending-nx/recipes/project-graph-plugins"
    }
  ],
  "inferred-tasks": [
    {
      "description": "",
      "file": "shared/concepts/inferred-tasks",
      "id": "inferred-tasks",
      "name": "Inferred Tasks",
      "path": "/concepts/inferred-tasks"
    }
  ],
  "repository-types": [
    {
      "description": "",
      "file": "shared/concepts/integrated-vs-package-based",
      "id": "integrated-vs-package-based",
      "name": "Integrated Repos vs. Package-Based Repos vs. Standalone Apps",
      "path": "/concepts/integrated-vs-package-based"
    },
    {
      "description": "",
      "file": "shared/recipes/repo-types/package-based-in-integrated",
      "id": "package-based-in-integrated",
      "name": "Add a Package-based Project in an Integrated Repo",
      "path": "/recipes/tips-n-tricks/package-based-in-integrated"
    },
    {
      "description": "",
      "file": "shared/recipes/repo-types/integrated-in-package-based",
      "id": "integrated-in-package-based",
      "name": "Add an Integrated Project in a Package-based Repo",
      "path": "/recipes/tips-n-tricks/integrated-in-package-based"
    },
    {
      "description": "",
      "file": "shared/recipes/repo-types/standalone-to-integrated",
      "id": "standalone-to-integrated",
      "name": "Convert from a Standalone Repository to an Integrated Repository",
      "path": "/recipes/tips-n-tricks/standalone-to-integrated"
    }
  ],
  "module-federation": [
    {
      "description": "",
      "file": "shared/guides/module-federation/module-federation-and-nx",
      "id": "module-federation-and-nx",
      "name": "Module Federation and Nx",
      "path": "/concepts/module-federation/module-federation-and-nx"
    },
    {
      "description": "",
      "file": "shared/guides/module-federation/faster-builds",
      "id": "faster-builds-with-module-federation",
      "name": "Faster Builds with Module Federation",
      "path": "/concepts/module-federation/faster-builds-with-module-federation"
    },
    {
      "description": "",
      "file": "shared/recipes/module-federation-with-ssr",
      "id": "module-federation-with-ssr",
      "name": "Setup Module Federation with SSR for React",
      "path": "/recipes/react/module-federation-with-ssr"
    },
    {
      "description": "",
      "file": "shared/recipes/module-federation-with-ssr",
      "id": "module-federation-with-ssr",
      "name": "Setup Module Federation with SSR for Angular",
      "path": "/recipes/angular/module-federation-with-ssr"
    },
    {
      "description": "",
      "file": "shared/guides/module-federation/dynamic-mfe-angular",
      "id": "dynamic-module-federation-with-angular",
      "name": "Advanced Micro Frontends with Angular using Dynamic Federation",
      "path": "/recipes/angular/dynamic-module-federation-with-angular"
    }
  ],
  "angular": [
    {
      "description": "",
      "file": "shared/guides/module-federation/module-federation-and-nx",
      "id": "module-federation-and-nx",
      "name": "Module Federation and Nx",
      "path": "/concepts/module-federation/module-federation-and-nx"
    },
    {
      "description": "",
      "file": "shared/guides/module-federation/faster-builds",
      "id": "faster-builds-with-module-federation",
      "name": "Faster Builds with Module Federation",
      "path": "/concepts/module-federation/faster-builds-with-module-federation"
    },
    {
      "description": "",
      "file": "shared/recipes/module-federation-with-ssr",
      "id": "module-federation-with-ssr",
      "name": "Setup Module Federation with SSR for Angular",
      "path": "/recipes/angular/module-federation-with-ssr"
    },
    {
      "description": "",
      "file": "shared/guides/module-federation/dynamic-mfe-angular",
      "id": "dynamic-module-federation-with-angular",
      "name": "Advanced Micro Frontends with Angular using Dynamic Federation",
      "path": "/recipes/angular/dynamic-module-federation-with-angular"
    }
  ],
  "react": [
    {
      "description": "",
      "file": "shared/guides/module-federation/module-federation-and-nx",
      "id": "module-federation-and-nx",
      "name": "Module Federation and Nx",
      "path": "/concepts/module-federation/module-federation-and-nx"
    },
    {
      "description": "",
      "file": "shared/guides/module-federation/faster-builds",
      "id": "faster-builds-with-module-federation",
      "name": "Faster Builds with Module Federation",
      "path": "/concepts/module-federation/faster-builds-with-module-federation"
    },
    {
      "description": "",
      "file": "shared/recipes/module-federation-with-ssr",
      "id": "module-federation-with-ssr",
      "name": "Setup Module Federation with SSR for React",
      "path": "/recipes/react/module-federation-with-ssr"
    }
  ],
  "workspace-watching": [
    {
      "description": "",
      "file": "shared/recipes/running-tasks/workspace-watching",
      "id": "workspace-watching",
      "name": "Workspace Watching",
      "path": "/recipes/running-tasks/workspace-watching"
    },
    {
      "description": "The core Nx plugin contains the core functionality of Nx like the project graph, nx commands and task orchestration.",
      "file": "generated/packages/generated/packages/nx/documents/watch",
      "id": "watch",
      "name": "watch",
      "path": "/nx-api/nx/documents/watch"
    }
  ],
  "environment-variables": [
    {
      "description": "",
      "file": "shared/guides/use-environment-variables-in-react",
      "id": "use-environment-variables-in-react",
      "name": "Use Environment Variables in React",
      "path": "/recipes/react/use-environment-variables-in-react"
    },
    {
      "description": "",
      "file": "shared/guides/use-environment-variables-in-angular",
      "id": "use-environment-variables-in-angular",
      "name": "Use Environment Variables in Angular",
      "path": "/recipes/angular/use-environment-variables-in-angular"
    },
    {
      "description": "",
      "file": "shared/guides/define-environment-variables",
      "id": "define-environment-variables",
      "name": "Define Environment Variables",
      "path": "/recipes/tips-n-tricks/define-environment-variables"
    },
    {
      "description": "",
      "file": "shared/guides/performance-profiling",
      "id": "performance-profiling",
      "name": "Profiling Build Performance",
      "path": "/recipes/troubleshooting/performance-profiling"
    },
    {
      "description": "",
      "file": "shared/reference/environment-variables",
      "id": "environment-variables",
      "name": "Environment Variables",
      "path": "/reference/environment-variables"
    }
  ],
  "deployment": [
    {
      "description": "",
      "file": "shared/recipes/deployment/node-server-fly-io",
      "id": "node-server-fly-io",
      "name": "Deploying a Node App to Fly.io",
      "path": "/recipes/node/node-server-fly-io"
    },
    {
      "description": "",
      "file": "shared/recipes/deployment/node-serverless-functions-netlify",
      "id": "node-serverless-functions-netlify",
      "name": "Add and Deploy Netlify Edge Functions with Node",
      "path": "/recipes/node/node-serverless-functions-netlify"
    },
    {
      "description": "",
      "file": "shared/recipes/deployment/node-aws-lambda",
      "id": "node-aws-lambda",
      "name": "Deploying AWS lambda in Node.js",
      "path": "/recipes/node/node-aws-lambda"
    }
  ],
  "node": [
    {
      "description": "",
      "file": "shared/recipes/deployment/node-server-fly-io",
      "id": "node-server-fly-io",
      "name": "Deploying a Node App to Fly.io",
      "path": "/recipes/node/node-server-fly-io"
    },
    {
      "description": "",
      "file": "shared/recipes/deployment/node-serverless-functions-netlify",
      "id": "node-serverless-functions-netlify",
      "name": "Add and Deploy Netlify Edge Functions with Node",
      "path": "/recipes/node/node-serverless-functions-netlify"
    },
    {
      "description": "",
      "file": "shared/recipes/deployment/node-aws-lambda",
      "id": "node-aws-lambda",
      "name": "Deploying AWS lambda in Node.js",
      "path": "/recipes/node/node-aws-lambda"
    },
    {
      "description": "",
      "file": "shared/recipes/node/application-proxies",
      "id": "application-proxies",
      "name": "Set Up Application Proxies",
      "path": "/recipes/node/application-proxies"
    },
    {
      "description": "",
      "file": "shared/recipes/database/nestjs-prisma",
      "id": "nestjs-prisma",
      "name": "Using Prisma with NestJS",
      "path": "/showcase/example-repos/nestjs-prisma"
    },
    {
      "description": "",
      "file": "shared/recipes/database/mongo-fastify",
      "id": "mongo-fastify",
      "name": "Using Mongo with Fastify",
      "path": "/showcase/example-repos/mongo-fastify"
    },
    {
      "description": "",
      "file": "shared/recipes/database/redis-fastify",
      "id": "redis-fastify",
      "name": "Using Redis with Fastify",
      "path": "/showcase/example-repos/redis-fastify"
    },
    {
      "description": "",
      "file": "shared/recipes/database/postgres-fastify",
      "id": "postgres-fastify",
      "name": "Using Postgres with Fastify",
      "path": "/showcase/example-repos/postgres-fastify"
    },
    {
      "description": "",
      "file": "shared/recipes/database/serverless-fastify-planetscale",
      "id": "serverless-fastify-planetscale",
      "name": "Using PlanetScale with Serverless Fastify",
      "path": "/showcase/example-repos/serverless-fastify-planetscale"
    }
  ],
  "storybook": [
    {
      "description": "This guide explains how to set up Storybook for React projects in your Nx workspace.",
      "file": "shared/recipes/storybook/plugin-react",
      "id": "overview-react",
      "name": "Set up Storybook for React Projects",
      "path": "/recipes/storybook/overview-react"
    },
    {
      "description": "This guide explains how to set up Storybook for Angular projects in your Nx workspace.",
      "file": "shared/recipes/storybook/plugin-angular",
      "id": "overview-angular",
      "name": "Set up Storybook for Angular Projects",
      "path": "/recipes/storybook/overview-angular"
    },
    {
      "description": "This guide explains how to set up Storybook for Vue projects in your Nx workspace.",
      "file": "shared/recipes/storybook/plugin-vue",
      "id": "overview-vue",
      "name": "Set up Storybook for Vue Projects",
      "path": "/recipes/storybook/overview-vue"
    },
    {
      "description": "This guide explains how Storybook is configured on your Nx workspace.",
      "file": "shared/recipes/storybook/configuring-storybook",
      "id": "configuring-storybook",
      "name": "Configuring Storybook on Nx",
      "path": "/recipes/storybook/configuring-storybook"
    },
    {
      "description": "This guide explains how to consolidate all your Storybook stories from different projects into one unified Storybook instance. Ideal for Nx workspaces leveraging a single framework.",
      "file": "shared/recipes/storybook/one-storybook-for-all",
      "id": "one-storybook-for-all",
      "name": "One main Storybook instance for all projects",
      "path": "/recipes/storybook/one-storybook-for-all"
    },
    {
      "description": "This guide explains how to set up individual Storybook instances for each scope within an Nx workspace. It provides a structured approach, emphasizing folder organization and thematic scope separation.",
      "file": "shared/recipes/storybook/one-storybook-per-scope",
      "id": "one-storybook-per-scope",
      "name": "One Storybook instance per scope",
      "path": "/recipes/storybook/one-storybook-per-scope"
    },
    {
      "description": "This guide explains how to publish a unified Storybook instance from multiple frameworks within an Nx workspace using Storybook Composition.",
      "file": "shared/recipes/storybook/one-storybook-with-composition",
      "id": "one-storybook-with-composition",
      "name": "One main Storybook instance using Storybook Composition",
      "path": "/recipes/storybook/one-storybook-with-composition"
    },
    {
      "description": "This guide explains how to customize the webpack configuration and your vite configuration for Storybook.",
      "file": "shared/recipes/storybook/custom-builder-configs",
      "id": "custom-builder-configs",
      "name": "How to configure Webpack and Vite for Storybook",
      "path": "/recipes/storybook/custom-builder-configs"
    },
    {
      "description": "This guide explains how you can set up Storybook interaction tests on your Nx workspace.",
      "file": "shared/recipes/storybook/interaction-tests",
      "id": "storybook-interaction-tests",
      "name": "Setting up Storybook Interaction Tests with Nx",
      "path": "/recipes/storybook/storybook-interaction-tests"
    },
    {
      "description": "This guide explains how you can upgrade Storybook using the Storybook CLI upgrade and automigrate commands.",
      "file": "shared/recipes/storybook/upgrading-storybook",
      "id": "upgrading-storybook",
      "name": "Upgrading Storybook using the Storybook CLI",
      "path": "/recipes/storybook/upgrading-storybook"
    },
    {
      "description": "This guide explains how you can set up Storybook composition on your Nx workspace.",
      "file": "shared/recipes/storybook/storybook-composition-setup",
      "id": "storybook-composition-setup",
      "name": "Setting up Storybook Composition with Nx",
      "path": "/recipes/storybook/storybook-composition-setup"
    },
    {
      "description": "This guide explains how to set up Compodoc for Storybook on Angular projects in a Nx workspace.",
      "file": "shared/recipes/storybook/angular-storybook-compodoc",
      "id": "angular-storybook-compodoc",
      "name": "Angular: Set up Compodoc for Storybook on Nx",
      "path": "/recipes/storybook/angular-storybook-compodoc"
    },
    {
      "description": "This document explains how to configure styles and preprocessor options in Angular projects with a Storybook configuration.",
      "file": "shared/recipes/storybook/angular-configuring-styles",
      "id": "angular-configuring-styles",
      "name": "Angular: Configuring styles and preprocessor options",
      "path": "/recipes/storybook/angular-configuring-styles"
    }
  ],
  "installation": [
    {
      "description": "",
      "file": "shared/recipes/installation/install-non-javascript",
      "id": "install-non-javascript",
      "name": "Install Nx in a Non-Javascript Repo",
      "path": "/recipes/installation/install-non-javascript"
    },
    {
      "description": "",
      "file": "shared/recipes/installation/update-global-installation",
      "id": "update-global-installation",
      "name": "Update Your Global Nx Installation",
      "path": "/recipes/installation/update-global-installation"
    }
  ],
  "yarn": [
    {
      "description": "",
      "file": "shared/recipes/yarn-pnp",
      "id": "yarn-pnp",
      "name": "Using Yarn PnP",
      "path": "/recipes/tips-n-tricks/yarn-pnp"
    }
  ],
  "Plug and Play": [
    {
      "description": "",
      "file": "shared/recipes/yarn-pnp",
      "id": "yarn-pnp",
      "name": "Using Yarn PnP",
      "path": "/recipes/tips-n-tricks/yarn-pnp"
    }
  ],
  "eslint": [
    {
      "description": "",
      "file": "shared/recipes/tips-n-tricks/migrating-to-flat-eslint",
      "id": "flat-config",
      "name": "Switching to ESLint's flat config format",
      "path": "/recipes/tips-n-tricks/flat-config"
    }
  ],
  "flat config": [
    {
      "description": "",
      "file": "shared/recipes/tips-n-tricks/migrating-to-flat-eslint",
      "id": "flat-config",
      "name": "Switching to ESLint's flat config format",
      "path": "/recipes/tips-n-tricks/flat-config"
    }
  ],
  "nx-release": [
    {
      "description": "",
      "file": "shared/recipes/nx-release/get-started-with-nx-release",
      "id": "get-started-with-nx-release",
      "name": "Get Started with Nx Release",
      "path": "/recipes/nx-release/get-started-with-nx-release"
    },
    {
      "description": "",
      "file": "shared/recipes/nx-release/release-projects-independently",
      "id": "release-projects-independently",
      "name": "Release Projects Independently",
      "path": "/recipes/nx-release/release-projects-independently"
    },
    {
      "description": "",
      "file": "shared/recipes/nx-release/automatically-version-with-conventional-commits",
      "id": "automatically-version-with-conventional-commits",
      "name": "Automatically Version with Conventional Commits",
      "path": "/recipes/nx-release/automatically-version-with-conventional-commits"
    },
    {
      "description": "",
      "file": "shared/recipes/nx-release/publish-in-ci-cd",
      "id": "publish-in-ci-cd",
      "name": "Publish in CI/CD",
      "path": "/recipes/nx-release/publish-in-ci-cd"
    },
    {
      "description": "",
      "file": "shared/recipes/nx-release/automate-github-releases",
      "id": "automate-github-releases",
      "name": "Automate GitHub Releases",
      "path": "/recipes/nx-release/automate-github-releases"
    },
    {
      "description": "",
<<<<<<< HEAD
      "file": "shared/recipes/nx-release/customize-conventional-commit-types",
      "id": "customize-conventional-commit-types",
      "name": "Customize Conventional Commit Types",
      "path": "/recipes/nx-release/customize-conventional-commit-types"
=======
      "file": "shared/recipes/nx-release/publish-rust-crates",
      "id": "publish-rust-crates",
      "name": "Publish Rust Crates",
      "path": "/recipes/nx-release/publish-rust-crates"
>>>>>>> 8bde48fc
    }
  ],
  "database": [
    {
      "description": "",
      "file": "shared/recipes/database/nestjs-prisma",
      "id": "nestjs-prisma",
      "name": "Using Prisma with NestJS",
      "path": "/showcase/example-repos/nestjs-prisma"
    },
    {
      "description": "",
      "file": "shared/recipes/database/mongo-fastify",
      "id": "mongo-fastify",
      "name": "Using Mongo with Fastify",
      "path": "/showcase/example-repos/mongo-fastify"
    },
    {
      "description": "",
      "file": "shared/recipes/database/redis-fastify",
      "id": "redis-fastify",
      "name": "Using Redis with Fastify",
      "path": "/showcase/example-repos/redis-fastify"
    },
    {
      "description": "",
      "file": "shared/recipes/database/postgres-fastify",
      "id": "postgres-fastify",
      "name": "Using Postgres with Fastify",
      "path": "/showcase/example-repos/postgres-fastify"
    },
    {
      "description": "",
      "file": "shared/recipes/database/serverless-fastify-planetscale",
      "id": "serverless-fastify-planetscale",
      "name": "Using PlanetScale with Serverless Fastify",
      "path": "/showcase/example-repos/serverless-fastify-planetscale"
    }
  ],
  "serverless": [
    {
      "description": "",
      "file": "shared/recipes/database/serverless-fastify-planetscale",
      "id": "serverless-fastify-planetscale",
      "name": "Using PlanetScale with Serverless Fastify",
      "path": "/showcase/example-repos/serverless-fastify-planetscale"
    }
  ],
  "distribute-task-execution": [
    {
      "description": "",
      "file": "",
      "id": "ci",
      "name": "CI Documentation",
      "path": "/ci/intro/ci-with-nx"
    },
    {
      "description": "",
      "file": "nx-cloud/concepts/parallelization-distribution",
      "id": "parallelization-distribution",
      "name": "Parallelization and Distribution",
      "path": "/ci/concepts/parallelization-distribution"
    },
    {
      "description": "Learn how to set up Nx Cloud for your workspace.",
      "file": "",
      "id": "set-up",
      "name": "Set Up CI",
      "path": "/ci/recipes/set-up"
    },
    {
      "description": "The core Nx plugin contains the core functionality of Nx like the project graph, nx commands and task orchestration.",
      "file": "generated/packages/generated/packages/nx/documents/connect-to-nx-cloud",
      "id": "connect-to-nx-cloud",
      "name": "connect-to-nx-cloud",
      "path": "/nx-api/nx/documents/connect-to-nx-cloud"
    }
  ],
  "remote-cache": [
    {
      "description": "Learn how to enable remote caching s.t. you don't just benefit locally from it but also in CI.",
      "file": "shared/features/remote-cache",
      "id": "remote-cache",
      "name": "Use Remote Caching (Nx Replay)",
      "path": "/ci/features/remote-cache"
    }
  ],
  "on-premise": [
    {
      "description": "Set up Nx Cloud on machines that you control",
      "file": "nx-cloud/private/nx-enterprise-on-prem",
      "id": "on-premise",
      "name": "Set up Nx Cloud On-Premise",
      "path": "/ci/features/on-premise"
    }
  ],
  "docker": [
    {
      "description": "",
      "file": "shared/recipes/ci-deployment",
      "id": "ci-deployment",
      "name": "Prepare applications for deployment via CI",
      "path": "/ci/recipes/other/ci-deployment"
    }
  ],
  "deploy": [
    {
      "description": "",
      "file": "shared/recipes/ci-deployment",
      "id": "ci-deployment",
      "name": "Prepare applications for deployment via CI",
      "path": "/ci/recipes/other/ci-deployment"
    }
  ]
}<|MERGE_RESOLUTION|>--- conflicted
+++ resolved
@@ -1025,17 +1025,17 @@
     },
     {
       "description": "",
-<<<<<<< HEAD
+      "file": "shared/recipes/nx-release/publish-rust-crates",
+      "id": "publish-rust-crates",
+      "name": "Publish Rust Crates",
+      "path": "/recipes/nx-release/publish-rust-crates"
+    },
+    {
+      "description": "",
       "file": "shared/recipes/nx-release/customize-conventional-commit-types",
       "id": "customize-conventional-commit-types",
       "name": "Customize Conventional Commit Types",
       "path": "/recipes/nx-release/customize-conventional-commit-types"
-=======
-      "file": "shared/recipes/nx-release/publish-rust-crates",
-      "id": "publish-rust-crates",
-      "name": "Publish Rust Crates",
-      "path": "/recipes/nx-release/publish-rust-crates"
->>>>>>> 8bde48fc
     }
   ],
   "database": [
