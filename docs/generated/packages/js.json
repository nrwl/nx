--- conflicted
+++ resolved
@@ -13,10 +13,6 @@
       "content": "The JS plugin contains executors and generators that are useful for JavaScript/TypeScript projects in an Nx workspace.\r\n\r\n## Setting Up JS\r\n\r\n### Installation\r\n\r\nIn any Nx workspace, you can install `@nrwl/js` by running the following commands if `@nrwl/js` package is not installed:\r\n\r\n```shell\r\nnpm i --save-dev @nrwl/js\r\n```\r\n\r\n```shell\r\nyarn add --dev @nrwl/js\r\n```\r\n\r\n### `ts` Preset\r\n\r\nWhen initializing a new Nx workspace, specifying `--preset=ts` will generate a workspace with `@nrwl/js` pre-installed.\r\n\r\n```shell\r\nnpx create-nx-workspace my-org --preset=ts\r\n```\r\n\r\n```shell\r\nyarn create nx-workspace my-org --preset=ts\r\n```\r\n\r\n## Create Libraries\r\n\r\nYou can add a new JS/TS library with the following command:\r\n\r\n```shell\r\nnx g @nrwl/js:lib my-lib\r\n```\r\n\r\n## Build\r\n\r\nYou can `build` libraries that are generated with `--buildable` flag.\r\n\r\n```shell\r\nnx g @nrwl/js:lib my-buildable-lib --buildable\r\n```\r\n\r\nGenerating a library with `--buildable` will add a `build` target to the library's `project.json` file allows the library to be built.\r\n\r\n```shell\r\nnx build my-buildable-lib\r\n```\r\n\r\n## Test\r\n\r\nYou can test a library with the following command:\r\n\r\n```shell\r\nnx test my-lib\r\n```\r\n\r\n## Lint\r\n\r\nYou can lint a library with the following command:\r\n\r\n```shell\r\nnx lint my-lib\r\n```\r\n\r\n## Compiler\r\n\r\nBy default, `@nrwl/js` uses [TypeScript Compiler (TSC)](https://www.typescriptlang.org/docs/handbook/2/basic-types.html#tsc-the-typescript-compiler), via `@nrwl/js:tsc` executor, to compile your libraries. Optionally, you can switch `tsc` out for a different compiler with `--compiler` flag when executing the generators.\r\n\r\nCurrently, `@nrwl/js` supports the following compilers:\r\n\r\n- [Speedy Web Compiler (SWC)](https://swc.rs)\r\n\r\n### SWC\r\n\r\n- Create a buildable library with `swc`\r\n\r\n```shell\r\nnx g @nrwl/js:lib my-swc-lib --compiler=swc --buildable\r\n```\r\n\r\n- Convert a `tsc` library to use `swc`\r\n\r\n```shell\r\nnx g @nrwl/js:convert-to-swc my-buildable-lib\r\n```\r\n\r\nNow the `build` command will use `@nrwl/js:swc` executor to compile your libraries.\r\n\r\n> The first time you generate a `swc` library or convert a `tsc` library over to `swc`, `@nrwl/js` will install the necessary dependencies to use `swc`.\r\n"
     }
   ],
-<<<<<<< HEAD
-  "generators": [],
-  "executors": []
-=======
   "generators": [
     {
       "name": "library",
@@ -566,5 +562,4 @@
       "path": "/packages/js/src/executors/node/schema.json"
     }
   ]
->>>>>>> 5d167ee8
 }