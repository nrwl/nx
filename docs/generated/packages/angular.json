--- conflicted
+++ resolved
@@ -13,10 +13,6 @@
       "content": "![Angular logo](/shared/angular-logo.png)\r\n\r\nThe Nx Plugin for Angular contains executors, generators, and utilities for managing Angular applications and libraries within an Nx workspace. It provides:\r\n\r\n- Integration with libraries such as Storybook, Jest, Cypress, Karma, and Protractor.\r\n- Generators to help scaffold code quickly, including:\r\n  - Micro Frontends\r\n  - Libraries, both internal to your codebase and publishable to npm\r\n  - Upgrading AngularJS applications\r\n  - Single Component Application Modules (SCAMs)\r\n- NgRx helpers.\r\n- Utilities for automatic workspace refactoring.\r\n\r\n## Setting up the Angular plugin\r\n\r\nAdding the Angular plugin to an existing Nx workspace can be done with the following:\r\n\r\n```bash\r\nyarn add -D @nrwl/angular\r\n```\r\n\r\n```bash\r\nnpm install -D @nrwl/angular\r\n```\r\n\r\n## Using the Angular Plugin\r\n\r\n### Generating an application\r\n\r\nIt's straightforward to generate an Angular application:\r\n\r\n```bash\r\nnx g @nrwl/angular:app appName\r\n```\r\n\r\nBy default, the application will be generated with:\r\n\r\n- ESLint as the linter.\r\n- Jest as the unit test runner.\r\n- Cypress as the E2E test runner.\r\n\r\nWe can then serve, build, test, lint, and run e2e tests on the application with the following commands:\r\n\r\n```bash\r\nnx serve appName\r\nnx build appName\r\nnx test appName\r\nnx lint appName\r\nnx e2e appName\r\n```\r\n\r\n### Generating a library\r\n\r\nGenerating an Angular library is very similar to generating an application:\r\n\r\n```bash\r\nnx g @nrwl/angular:lib libName\r\n```\r\n\r\nBy default, the library will be generated with:\r\n\r\n- ESLint as the linter.\r\n- Jest as the unit test runner.\r\n\r\nWe can then test and lint the library with the following commands:\r\n\r\n```bash\r\nnx test libName\r\nnx lint libName\r\n```\r\n\r\nRead more about:\r\n\r\n- [Creating Libraries](/structure/creating-libraries)\r\n- [Library Types](/structure/library-types)\r\n- [Buildable and Publishable Libraries](/structure/buildable-and-publishable-libraries)\r\n\r\n## More Documentation\r\n\r\n- [Angular Nx Tutorial](/angular-tutorial/01-create-application)\r\n- [Setup Module Federation with Angular and Nx](/module-federation/faster-builds)\r\n- [Using NgRx](/guides/misc-ngrx)\r\n- [Using Data Persistence operators](/guides/misc-data-persistence)\r\n- [Upgrading an AngularJS application to Angular](/migration/migration-angularjs)\r\n- [Using Tailwind CSS with Angular projects](/guides/using-tailwind-css-with-angular-projects)\r\n"
     }
   ],
-<<<<<<< HEAD
-  "generators": [],
-  "executors": []
-=======
   "generators": [
     {
       "name": "add-linting",
@@ -3254,5 +3250,4 @@
       "path": "/packages/angular/src/executors/file-server/schema.json"
     }
   ]
->>>>>>> 5d167ee8
 }