--- conflicted
+++ resolved
@@ -21,16 +21,6 @@
 
 ### Installation
 
-<<<<<<< HEAD
-{% callout type="note" title="Keep Nx Package Versions In Sync" %}
-Make sure to install the `@nx/next` version that matches the version of `nx` in your repository. If the version numbers get out of sync, you can encounter some difficult to debug errors. You can [fix Nx version mismatches with this recipe](/recipes/tips-n-tricks/keep-nx-versions-in-sync).
-{% /callout %}
-
-In any Nx workspace, you can install `@nx/next` by running the following command:
-
-{% tabs %}
-{% tab label="Nx 18+" %}
-=======
 In any workspace, you can install `@nx/next` by running the following command:
 
 {% tabs %}
@@ -85,7 +75,6 @@
 {% tabs %}
 
 {% tab label="npm" %}
->>>>>>> 28dfb4a8
 
 ```shell
 nx add @nx/next
