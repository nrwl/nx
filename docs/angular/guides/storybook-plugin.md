--- conflicted
+++ resolved
@@ -178,11 +178,11 @@
 
 ## Upgrading to Storybook 6 (and Nx versions >10.1.x)
 
-Nx now comes with [Storybook version 6](https://storybook.js.org/releases/6.0). Chances are, if you used Nx version 10.1.x or older with Storybook, you are using [Storybook version 5.3](https://storybook.js.org/releases/5.3) with configuration files of [Storybook version 5.2](https://storybook.js.org/releases/5.2).
+Nx now comes with [Storybook version 6](https://storybook.js.org/releases/6.0). Chances are, if you used Nx version `10.1.x` or older with Storybook, you are using [Storybook version 5.3](https://storybook.js.org/releases/5.3) with configuration files of [Storybook version 5.2](https://storybook.js.org/releases/5.2).
 
 Nx version `10.2.x` will continue to support Storybook version `5.2.x`, however newer versions of Nx will only support Storybook version `6` (and on).
 
-We chose not to provide an automatic migration script for your Storybook instances and configurations across your apps and libraries, since there a number of breaking changes that Storybook introduced in versions `5.3` and `6.0`, and making decisions on what to migrate automatically would risk the integrity of your code. Instead, when you choose to migrate from Nx X to Nx X.X< we will keep your Storybook packages and Storybook instances and configurations intact. We suggest that you do the migration on your own, manually, using the guide below, with all the references to the official Storybook migration guides. Look at the use cases below, and follow the one that matches your case.
+We chose not to provide an automatic migration script for your Storybook instances and configurations across your apps and libraries, since there a number of breaking changes that Storybook introduced in versions `5.3` and `6.0`, and making decisions on what to migrate automatically would risk the integrity of your code. Instead, when you choose to migrate from Nx versions `<10.1.x` to Nx versions `>10.2.x` we will keep your Storybook packages and Storybook instances and configurations intact. We suggest that you do the migration on your own, manually, using the guide below, with all the references to the official Storybook migration guides. Look at the use cases below, and follow the one that matches your case.
 
 ### Use cases:
 
@@ -196,21 +196,17 @@
 
 #### Use case 3: I already have an Nx workspace with Storybook and I want to migrate to the latest Nx
 
-<<<<<<< HEAD
 In that case, when you run the Nx migration scripts, the scripts will ignore the Storybook packages, the Storybook configuration files, the Storybook instances in your apps and libraries, and all the generated stories. If you continue to add Storybook configurations and Storybook instances to new libraries and applications, then the version of Storybook that you already have will be used (most probably, if you have not changed anything manually, that version will be `5.3.9` using, however, the configuration files of `5.2`). You will have to do the [upgrade to the latest Storybook on your own, manually](#upgrading-to-storybook-6-manually). After that, Nx will use that version, and configure all new Storybook instances using the new version.
-=======
-In that case, when you run the Nx migration scripts, the scripts will ignore the Storybook packages, the Storybook configuration files, the Storybook instances in your apps and libraries, and all the generated stories. If you continue to add Storybook configurations and Storybook instances to new libraries and applications, then the version of Storybook that you already have will be used (most probably, if you have not changed anything manually, that version will be `5.3.9` using, however, the configuration files of `5.2`). You will have to do the [upgrade to the latest Storybook on your own, manually](#how-to-use-storybook-in-an-nx-repo). After that, Nx will use that version, and configure all new Storybook instances using the new version.
->>>>>>> 38b6ff83
 
 ### Upgrading to Storybook 6 manually
 
-### Step 0:
-
-Commit any changes you have locally. We would suggest that you start the migration with a clean git history, in case anything goes wrong.
+#### Step 0:
+
+**Commit any changes you have locally**. We would suggest that you start the migration with a clean git history, in case anything goes wrong.
 
 #### Step 1: Changing the configuration files from version 5.2 to 5.3
 
-The most noticeable change in Storybook versions newer than 5.2 is that the configuration files have changed names and content.
+The most noticeable change in Storybook versions newer than `5.2` is that the configuration files have changed names and content.
 Quoting from the [official Storybook migration guide](https://github.com/storybookjs/storybook/blob/next/MIGRATION.md#from-version-52x-to-53x):
 
 - `presets.js` has been renamed to `main.js`. `main.js` is the main point of configuration for storybook.
@@ -223,7 +219,7 @@
 
 Please check out this official [Storybook 6 Migration Guide](https://medium.com/storybookjs/storybook-6-migration-guide-200346241bb5) article, as well as the [detailed guides here](https://github.com/storybookjs/storybook/blob/next/MIGRATION.md#from-version-53x-to-60x).
 
-- One big change in Storybook version 6 is that it has **built-in Typescript support**. This means that you can remove Typescript configurations from your configuration files.
+- One big change in Storybook version `6` is that it has **built-in Typescript support**. This means that you can remove Typescript configurations from your configuration files.
 - Please also **check that your stories match any differences in syntax** introduced in versions `5.3` and `6.0`.
 
 #### Step 3: Upgrade all `@storybook/*` packages in your project
@@ -238,8 +234,4 @@
 
 #### Step 4: Check that everything works as expected
 
-<<<<<<< HEAD
-Check that everything works as expected. If you are still having trouble, you can submit you issue in the [GitHub Nx repo](https://github.com/nrwl/nx). We wish you luck!
-=======
-Check that everything works as expected. If you are still having trouble, you can submit you issue in our GitHub page. We wish you luck!
->>>>>>> 38b6ff83
+Check that everything works as expected. If you are still having trouble, you can submit you issue in the [GitHub Nx repo](https://github.com/nrwl/nx). We wish you luck!