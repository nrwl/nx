--- conflicted
+++ resolved
@@ -313,10 +313,6 @@
 Reducing the number of tasks to run via [affected commands](/ci/features/affected) (as seen in the previous section) is helpful, but might not be enough. By default [Nx caches the results of tasks](/core-features/cache-task-results) on your local machine. But CI and local developer machines are still performing the same tasks on the same code - wasting time and money. The [Nx Cloud remote cache](/ci/features/remote-cache) can eliminate that waste for you.
 
 ```{% command="pnpm nx connect" %}
-<<<<<<< HEAD
-✔ Enable remote caching to make your CI faster · Yes
-=======
->>>>>>> a42d9ab6
 $ nx g nx:connect-to-nx-cloud --quiet --no-interactive
 
  >  NX   Remote caching via Nx Cloud has been enabled
