---
title: 'GitHub Actions Tutorial with Nx'
description: In this tutorial you'll set up continuous integration with GitHub Actions and Nx
---

# GitHub Actions with Nx

In this tutorial we're going to learn how to leverage Nx to setup a scalable CI pipeline on GitHub Actions. You're going to learn

- how to set up GitHub Actions and configure Nx
- how to run tasks for only the projects that were affected by a given PR
- how to enable remote caching
- how to parallelize and distribute tasks across multiple machines

Note, many of these optimizations are incremental, meaning you could set up running tasks for only affected projects and stop there. Later when you experience slow CI runs, you could add caching to further improve CI performance or even go further and distribute tasks across machines.

## Example Repository

To follow along with this tutorial, we recommend using the [nx-shops sample repository](https://github.com/nrwl/nx-shops).

{% github-repository url="https://github.com/nrwl/nx-shops" /%}

The `nx-shops` repo is useful to demonstrate the value of the CI pipeline because it has the following characteristics:

- Multiple Nx projects with interdependencies
- Defined lint, test, build and e2e tasks
- Running all the tasks takes more than a minute to finish

To get started:

1. [Fork the nx-shop repo](https://github.com/nrwl/nx-shops/fork) and then clone it to your local machine

   ```shell
   git clone git@github.com:<your-username>/nx-shops.git
   ```

2. Install dependencies (this repo uses [PNPM](https://pnpm.io/) but you should be able to also use any other package manager)

   ```shell
   pnpm i
   ```

3. Explore the structure of the repo using **the Nx Graph**

   ```shell
   pnpm nx graph
   ```

4. Finally, make sure all task are working on your machine, by running lint, test, build and e2e on all projects of the workspace

   ```shell
   pnpm nx run-many -t lint test build e2e
   ```

## Set Up GitHub Actions

To get started with GitHub Actions, we'll create a pipeline that just logs a message. First, checkout a new branch:

```shell
git checkout -b ci-message
```

Then create (or modify) the `.github/workflows/ci.yml` file with these contents:

```yaml {% fileName=".github/workflows/ci.yml" %}
name: CI
on:
  push:
    branches:
      # Change this if your primary branch is not main
      - main
  pull_request:

jobs:
  main:
    runs-on: ubuntu-latest
    steps:
      - run: echo "Hello GitHub Actions!"
```

Next, commit this change, push the branch and create a PR on your forked GitHub repository:

```shell
git commit -am "pipeline that logs a message"
git push -u origin HEAD
```

If everything was set up correctly, you should see a message from GitHub Actions in the PR with a success status.

![All checks have passed in the PR](/nx-cloud/tutorial/gh-pr-passed.png)

Click on the job details and you should see the `Hello GitHub Actions` message in the logs.

![The "Hello GitHub Actions" message is printed in the logs](/nx-cloud/tutorial/gh-message.png)

Merge your PR into the `main` branch when you're ready to move to the next section.

## Configure Nx on GitHub Actions

Now let's use Nx in the pipeline. The simplest way to use Nx is to run a single task, so we'll start by building our `cart` application.

```shell
pnpm nx build cart
```

We need to adjust a couple of things on our CI pipeline to make this work:

- clone the repository
- install NPM dependencies (in our nx-shop using PNPM)
- use Nx to run the `build` command

Nx is an [npm package](https://www.npmjs.com/package/nx) so once NPM packages are installed we will be able to use it.

Create a new branch called `build-one-app` and paste this code into the GitHub Actions config.

```yaml {% fileName=".github/workflows/ci.yml" highlightLines=["12-20"] %}
name: CI
on:
  push:
    branches:
      - main
  pull_request:

jobs:
  main:
    runs-on: ubuntu-latest
    steps:
      - uses: actions/checkout@v4
        with:
          fetch-depth: 0
      # Setup pnpm
      - uses: pnpm/action-setup@v2
        with:
          version: 8
      - run: pnpm install --frozen-lockfile
      - run: pnpm nx build cart
```

Once `node_modules` are in place, you can run normal Nx commands. In this case, we run `pnpm nx build cart`. Push the changes to your repository by creating a new PR and verifying the new CI pipeline correctly builds our application.

![Building a single app with nx](/nx-cloud/tutorial/gh-single-build-success.png)

You might have noticed that there's also a build running for `shared-header`, `shared-product-types` and `shared-product-ui`. These are projects in our workspace that `cart` depends on. Thanks to the [Nx task pipeline](/concepts/task-pipeline-configuration), Nx knows that it needs to build these projects first before building `cart`. This already helps us simplify our pipeline as we

- don't need to define these builds automatically
- don't need to make any changes to our pipeline as our `cart` app grows and depends on more projects
- don't need to worry about the order of the builds

Merge your PR into the `main` branch when you're ready to move to the next section.

## Optimize our CI by caching NPM dependencies

While this isn't related to Nx specifically, it's a good idea to cache NPM dependencies in CI. This will speed up the CI pipeline by avoiding downloading the same dependencies over and over again. GitHub Actions has [an action to cache files](https://github.com/actions/cache) that we'll use.

Adjust your CI pipeline script as follows

```yaml {% fileName=".github/workflows/ci.yml" highlightLines=["18-24", "26-32"] %}
name: CI
on:
  push:
    branches:
      - main
  pull_request:

jobs:
  main:
    runs-on: ubuntu-latest
    steps:
      - uses: actions/checkout@v4
        with:
          fetch-depth: 0
      - uses: pnpm/action-setup@v2
        with:
          version: 8
      - name: Restore cached npm dependencies
        uses: actions/cache/restore@v3
        with:
          path: |
            node_modules
            ~/.cache/Cypress # needed for the Cypress binary
          key: npm-dependencies-${{ hashFiles('pnpm-lock.yaml') }}
      - run: pnpm install --frozen-lockfile
      - name: Cache npm dependencies
        uses: actions/cache/save@v3
        with:
          path: |
            node_modules
            ~/.cache/Cypress # needed for the Cypress binary
          key: npm-dependencies-${{ hashFiles('pnpm-lock.yaml') }}
      - run: pnpm nx build cart
```

The `restore_cache` and `save_cache` steps are using a hash key that is created from the contents of the `pnpm-lock.yaml` file. This way if the `pnpm-lock.yaml` file remains the same, the next CI pipeline can pull from the cache instead of downloading `node_modules` again. This is similar to the way [Nx hashes input files to cache the results of tasks](/features/cache-task-results).

Create a new branch with these changes and submit a PR to your repo to test them. Merge your PR into the `main` branch when you're ready to move to the next section.

## Process Only Affected Projects

So far we only ran the build for our `cart` application. There are other apps in our monorepo workspace though, namely `admin`, `landing-page` and `products`. We could now adjust our CI pipeline to add these builds as well:

```plaintext
pnpm nx build cart
pnpm nx build admin
pnpm nx build landing-page
```

Clearly this is not a scalable solution as it requires us to manually add every new app to the pipeline (and it doesn't include other tasks like `lint`, `test` etc). To improve this we can change the command to run the `build` for all projects like

```{% command="nx run-many -t build" %}
    ✔  nx run shared-product-types:build (429ms)
    ✔  nx run shared-product-ui:build (455ms)
    ✔  nx run shared-header:build (467ms)
    ✔  nx run landing-page:build:production (3s)
    ✔  nx run admin:build:production (3s)
    ✔  nx run cart:build:production (3s)

 ————————————————————————————————————————————————————————————————

  NX   Successfully ran target build for 6 projects (10s)
```

This change makes our CI pipeline configuration more maintainable. For a small repository, this might be good enough, but after a little bit of growth this approach will cause your CI times to become unmanageable.

Nx comes with a dedicated ["affected" command](/ci/features/affected) to help with that by only running tasks for projects that were affected by the changes in a given PR.

```{% command="nx affected -t build" %}
    ✔  nx run shared-product-types:build (404ms)
    ✔  nx run shared-product-ui:build (445ms)
    ✔  nx run shared-header:build (465ms)
    ✔  nx run cart:build:production (3s)

 ——————————————————————————————————————————————————————————————————————————————————————

  NX   Successfully ran target build for project cart and 3 tasks it depends on (4s)
```

### Configuring the Comparison Range for Affected Commands

To understand which projects are affected, Nx uses the Git history and the [project graph](/features/explore-graph). Git knows which files changed, and the Nx project graph knows which projects those files belong to.

The affected command takes a `base` and `head` commit. The default `base` is your `main` branch and the default `head` is your current file system. This is generally what you want when developing locally, but in CI, you need to customize these values.

The goal of the CI pipeline is to make sure that the current state of the repository is a good one. To ensure this, we want to verify all the changes **since the last successful CI run** - not just since the last commit on `main`.

While you could calculate this yourself, we created the [`nx-set-shas` GitHub Action](https://github.com/marketplace/actions/nx-set-shas) to help with that. It provides you with the `nrwl/nx-set-shas` action which automatically sets the `NX_BASE` and `NX_HEAD` environment variables to the correct commit SHAs. The affected command will use these environment variables when they are defined.

### Using the Affected Commands in our Pipeline

Let's adjust our CI pipeline configuration to use the affected command. Create a new branch called `ci-affected` and create a PR with the following configuration:

```yaml {% fileName=".github/workflows/ci.yml" highlightLines=["35-39"] %}
name: CI
on:
  push:
    branches:
      - main
  pull_request:

jobs:
  main:
    runs-on: ubuntu-latest
    steps:
      - uses: actions/checkout@v4
        with:
          fetch-depth: 0
      - uses: pnpm/action-setup@v2
        with:
          version: 8
      - name: Restore cached npm dependencies
        id: cache-dependencies-restore
        uses: actions/cache/restore@v3
        with:
          path: |
            node_modules
            ~/.cache/Cypress # needed for the Cypress binary
          key: npm-dependencies-${{ hashFiles('pnpm-lock.yaml') }}
      - run: pnpm install --frozen-lockfile
      - name: Cache npm dependencies
        id: cache-dependencies-save
        uses: actions/cache/save@v3
        with:
          path: |
            node_modules
            ~/.cache/Cypress # needed for the Cypress binary
          key: ${{ steps.cache-dependencies-restore.outputs.cache-primary-key }}
      - uses: nrwl/nx-set-shas@v3
      # This line is needed for nx affected to work when CI is running on a PR
      - run: git branch --track main origin/main
      - run: pnpm nx affected -t lint test build --parallel=3
      - run: pnpm nx affected -t e2e --parallel=1
```

We're using the `--parallel` flag to run up to 3 `lint`, `test` or `build` tasks at once, but we want to make sure that only 1 `e2e` task is running at a time.

When you check the CI logs for this PR, you'll notice that no tasks were run by the `affected` command. That's because the `.github/workflows/ci.yml` file is not an input for any task. We should really double check every task whenever we make changes to the CI pipeline, so let's fix that by adding an entry in the `sharedGlobals` array in the `nx.json` file.

```jsonc {% fileName="nx.json" highlightLines=[6] %}
{
  "namedInputs": {
    "default": ["{projectRoot}/**/*", "sharedGlobals"],
    "sharedGlobals": [
      "{workspaceRoot}/babel.config.json",
      "{workspaceRoot}/.github/workflows/ci.yml" // add this line
    ]
    // etc...
  }
}
```

Merge your PR into the `main` branch when you're ready to move to the next section.

## Enable Remote Caching and Distributed Task Execution Using Nx Cloud

Only running necessary tasks via [affected commands](/ci/features/affected) (as seen in the previous section) is helpful, but might not be enough. By default [Nx caches the results of tasks](/features/cache-task-results) on your local machine. But CI and other developer machines will still perform the same tasks on the same code - wasting time and money. Also, as your repository grows, running all the tasks on a single agent will cause the CI pipeline to take too long. The only way to decrease the CI pipeline time is to distribute your CI across many machines. Let's solve both of these problems using Nx Cloud.

<<<<<<< HEAD
```{% command="pnpm nx connect" %}

  NX   Your Nx Cloud workspace is public

    To restrict access, connect it to your Nx Cloud account:
    - Push your changes
    - Login at https://cloud.nx.app to connect your repository
```
=======
### Connect Your Workspace to Nx Cloud
>>>>>>> a0e4cf74

Create an account on [nx.app](https://nx.app). The easiest way to connect your repository to Nx Cloud is to create an Nx Cloud organization based on your GitHub organization.

![Connect Your VCS Account](/nx-cloud/tutorial/connect-vcs-account.png)

After that, connect you repository.

![Connect Your Repository](/nx-cloud/tutorial/connect-repository.png)

This will send a pull request to your repository that will add the `nxCloudAccessToken` property to `nx.json`.

![Nx Cloud Setup PR](/nx-cloud/tutorial/nx-cloud-setup-pr.png)

This wires up all the CI for you and configures access. Folks who can see your repository can see your workspace on nx.app.

### Enable Remote Caching using Nx Replay

[Nx Cloud](https://nx.app) provides [Nx Replay](/ci/features/remote-cache), which is a powerful, scalable and, very importantly, secure way to share task artifacts across machines. It lets you configure permissions and guarantees the cached artifacts cannot be tempered with.

[Nx Replay](/ci/features/remote-cache) is enabled by default. To see it in action, rerun the CI for the PR opened by Nx Cloud.

When GitHub Actions now processes our tasks they'll only take a fraction of the usual time. If you inspect the logs a little closer you'll see a note saying `[remote cache]`, indicating that the output has been pulled from the remote cache rather than running it. The full log of each command will still be printed since Nx restores that from the cache as well.

![GitHub Actions after enabling remote caching](/nx-cloud/tutorial/gh-ci-remote-cache.png)

![Run Details with remote cache hits](/nx-cloud/tutorial/nx-cloud-run-details.png)

What is more, if you run tasks locally, you will also get cache hits:

```{% command="nx run-many -t build" %}
...
    ✔  nx run express-legacy:build  [remote cache]
    ✔  nx run nx-plugin-legacy:build  [remote cache]
    ✔  nx run esbuild-legacy:build  [remote cache]
    ✔  nx run react-native-legacy:build  [remote cache]
    ✔  nx run angular-legacy:build  [remote cache]
    ✔  nx run remix-legacy:build  [remote cache]

 ————————————————————————————————————————————————

 >  NX   Successfully ran target build for 58 projects and 62 tasks they depend on (1m)

   Nx read the output from the cache instead of running the command for 116 out of 120 tasks.
```

You might also want to learn more about [how to fine-tune caching](/recipes/running-tasks/configure-inputs) to get even better results.

Merge your PR into the `main` branch when you're ready to move to the next section.

## Enable PR Integration

The [Nx Cloud GitHub App](https://github.com/marketplace/official-nx-cloud-app) automatically creates a comment on your PRs that provides a direct link to the relevant Nx Cloud logs and quickly shows which command failed.

### Install the App

Install the [Nx Cloud GitHub App](https://github.com/marketplace/official-nx-cloud-app) and give it permission to access your repo.

### Connecting Your Workspace

Once you have installed the Nx Cloud GitHub App, you must link your workspace to the installation. To do this, sign in to Nx Cloud and navigate to the VCS Integrations setup page. Once on the VCS Integrations setup page, choose GitHub as your version control system.

![Access VCS Setup](/nx-cloud/set-up/access-vcs-setup.webp)

### Authenticate Via the GitHub App

To use the Nx Cloud GitHub App for authentication, select the radio button and then click "Connect".
This will verify that Nx Cloud can connect to your repo. Upon a successful test, your configuration is saved.

![Use GitHub App for Authentication](/nx-cloud/set-up/use-github-app-auth.webp)

Now any new PRs in your repo should have a comment automatically added that links directly to Nx Cloud. For other ways of setting up PR integration, read the [Enable GitHub PR Integration recipe](/ci/recipes/source-control-integration/github).

### Parallelize Tasks Across Multiple Machines Using Nx Agents

The affected command and Nx Replay help speed up the average CI time, but there will be some PRs that affect everything in the repository. The only way to speed up that worst case scenario is through efficient parallelization. The best way to parallelize CI with Nx is to use Nx Agents.

The Nx Agents feature

- takes a command (e.g. `run-many -t build lint test e2e-ci`) and splits it into individual tasks which it then distributes across multiple agents
- distributes tasks by considering the dependencies between them; e.g. if `e2e-ci` depends on `build`, Nx Cloud will make sure that `build` is executed before `e2e-ci`; it does this across machines
- distributes tasks to optimize for CPU processing time and reduce idle time by taking into account historical data about how long each task takes to run
- collects the results and logs of all the tasks and presents them in a single view
- automatically shuts down agents when they are no longer needed

Let's enable Nx Agents

```shell
pnpm exec nx-cloud start-ci-run --distribute-on="3 linux-medium-js" --stop-agents-after="e2e-ci"
```

We recommend you add this line right after you check out the repo, before installing node modules.

- `nx-cloud start-ci-run --distribute-on="3 linux-medium-j` lets Nx know that all the tasks after this line should using Nx Agents and that Nx Cloud should use 3 instances of the `linux-medium-js` launch template. See below on how to configure a custom launch template.
- `--stop-agents-after="e2e-ci"` lets Nx Cloud know which line is the last command in this pipeline. Once there are no more e2e tasks for an agent to run, Nx Cloud will automatically shut them down. This way you're not wasting money on idle agents while a particularly long e2e task is running on a single agent.

Try it out by creating a new PR with the above changes.

Once GitHub Actions starts, you should see multiple agents running in parallel:

![GitHub Actions showing multiple DTE agents](/nx-cloud/tutorial/gh-dte-multiple-agents.png)

With this pipeline configuration in place, no matter how large the repository scales, Nx Cloud will adjust and distribute tasks across agents in the optimal way. If CI pipelines start to slow down, just add some agents. One of the main advantages is that this pipeline definition is declarative. We tell Nx what commands to run, but not how to distribute them. That way even if our monorepo structure changes and evolves over time, the distribution will be taken care of by Nx Cloud.

### Running Commands Without Distribution

Sometimes you want to distribute most of your commands, but run some of them in Github Actions. You can do this with the `--no-agents` flag as follows:

```yaml {% fileName=".github/workflows/ci.yml" highlightLines=["18-21","44"] %}
name: CI
on:
  push:
    branches:
      - main
  pull_request:

jobs:
  main:
    runs-on: ubuntu-latest
    steps:
      - uses: actions/checkout@v4
        with:
          fetch-depth: 0
      - uses: pnpm/action-setup@v2
        with:
          version: 8
      - run: |
          pnpm exec nx-cloud start-ci-run \
            --distribute-on="3 linux-medium-js" \
            --stop-agents-after="e2e-ci"
      - name: Restore cached npm dependencies
        id: cache-dependencies-restore
        uses: actions/cache/restore@v3
        with:
          path: |
            node_modules
            ~/.cache/Cypress # needed for the Cypress binary
          key: npm-dependencies-${{ hashFiles('pnpm-lock.yaml') }}
      - run: pnpm install --frozen-lockfile
      - name: Cache npm dependencies
        id: cache-dependencies-save
        uses: actions/cache/save@v3
        with:
          path: |
            node_modules
            ~/.cache/Cypress # needed for the Cypress binary
          key: ${{ steps.cache-dependencies-restore.outputs.cache-primary-key }}
      - uses: nrwl/nx-set-shas@v3
      # This line is needed for nx affected to work when CI is running on a PR
      - run: git branch --track main origin/main
      - run: pnpm nx affected -t lint test build --parallel=3
      - run: pnpm nx affected -t e2e-ci --parallel=1
      - run: pnpm nx affected -t deploy --no-agents
```

## Next Steps

You now have a highly optimized CI configuration that will scale as your repository scales. See what else you can do with Nx Cloud.

- Configure [dynamic agent allocation](/ci/features/dynamic-agents)
- Learn about [automatically splitting e2e tasks](/ci/features/split-e2e-tasks)
- Identify and re-run [flaky tasks](/ci/features/flaky-tasks)<|MERGE_RESOLUTION|>--- conflicted
+++ resolved
@@ -313,18 +313,7 @@
 
 Only running necessary tasks via [affected commands](/ci/features/affected) (as seen in the previous section) is helpful, but might not be enough. By default [Nx caches the results of tasks](/features/cache-task-results) on your local machine. But CI and other developer machines will still perform the same tasks on the same code - wasting time and money. Also, as your repository grows, running all the tasks on a single agent will cause the CI pipeline to take too long. The only way to decrease the CI pipeline time is to distribute your CI across many machines. Let's solve both of these problems using Nx Cloud.
 
-<<<<<<< HEAD
-```{% command="pnpm nx connect" %}
-
-  NX   Your Nx Cloud workspace is public
-
-    To restrict access, connect it to your Nx Cloud account:
-    - Push your changes
-    - Login at https://cloud.nx.app to connect your repository
-```
-=======
 ### Connect Your Workspace to Nx Cloud
->>>>>>> a0e4cf74
 
 Create an account on [nx.app](https://nx.app). The easiest way to connect your repository to Nx Cloud is to create an Nx Cloud organization based on your GitHub organization.
 
