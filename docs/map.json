{
  "$schema": "./../scripts/documentation/map-schema.json",
  "title": "Documentation map reference",
  "description": "This is used to create documentation routing and hierarchy on the nx.dev website.",
  "content": [
    {
      "name": "Nx",
      "id": "nx-documentation",
      "description": "Nx documentation for you to discover!",
      "itemList": [
        {
          "name": "Getting Started",
          "id": "getting-started",
          "description": "Get started with basic information, concepts and tutorials.",
          "itemList": [
            {
              "name": "Intro to Nx",
              "id": "intro",
              "file": "shared/getting-started/intro"
            },
            {
              "name": "Installation",
              "id": "installation",
              "file": "shared/getting-started/installation"
            },
            {
              "name": "Why Nx?",
              "id": "why-nx",
              "file": "shared/getting-started/why-nx"
            },
            {
              "name": "Tutorials",
              "id": "tutorials",
              "description": "Get started with basic information, concepts and tutorials.",
              "itemList": [
                {
                  "name": "Package-Based Monorepo",
                  "id": "package-based-repo-tutorial",
                  "file": "shared/npm-tutorial/package-based"
                },
                {
                  "name": "Integrated Monorepo",
                  "id": "integrated-repo-tutorial",
                  "file": "shared/npm-tutorial/integrated"
                },
                {
                  "name": "React Standalone",
                  "id": "react-standalone-tutorial",
                  "file": "shared/react-standalone-tutorial/react-standalone"
                },
                {
                  "name": "React Monorepo",
                  "id": "react-monorepo-tutorial",
                  "file": "shared/react-tutorial/react-monorepo"
                },
                {
                  "name": "Angular Standalone",
                  "id": "angular-standalone-tutorial",
                  "file": "shared/angular-standalone-tutorial/angular-standalone"
                },
                {
                  "name": "Angular Monorepo",
                  "id": "angular-monorepo-tutorial",
                  "file": "shared/angular-tutorial/angular-monorepo"
                },
                {
                  "name": "Vue Standalone",
                  "id": "vue-standalone-tutorial",
                  "file": "shared/vue-standalone-tutorial/vue-standalone"
                }
              ]
            }
          ]
        },
        {
          "name": "Core Tutorial",
          "id": "core-tutorial",
          "description": "Learn to use Nx with this core tutorial where you will learn about all its main feature with a real project.",
          "itemList": [
            {
              "name": "1 - Create Blog",
              "id": "01-create-blog",
              "file": "shared/core-tutorial/01-create-blog"
            },
            {
              "name": "2 - Create CLI",
              "id": "02-create-cli",
              "file": "shared/core-tutorial/02-create-cli"
            },
            {
              "name": "3 - Share Assets",
              "id": "03-share-assets",
              "file": "shared/core-tutorial/03-share-assets"
            },
            {
              "name": "4 - Build Affected Projects",
              "id": "04-build-affected-projects",
              "file": "shared/core-tutorial/04-build-affected-projects"
            },
            {
              "name": "5 - Automatically Detect Dependencies",
              "id": "05-auto-detect-dependencies",
              "file": "shared/core-tutorial/05-auto-detect-dependencies"
            },
            {
              "name": "6 - Summary",
              "id": "06-summary",
              "file": "shared/core-tutorial/06-summary"
            }
          ]
        },
        {
          "name": "Features",
          "id": "features",
          "description": "Learn the core features of Nx with in depth guides.",
          "itemList": [
            {
              "name": "Run Tasks",
              "description": "Learn about the various ways you can use Nx to run tasks in your workspace.",
              "tags": ["run-tasks", "cache-task-results"],
              "id": "run-tasks",
              "file": "shared/features/run-tasks"
            },
            {
              "name": "Cache Task Results",
              "description": "Learn how to define cacheable tasks, how to fine-tune with inputs and outputs, where the cache is stored and much more.",
              "id": "cache-task-results",
              "tags": ["cache-task-results"],
              "file": "shared/features/cache-task-results"
            },
            {
              "name": "Explore your Workspace",
              "id": "explore-graph",
              "tags": ["explore-graph"],
              "file": "shared/features/explore-graph"
            },
            {
              "name": "Generate Code",
              "id": "generate-code",
              "tags": ["generate-code"],
              "file": "shared/features/generate-code"
            },
            {
              "name": "Automate Updating Dependencies",
              "description": "Learn how Nx provides automated update scripts to help you keep your workspace, tooling and framework dependencies up to date.",
              "id": "automate-updating-dependencies",
              "tags": ["automate-updating-dependencies"],
              "file": "shared/features/automate-updating-dependencies"
            },
            {
              "name": "Enforce Module Boundaries",
              "description": "Learn how to avoid dependency hell and scale a codebase by imposing constraints on your projects using the module boundary lint rule.",
              "id": "enforce-module-boundaries",
              "tags": ["enforce-module-boundaries"],
              "file": "shared/features/enforce-module-boundaries"
            },
            {
              "name": "Integrate with Editors",
              "description": "Learn about Nx Console, an extension for VS Code and WebStorm.",
              "id": "integrate-with-editors",
              "tags": ["integrate-with-editors"],
              "file": "shared/features/integrate-with-editors"
            },
            {
              "name": "Manage Releases",
              "description": "Learn how Nx provides tools to help you manage releasing your projects.",
              "id": "manage-releases",
              "tags": ["manage-releases"],
              "file": "shared/features/manage-releases"
            },
            {
              "name": "CI Features",
              "id": "ci-features",
              "description": "Features of Nx and Nx Cloud that improve CI",
              "itemList": [
                {
                  "name": "Run Only Tasks Affected by a PR",
                  "id": "affected",
                  "file": "",
                  "path": "/ci/features/affected",
                  "isExternal": true
                },
                {
                  "name": "Use Remote Caching (Nx Replay)",
                  "description": "Learn how to enable remote caching s.t. you don't just benefit locally from it but also in CI.",
                  "id": "remote-cache",
                  "file": "",
                  "path": "/ci/features/remote-cache",
                  "isExternal": true
                },
                {
                  "name": "Distribute Task Execution (Nx Agents)",
                  "description": "Learn how to efficiently distribute tasks across machines to take full advantage of parallelization. Nx Agents make this a trivial task.",
                  "id": "distribute-task-execution",
                  "file": "",
                  "path": "/ci/features/distribute-task-execution",
                  "isExternal": true
                },
                {
                  "name": "Dynamically Allocate Agents",
                  "id": "dynamic-agents",
                  "file": "",
                  "path": "/ci/features/dynamic-agents",
                  "isExternal": true
                },
                {
                  "name": "Automatically Split E2E Tasks",
                  "id": "split-e2e-tasks",
                  "file": "",
                  "path": "/ci/features/split-e2e-tasks",
                  "isExternal": true
                },
                {
                  "name": "Identify and Re-run Flaky Tasks",
                  "id": "flaky-tasks",
                  "file": "",
                  "path": "/ci/features/flaky-tasks",
                  "isExternal": true
                },
                {
                  "name": "Set up Nx Cloud On-Premise",
                  "id": "on-premise",
                  "description": "Set up Nx Cloud on machines that you control",
                  "file": "",
                  "path": "/ci/features/on-premise",
                  "isExternal": true
                }
              ]
            }
          ]
        },
        {
          "name": "Concepts",
          "id": "concepts",
          "description": "Learn about all the different concepts Nx uses to manage your tasks and enhance your productivity.",
          "itemList": [
            {
              "name": "Mental Model",
              "tags": ["intro"],
              "id": "mental-model",
              "file": "shared/mental-model"
            },
            {
              "name": "How Caching Works",
              "tags": ["cache-task-results"],
              "id": "how-caching-works",
              "file": "shared/concepts/how-caching-works"
            },
            {
              "name": "What is a Task Pipeline",
              "tags": ["run-tasks"],
              "id": "task-pipeline-configuration",
              "file": "shared/concepts/task-pipeline-configuration"
            },
            {
              "name": "What Are Nx Plugins",
              "tags": ["generate-code", "create-your-own-plugin"],
              "id": "nx-plugins",
              "file": "shared/concepts/nx-plugins"
            },
            {
              "name": "Inferred Tasks",
              "tags": ["inferred-tasks"],
              "id": "inferred-tasks",
              "file": "shared/concepts/inferred-tasks"
            },
            {
              "name": "Types of Configuration",
              "tags": [],
              "id": "types-of-configuration",
              "file": "shared/concepts/types-of-configuration"
            },
            {
              "name": "Executors and Configurations",
              "id": "executors-and-configurations",
              "tags": ["run-tasks"],
              "file": "shared/recipes/running-tasks/executors-and-configurations"
            },
            {
              "name": "Integrated Repos vs. Package-Based Repos vs. Standalone Apps",
              "tags": ["intro", "repository-types"],
              "id": "integrated-vs-package-based",
              "file": "shared/concepts/integrated-vs-package-based"
            },
            {
              "name": "Module Federation",
              "id": "module-federation",
              "description": "Understand more about Module Federation with NX",
              "itemList": [
                {
                  "name": "Module Federation and Nx",
                  "id": "module-federation-and-nx",
                  "tags": ["module-federation", "angular", "react"],
                  "file": "shared/guides/module-federation/module-federation-and-nx"
                },
                {
                  "name": "Faster Builds with Module Federation",
                  "id": "faster-builds-with-module-federation",
                  "tags": ["module-federation", "angular", "react"],
                  "file": "shared/guides/module-federation/faster-builds"
                },
                {
                  "name": "Micro Frontend Architecture",
                  "id": "micro-frontend-architecture",
                  "file": "shared/guides/module-federation/micro-frontend-architecture"
                },
                {
                  "name": "Manage Library Versions with Module Federation",
                  "id": "manage-library-versions-with-module-federation",
                  "file": "shared/guides/module-federation/manage-library-versions-with-module-federation"
                }
              ]
            },
            {
              "name": "More Concepts",
              "id": "more-concepts",
              "description": "Get deeper into how Nx works and its different aspects.",
              "itemList": [
                {
                  "name": "Incremental Builds",
                  "id": "incremental-builds",
                  "tags": [],
                  "file": "shared/incremental-builds"
                },
                {
                  "name": "Nx and Turborepo",
                  "id": "turbo-and-nx",
                  "mediaImage": "./shared/guides/nx-media-monorepo.jpg",
                  "file": "shared/guides/turbo-and-nx"
                },
                {
                  "name": "Monorepos",
                  "id": "why-monorepos",
                  "file": "shared/guides/why-monorepos"
                },
                {
                  "name": "Dependency Management",
                  "id": "dependency-management",
                  "file": "shared/concepts/dependency-management"
                },
                {
                  "name": "Code Sharing",
                  "id": "code-sharing",
                  "file": "shared/concepts/code-sharing"
                },
                {
                  "name": "Using Nx at Enterprises",
                  "id": "monorepo-nx-enterprise",
                  "tags": ["enforce-module-boundaries", "generate-code"],
                  "file": "shared/monorepo-nx-enterprise"
                },
                {
                  "name": "Nx Daemon",
                  "id": "nx-daemon",
                  "file": "shared/daemon"
                },
                {
                  "name": "Nx and the Angular CLI",
                  "id": "nx-and-angular",
                  "file": "shared/guides/nx-and-angular-cli"
                },
                {
                  "name": "Folder Structure",
                  "id": "folder-structure",
                  "file": "shared/guides/integrated-repo-folder-structure"
                },
                {
                  "name": "Nx Devkit and Angular Devkit",
                  "id": "nx-devkit-angular-devkit",
                  "tags": ["create-your-own-plugin"],
                  "file": "shared/guides/nx-devkit-angular-devkit"
                },
                {
                  "name": "Applications and Libraries",
                  "id": "applications-and-libraries",
                  "tags": ["enforce-module-boundaries"],
                  "file": "shared/workspace/applications-and-libraries"
                },
                {
                  "name": "Creating Libraries",
                  "id": "creating-libraries",
                  "tags": ["enforce-module-boundaries"],
                  "file": "shared/workspace/creating-libraries"
                },
                {
                  "name": "Library Types",
                  "id": "library-types",
                  "tags": ["enforce-module-boundaries"],
                  "file": "shared/workspace/library-types"
                },
                {
                  "name": "Grouping Libraries",
                  "id": "grouping-libraries",
                  "tags": ["enforce-module-boundaries"],
                  "file": "shared/workspace/grouping-libraries"
                },
                {
                  "name": "Buildable and Publishable Libraries",
                  "id": "buildable-and-publishable-libraries",
                  "file": "shared/workspace/buildable-and-publishable-libraries"
                },
                {
                  "name": "How the Project Graph is Built",
                  "id": "how-project-graph-is-built",
                  "tags": ["explore-graph"],
                  "file": "shared/concepts/how-project-graph-is-built"
                }
              ]
            }
          ]
        },
        {
          "name": "Recipes",
          "id": "recipes",
          "description": "In depth recipes for common tasks",
          "itemList": [
            {
              "name": "Tasks & Caching",
              "id": "running-tasks",
              "description": "A series of recipes that show how to run tasks efficiently with Nx",
              "itemList": [
                {
                  "name": "Configure Inputs for Task Caching",
                  "id": "configure-inputs",
                  "tags": ["run-tasks", "cache-task-results"],
                  "file": "shared/recipes/running-tasks/configure-inputs"
                },
                {
                  "name": "Configure Outputs for Task Caching",
                  "id": "configure-outputs",
                  "tags": ["run-tasks", "cache-task-results"],
                  "file": "shared/recipes/running-tasks/configure-outputs"
                },
                {
                  "name": "Define a Task Pipeline",
                  "id": "defining-task-pipeline",
                  "tags": ["run-tasks"],
                  "file": "shared/recipes/running-tasks/defining-task-pipeline"
                },
                {
                  "name": "Change Cache Location",
                  "id": "change-cache-location",
                  "file": "shared/recipes/running-tasks/change-cache-location"
                },
                {
                  "name": "Run Custom Commands",
                  "id": "run-commands-executor",
                  "tags": ["run-tasks"],
                  "file": "shared/recipes/running-tasks/running-custom-commands"
                },
                {
                  "name": "Run Tasks in Parallel",
                  "id": "run-tasks-in-parallel",
                  "tags": ["run-tasks"],
                  "file": "shared/recipes/running-tasks/run-tasks-in-parallel"
                },
                {
                  "name": "Run Root-Level NPM Scripts with Nx",
                  "id": "root-level-scripts",
                  "tags": ["run-tasks"],
                  "file": "shared/recipes/running-tasks/root-level-scripts"
                },
                {
                  "name": "Workspace Watching",
                  "id": "workspace-watching",
                  "tags": ["run-tasks", "workspace-watching"],
                  "file": "shared/recipes/running-tasks/workspace-watching"
                },
                {
                  "name": "Reduce Repetitive Configuration",
                  "id": "reduce-repetitive-configuration",
                  "tags": [],
                  "file": "shared/recipes/running-tasks/reduce-repetitive-configuration"
                }
              ]
            },
            {
              "name": "Adopting Nx",
              "id": "adopting-nx",
              "description": "Adopting Nx incrementally, on existing project or from scratch.",
              "itemList": [
                {
                  "name": "NPM/Yarn/PNPM workspaces",
                  "id": "adding-to-monorepo",
                  "file": "shared/migration/adding-to-monorepo"
                },
                {
                  "name": "Migrate From Turborepo",
                  "id": "from-turborepo",
                  "file": "shared/migration/from-turborepo"
                },
                {
                  "name": "Add to any Project",
                  "id": "adding-to-existing-project",
                  "file": "shared/migration/adding-to-existing-project"
                },
                {
                  "name": "Preserving Git Histories",
                  "id": "preserving-git-histories",
                  "file": "shared/migration/preserving-git-histories"
                },
                {
                  "name": "Manual migration",
                  "id": "manual",
                  "file": "shared/migration/manual"
                }
              ]
            },
            {
              "name": "React",
              "id": "react",
              "description": "Advanced guides to adopt Nx in React.",
              "itemList": [
                {
                  "name": "Migrating from CRA",
                  "id": "migration-cra",
                  "file": "shared/migration/migration-cra"
                },
                {
                  "name": "React 18 Migration",
                  "id": "react-18",
                  "file": "shared/guides/react-18"
                },
                {
                  "name": "React Native with Nx",
                  "id": "react-native",
                  "file": "shared/guides/react-native"
                },
                {
                  "name": "Remix with Nx",
                  "id": "remix",
                  "file": "shared/guides/remix"
                },
                {
                  "name": "Use Environment Variables in React",
                  "id": "use-environment-variables-in-react",
                  "tags": ["environment-variables"],
                  "file": "shared/guides/use-environment-variables-in-react"
                },
                {
                  "name": "Using Tailwind CSS in React",
                  "id": "using-tailwind-css-in-react",
                  "file": "shared/guides/using-tailwind-css-in-react"
                },
                {
                  "name": "Adding Images, Fonts, and Files",
                  "id": "adding-assets-react",
                  "file": "shared/guides/adding-assets"
                },
                {
                  "name": "Setup Module Federation with SSR for React",
                  "id": "module-federation-with-ssr",
                  "tags": ["module-federation", "react"],
                  "file": "shared/recipes/module-federation-with-ssr"
                },
                {
                  "name": "Deploying Next.js applications to Vercel",
                  "id": "deploy-nextjs-to-vercel",
                  "file": "shared/recipes/deployment/deploy-nextjs-to-vercel"
                }
              ]
            },
            {
              "name": "Angular",
              "id": "angular",
              "description": "Advanced guides to adopt Nx in Angular.",
              "itemList": [
                {
                  "name": "Migration",
                  "id": "migration",
                  "itemList": [
                    {
                      "name": "Migrating from Angular CLI",
                      "id": "angular",
                      "file": "shared/migration/migration-angular"
                    },
                    {
                      "name": "Migrating From Multiple Angular CLI Repos",
                      "id": "angular-multiple",
                      "file": "shared/migration/angular-multiple"
                    },
                    {
                      "name": "Migrating Angular Application manually",
                      "id": "angular-manual",
                      "file": "shared/migration/angular-manual"
                    }
                  ]
                },
                {
                  "name": "Use Environment Variables in Angular",
                  "id": "use-environment-variables-in-angular",
                  "tags": ["environment-variables"],
                  "file": "shared/guides/use-environment-variables-in-angular"
                },
                {
                  "name": "Using Tailwind CSS with Angular projects",
                  "id": "using-tailwind-css-with-angular-projects",
                  "file": "shared/guides/using-tailwind-css-with-angular-projects"
                },
                {
                  "name": "Setup Module Federation with SSR for Angular",
                  "id": "module-federation-with-ssr",
                  "tags": ["module-federation", "angular"],
                  "file": "shared/recipes/module-federation-with-ssr"
                },
                {
                  "name": "Advanced Micro Frontends with Angular using Dynamic Federation",
                  "id": "dynamic-module-federation-with-angular",
                  "tags": ["module-federation", "angular"],
                  "file": "shared/guides/module-federation/dynamic-mfe-angular"
                },
                {
                  "name": "Setup incremental builds for Angular applications",
                  "id": "setup-incremental-builds-angular",
                  "file": "shared/guides/setup-incremental-builds-angular"
                }
              ]
            },
            {
              "name": "Node",
              "id": "node",
              "description": "Set of Node related recipes.",
              "itemList": [
                {
                  "name": "Deploying a Node App to Fly.io",
                  "id": "node-server-fly-io",
                  "tags": ["deployment", "node"],
                  "file": "shared/recipes/deployment/node-server-fly-io"
                },
                {
                  "name": "Add and Deploy Netlify Edge Functions with Node",
                  "id": "node-serverless-functions-netlify",
                  "tags": ["deployment", "node"],
                  "file": "shared/recipes/deployment/node-serverless-functions-netlify"
                },
                {
                  "name": "Deploying AWS lambda in Node.js",
                  "id": "node-aws-lambda",
                  "tags": ["deployment", "node"],
                  "file": "shared/recipes/deployment/node-aws-lambda"
                },
                {
                  "name": "Set Up Application Proxies",
                  "id": "application-proxies",
                  "tags": ["node"],
                  "file": "shared/recipes/node/application-proxies"
                },
                {
                  "name": "Wait for Tasks to Finish",
                  "id": "wait-for-tasks",
                  "tags": [],
                  "file": "shared/recipes/node/wait-for-tasks"
                }
              ]
            },
            {
              "name": "Storybook",
              "id": "storybook",
              "description": "Storybook strategies and setups.",
              "itemList": [
                {
                  "name": "Set up Storybook for React Projects",
                  "id": "overview-react",
                  "tags": ["storybook"],
                  "description": "This guide explains how to set up Storybook for React projects in your Nx workspace.",
                  "file": "shared/recipes/storybook/plugin-react"
                },
                {
                  "name": "Set up Storybook for Angular Projects",
                  "id": "overview-angular",
                  "tags": ["storybook"],
                  "description": "This guide explains how to set up Storybook for Angular projects in your Nx workspace.",
                  "file": "shared/recipes/storybook/plugin-angular"
                },
                {
                  "name": "Set up Storybook for Vue Projects",
                  "id": "overview-vue",
                  "tags": ["storybook"],
                  "description": "This guide explains how to set up Storybook for Vue projects in your Nx workspace.",
                  "file": "shared/recipes/storybook/plugin-vue"
                },
                {
                  "name": "Configuring Storybook on Nx",
                  "id": "configuring-storybook",
                  "tags": ["storybook"],
                  "description": "This guide explains how Storybook is configured on your Nx workspace.",
                  "file": "shared/recipes/storybook/configuring-storybook"
                },
                {
                  "name": "One main Storybook instance for all projects",
                  "id": "one-storybook-for-all",
                  "tags": ["storybook"],
                  "description": "This guide explains how to consolidate all your Storybook stories from different projects into one unified Storybook instance. Ideal for Nx workspaces leveraging a single framework.",
                  "file": "shared/recipes/storybook/one-storybook-for-all"
                },
                {
                  "name": "One Storybook instance per scope",
                  "id": "one-storybook-per-scope",
                  "tags": ["storybook"],
                  "description": "This guide explains how to set up individual Storybook instances for each scope within an Nx workspace. It provides a structured approach, emphasizing folder organization and thematic scope separation.",
                  "file": "shared/recipes/storybook/one-storybook-per-scope"
                },
                {
                  "name": "One main Storybook instance using Storybook Composition",
                  "id": "one-storybook-with-composition",
                  "tags": ["storybook"],
                  "description": "This guide explains how to publish a unified Storybook instance from multiple frameworks within an Nx workspace using Storybook Composition.",
                  "file": "shared/recipes/storybook/one-storybook-with-composition"
                },
                {
                  "name": "How to configure Webpack and Vite for Storybook",
                  "id": "custom-builder-configs",
                  "tags": ["storybook"],
                  "description": "This guide explains how to customize the webpack configuration and your vite configuration for Storybook.",
                  "file": "shared/recipes/storybook/custom-builder-configs"
                },
                {
                  "name": "Setting up Storybook Interaction Tests with Nx",
                  "id": "storybook-interaction-tests",
                  "tags": ["storybook"],
                  "description": "This guide explains how you can set up Storybook interaction tests on your Nx workspace.",
                  "file": "shared/recipes/storybook/interaction-tests"
                },
                {
                  "name": "Upgrading Storybook using the Storybook CLI",
                  "id": "upgrading-storybook",
                  "tags": ["storybook"],
                  "description": "This guide explains how you can upgrade Storybook using the Storybook CLI upgrade and automigrate commands.",
                  "file": "shared/recipes/storybook/upgrading-storybook"
                },
                {
                  "name": "Setting up Storybook Composition with Nx",
                  "id": "storybook-composition-setup",
                  "tags": ["storybook"],
                  "description": "This guide explains how you can set up Storybook composition on your Nx workspace.",
                  "file": "shared/recipes/storybook/storybook-composition-setup"
                },
                {
                  "name": "Angular: Set up Compodoc for Storybook on Nx",
                  "id": "angular-storybook-compodoc",
                  "tags": ["storybook"],
                  "description": "This guide explains how to set up Compodoc for Storybook on Angular projects in a Nx workspace.",
                  "file": "shared/recipes/storybook/angular-storybook-compodoc"
                },
                {
                  "name": "Angular: Configuring styles and preprocessor options",
                  "id": "angular-configuring-styles",
                  "tags": ["storybook"],
                  "description": "This document explains how to configure styles and preprocessor options in Angular projects with a Storybook configuration.",
                  "file": "shared/recipes/storybook/angular-configuring-styles"
                }
              ]
            },
            {
              "name": "Cypress",
              "id": "cypress",
              "description": "Cypress related recipes",
              "itemList": [
                {
                  "id": "cypress-component-testing",
                  "name": "Component Testing",
                  "description": "Component Testing",
                  "file": "shared/packages/cypress/cypress-component-testing"
                },
                {
                  "id": "cypress-setup-node-events",
                  "name": "Using setupNodeEvents with Cypress preset",
                  "description": "A guide on using the setupNodeEvents function with @nx/cypress/plugins/cypress-preset",
                  "file": "shared/packages/cypress/cypress-setup-node-events"
                },
                {
                  "id": "cypress-v11-migration",
                  "name": "Cypress v11 Migration Guide",
                  "description": "Cypress v11 Migration Guide",
                  "file": "shared/packages/cypress/cypress-v11-migration"
                }
              ]
            },
            {
              "name": "Next",
              "id": "next",
              "description": "Next related recipes",
              "itemList": [
                {
                  "id": "next-config-setup",
                  "name": "How to configure Next.js plugins",
                  "description": "How to configure Next.js plugins",
                  "file": "shared/packages/next/next-config-setup"
                }
              ]
            },
            {
              "name": "Nuxt",
              "id": "nuxt",
              "description": "Nuxt related recipes",
              "itemList": [
                {
                  "id": "deploy-nuxt-to-vercel",
                  "name": "Deploying Nuxt applications to Vercel",
                  "description": "A detailed guide on how to deploy Nuxt applications from Nx workspaces to Vercel.",
                  "file": "shared/recipes/deployment/deploy-nuxt-to-vercel"
                }
              ]
            },
            {
              "name": "Vite",
              "id": "vite",
              "description": "Vite related recipes",
              "itemList": [
                {
                  "id": "configure-vite",
                  "name": "Configure Vite on your Nx workspace",
                  "description": "Configure Vite on your Nx workspace",
                  "file": "shared/packages/vite/configure-vite"
                }
              ]
            },
            {
              "name": "Webpack",
              "id": "webpack",
              "description": "Webpack related recipes",
              "itemList": [
                {
                  "id": "webpack-config-setup",
                  "name": "How to configure Webpack in your Nx workspace",
                  "description": "A guide on how to configure webpack on your Nx workspace, and instructions on how to customize your webpack configuration",
                  "file": "shared/packages/webpack/webpack-config-setup"
                },
                {
                  "id": "webpack-plugins",
                  "name": "Webpack plugins",
                  "description": "Webpack plugins",
                  "file": "shared/packages/webpack/webpack-plugins"
                }
              ]
            },
            {
              "name": "Module Federation",
              "id": "module-federation",
              "description": "Advanced guides to utilize Module Federation with Nx.",
              "itemList": [
                {
                  "id": "create-a-host",
                  "name": "How to create a Module Federation Host Application",
                  "description": "A guide on how to create a Module Federation Host Application in your Nx workspace",
                  "file": "shared/recipes/module-federation/creating-a-host"
                },
                {
                  "id": "create-a-remote",
                  "name": "How to create a Module Federation Remote Application",
                  "description": "A guide on how to create a Module Federation Remote Application in your Nx workspace",
                  "file": "shared/recipes/module-federation/creating-a-remote"
                },
                {
                  "id": "federate-a-module",
                  "name": "How to Federate a Module",
                  "description": "A guide on how to federate a module in your Nx workspace",
                  "file": "shared/recipes/module-federation/federate-a-module"
                }
              ]
            },
            {
              "name": "Enforce Module Boundaries",
              "id": "enforce-module-boundaries",
              "description": "Configuring the enforce module boundaries rule",
              "itemList": [
                {
                  "name": "Ban Dependencies with Certain Tags",
                  "id": "ban-dependencies-with-tags",
                  "tags": ["enforce-module-boundaries"],
                  "file": "shared/recipes/ban-dependencies-with-tags"
                },
                {
                  "name": "Tag in Multiple Dimensions",
                  "id": "tag-multiple-dimensions",
                  "tags": ["enforce-module-boundaries"],
                  "file": "shared/recipes/tag-multiple-dimensions"
                },
                {
                  "name": "Ban External Imports",
                  "id": "ban-external-imports",
                  "tags": ["enforce-module-boundaries"],
                  "file": "shared/recipes/ban-external-imports"
                },
                {
                  "name": "Tags Allow List",
                  "id": "tags-allow-list",
                  "tags": ["enforce-module-boundaries"],
                  "file": "shared/recipes/tags-allow-list"
                }
              ]
            },
            {
              "name": "Installation",
              "id": "installation",
              "description": "Installing Nx",
              "itemList": [
                {
                  "name": "Install Nx in a Non-Javascript Repo",
                  "id": "install-non-javascript",
                  "tags": ["installation"],
                  "file": "shared/recipes/installation/install-non-javascript"
                },
                {
                  "name": "Update Your Global Nx Installation",
                  "id": "update-global-installation",
                  "tags": ["installation"],
                  "file": "shared/recipes/installation/update-global-installation"
                }
              ]
            },
            {
              "name": "Tips and tricks",
              "id": "tips-n-tricks",
              "description": "Various tips and tricks for using Nx.",
              "itemList": [
                {
                  "name": "Add a Package-based Project in an Integrated Repo",
                  "id": "package-based-in-integrated",
                  "tags": ["repository-types"],
                  "file": "shared/recipes/repo-types/package-based-in-integrated"
                },
                {
                  "name": "Add an Integrated Project in a Package-based Repo",
                  "id": "integrated-in-package-based",
                  "tags": ["repository-types"],
                  "file": "shared/recipes/repo-types/integrated-in-package-based"
                },
                {
                  "name": "Convert from a Standalone Repository to an Integrated Repository",
                  "id": "standalone-to-integrated",
                  "tags": ["repository-types"],
                  "file": "shared/recipes/repo-types/standalone-to-integrated"
                },
                {
                  "name": "Configuring ESLint with Typescript",
                  "id": "eslint",
                  "file": "shared/eslint"
                },
                {
                  "name": "Enable Typescript Batch Mode",
                  "id": "enable-tsc-batch-mode",
                  "file": "shared/recipes/enable-tsc-batch-mode"
                },
                {
                  "name": "Define Secondary Entrypoints for Typescript Packages",
                  "id": "define-secondary-entrypoints",
                  "file": "shared/recipes/tips-n-tricks/define-secondary-entrypoints"
                },
                {
                  "name": "Compile Typescript Packages to Multiple Formats",
                  "id": "compile-multiple-formats",
                  "file": "shared/recipes/tips-n-tricks/compile-multiple-formats"
                },
                {
                  "name": "Keep Nx Versions in Sync",
                  "id": "keep-nx-versions-in-sync",
                  "tags": ["automate-updating-dependencies"],
                  "file": "shared/recipes/tips-n-tricks/keep-nx-versions-in-sync"
                },
                {
                  "name": "Define Environment Variables",
                  "id": "define-environment-variables",
                  "tags": ["environment-variables"],
                  "file": "shared/guides/define-environment-variables"
                },
                {
                  "name": "Configuring Browser Support",
                  "id": "browser-support",
                  "file": "shared/guides/browser-support"
                },
                {
                  "name": "Include Assets in Build",
                  "id": "include-assets-in-build",
                  "tags": [],
                  "file": "shared/recipes/include-assets-in-build"
                },
                {
                  "name": "Include All package.json Files as Projects",
                  "id": "include-all-packagejson",
                  "tags": [],
                  "file": "shared/recipes/include-all-packagejson"
                },
                {
                  "name": "Identify Dependencies Between Folders",
                  "id": "identify-dependencies-between-folders",
                  "tags": [],
                  "file": "shared/recipes/identify-dependencies-between-folders"
                },
                {
                  "name": "Disable Graph Links Created from Analyzing Source Files",
                  "id": "analyze-source-files",
                  "tags": ["explore-graph"],
                  "file": "shared/recipes/analyze-source-files"
                },
                {
                  "name": "Use JavaScript instead TypeScript",
                  "id": "js-and-ts",
                  "file": "shared/guides/js-and-ts"
                },
                {
                  "name": "Altering Migration Process",
                  "id": "advanced-update",
                  "tags": ["automate-updating-dependencies"],
                  "file": "shared/recipes/advanced-update"
                },
                {
                  "name": "Using Yarn PnP",
                  "id": "yarn-pnp",
                  "tags": ["yarn", "Plug and Play"],
                  "file": "shared/recipes/yarn-pnp"
                },
                {
                  "name": "Switching to ESLint's flat config format",
                  "id": "flat-config",
                  "tags": ["eslint", "flat config"],
                  "file": "shared/recipes/tips-n-tricks/migrating-to-flat-eslint"
                }
              ]
            },
            {
              "name": "Troubleshooting",
              "id": "troubleshooting",
              "description": "Learn how to troubleshoot common problems.",
              "itemList": [
                {
                  "name": "Resolve Circular Dependencies",
                  "id": "resolve-circular-dependencies",
                  "tags": ["explore-graph"],
                  "file": "shared/recipes/resolve-circular-dependencies"
                },
                {
                  "name": "Troubleshooting Nx Install Issues",
                  "id": "troubleshoot-nx-install-issues",
                  "file": "shared/installation/troubleshoot-installation"
                },
                {
                  "name": "Troubleshoot Cache Misses",
                  "id": "troubleshoot-cache-misses",
                  "tags": ["cache-task-results"],
                  "file": "shared/recipes/troubleshoot-cache-misses"
                },
                {
                  "name": "Unknown Local Cache Error",
                  "id": "unknown-local-cache",
                  "tags": [],
                  "file": "shared/guides/unknown-local-cache"
                },
                {
                  "name": "Profiling Build Performance",
                  "id": "performance-profiling",
                  "tags": ["environment-variables"],
                  "file": "shared/guides/performance-profiling"
                }
              ]
            },
            {
              "name": "Nx Console",
              "id": "nx-console",
              "description": "Checkout all the recipes related to Nx Console.",
              "itemList": [
                {
                  "name": "Telemetry",
                  "id": "console-telemetry",
                  "tags": ["integrate-with-editors"],
                  "file": "shared/recipes/console-telemetry"
                },
                {
                  "name": "Project Details View",
                  "id": "console-project-details",
                  "tags": ["integrate-with-editors"],
                  "file": "shared/recipes/console-project-details"
                },
                {
                  "name": "Generate Command",
                  "id": "console-generate-command",
                  "tags": ["integrate-with-editors"],
                  "file": "shared/recipes/console-generate-command"
                },
                {
                  "name": "Run Command",
                  "id": "console-run-command",
                  "tags": ["integrate-with-editors"],
                  "file": "shared/recipes/console-run-command"
                },
                {
                  "name": "Add Dependency Command",
                  "id": "console-add-dependency-command",
                  "tags": ["integrate-with-editors"],
                  "file": "shared/recipes/console-add-dependency-command"
                },
                {
                  "name": "Project Pane",
                  "id": "console-project-pane",
                  "tags": ["integrate-with-editors"],
                  "file": "shared/recipes/console-project-pane"
                },
                {
                  "name": "Keyboard Shortcuts",
                  "id": "console-shortcuts",
                  "tags": ["integrate-with-editors"],
                  "file": "shared/recipes/console-shortcuts"
                },
                {
                  "name": "Troubleshooting",
                  "id": "console-troubleshooting",
                  "tags": ["integrate-with-editors"],
                  "file": "shared/recipes/console-troubleshooting"
                }
              ]
            },
            {
              "name": "Nx Release",
              "id": "nx-release",
              "description": "Recipes for releasing with Nx release.",
              "itemList": [
                {
                  "name": "Get Started with Nx Release",
                  "id": "get-started-with-nx-release",
                  "tags": ["nx-release"],
                  "file": "shared/recipes/nx-release/get-started-with-nx-release"
                },
                {
                  "name": "Release Projects Independently",
                  "id": "release-projects-independently",
                  "tags": ["nx-release"],
                  "file": "shared/recipes/nx-release/release-projects-independently"
                },
                {
                  "name": "Automatically Version with Conventional Commits",
                  "id": "automatically-version-with-conventional-commits",
                  "tags": ["nx-release"],
                  "file": "shared/recipes/nx-release/automatically-version-with-conventional-commits"
                },
                {
                  "name": "Publish in CI/CD",
                  "id": "publish-in-ci-cd",
                  "tags": ["nx-release"],
                  "file": "shared/recipes/nx-release/publish-in-ci-cd"
                },
                {
                  "name": "Automate GitHub Releases",
                  "id": "automate-github-releases",
                  "tags": ["nx-release"],
                  "file": "shared/recipes/nx-release/automate-github-releases"
                },
                {
<<<<<<< HEAD
                  "name": "Update Your Local Registry Setup to use Nx Release",
                  "id": "update-local-registry-setup",
                  "tags": ["nx-release"],
                  "file": "shared/recipes/nx-release/update-local-registry-setup"
=======
                  "name": "Publish Rust Crates",
                  "id": "publish-rust-crates",
                  "tags": ["nx-release"],
                  "file": "shared/recipes/nx-release/publish-rust-crates"
>>>>>>> a6613547
                }
              ]
            },
            {
              "name": "Other",
              "id": "other",
              "description": "Other recipes you will find useful.",
              "itemList": [
                {
                  "name": "Rescope Packages from @nrwl to @nx",
                  "id": "rescope",
                  "tags": [],
                  "file": "shared/recipes/rescope"
                }
              ]
            }
          ]
        },
        {
          "name": "Showcase",
          "id": "showcase",
          "description": "Discover our selection of examples and benchmarks.",
          "itemList": [
            {
              "name": "Nx with your favorite tech",
              "id": "example-repos",
              "description": "Examples of different ways to use Nx with your favorite tech",
              "itemList": [
                {
                  "name": "Add an Express Project",
                  "id": "add-express",
                  "description": "Add an Express application to your repo",
                  "file": "shared/recipes/add-stack/add-express"
                },
                {
                  "name": "Add a Lit Project",
                  "id": "add-lit",
                  "description": "Add a Lit project to your repo",
                  "file": "shared/recipes/add-stack/add-lit"
                },
                {
                  "name": "Add a Solid Project",
                  "id": "add-solid",
                  "description": "Add a Solid project to your repo",
                  "file": "shared/recipes/add-stack/add-solid"
                },
                {
                  "name": "Add a Qwik Project",
                  "id": "add-qwik",
                  "description": "Add a Qwik project to your repo",
                  "file": "shared/recipes/add-stack/add-qwik"
                },
                {
                  "name": "Add a Rust Project",
                  "id": "add-rust",
                  "description": "Add a Rust project to your repo",
                  "file": "shared/recipes/add-stack/add-rust"
                },
                {
                  "name": "Add a .NET Project",
                  "id": "add-dotnet",
                  "description": "Add a .NET project to your repo",
                  "file": "shared/recipes/add-stack/add-dotnet"
                },
                {
                  "name": "Add an Astro Project",
                  "id": "add-astro",
                  "description": "Add Nx to an Astro project",
                  "file": "shared/recipes/add-stack/add-astro"
                },
                {
                  "name": "Add a Svelte Project",
                  "id": "add-svelte",
                  "description": "Add a Svelte project to your repo",
                  "file": "shared/recipes/add-stack/add-svelte"
                },
                {
                  "name": "Add a Fastify Project",
                  "id": "add-fastify",
                  "description": "Add a Fastify project to your repo",
                  "file": "shared/recipes/add-stack/add-fastify"
                },
                {
                  "name": "Using Apollo GraphQL",
                  "id": "apollo-react",
                  "file": "shared/examples/apollo-react"
                },
                {
                  "name": "Using Prisma with NestJS",
                  "id": "nestjs-prisma",
                  "tags": ["database", "node"],
                  "file": "shared/recipes/database/nestjs-prisma"
                },
                {
                  "name": "Using Mongo with Fastify",
                  "id": "mongo-fastify",
                  "tags": ["database", "node"],
                  "file": "shared/recipes/database/mongo-fastify"
                },
                {
                  "name": "Using Redis with Fastify",
                  "id": "redis-fastify",
                  "tags": ["database", "node"],
                  "file": "shared/recipes/database/redis-fastify"
                },
                {
                  "name": "Using Postgres with Fastify",
                  "id": "postgres-fastify",
                  "tags": ["database", "node"],
                  "file": "shared/recipes/database/postgres-fastify"
                },
                {
                  "name": "Using PlanetScale with Serverless Fastify",
                  "id": "serverless-fastify-planetscale",
                  "tags": ["database", "node", "serverless"],
                  "file": "shared/recipes/database/serverless-fastify-planetscale"
                },
                {
                  "name": "Nx Micro-Frontend Example",
                  "id": "mfe",
                  "file": "shared/examples/nx-examples"
                }
              ]
            },
            {
              "name": "Benchmarks",
              "id": "benchmarks",
              "description": "Benchmarks showing how fast Nx is",
              "itemList": [
                {
                  "name": "Typescript Batch Mode Compilation",
                  "id": "tsc-batch-mode",
                  "file": "shared/examples/tsc-batch-mode"
                },
                {
                  "name": "Large Repo and Caching",
                  "id": "caching",
                  "file": "shared/examples/caching"
                },
                {
                  "name": "Large Repo and DTE",
                  "id": "dte",
                  "file": "shared/examples/dte"
                }
              ]
            }
          ]
        },
        {
          "name": "Reference",
          "id": "reference",
          "description": "Understand how to use Nx functionalities, what arguments and options are available for each component.",
          "itemList": [
            {
              "name": "Commands",
              "id": "commands",
              "file": "",
              "path": "/nx-api/nx",
              "isExternal": true
            },
            {
              "name": "Nx Configuration",
              "id": "nx-json",
              "file": "shared/reference/nx-json"
            },
            {
              "name": "Project Configuration",
              "id": "project-configuration",
              "tags": [],
              "file": "shared/reference/project-configuration"
            },
            {
              "name": "Inputs and Named Inputs",
              "id": "inputs",
              "tags": ["cache-task-results"],
              "file": "shared/reference/inputs"
            },
            {
              "name": ".nxignore",
              "id": "nxignore",
              "tags": ["enforce-module-boundaries"],
              "file": "shared/reference/nxignore"
            },
            {
              "name": "Environment Variables",
              "id": "environment-variables",
              "tags": ["environment-variables"],
              "file": "shared/reference/environment-variables"
            },
            {
              "name": "Glossary",
              "id": "glossary",
              "tags": [],
              "file": "shared/reference/glossary"
            }
          ]
        },
        {
          "name": "Deprecated",
          "id": "deprecated",
          "description": "Functionality that has been superseded in the current version of Nx.  Listed here for those running older versions.",
          "itemList": [
            {
              "name": "workspace.json",
              "id": "workspace-json",
              "file": "shared/deprecated/workspace-json"
            },
            {
              "name": "workspace-lint",
              "id": "workspace-lint",
              "file": "shared/deprecated/workspace-lint"
            },
            {
              "name": "As Provided vs. Derived",
              "id": "as-provided-vs-derived",
              "file": "shared/deprecated/as-provided-vs-derived"
            },
            {
              "name": "Workspace Generators",
              "id": "workspace-generators",
              "file": "shared/deprecated/workspace-generators"
            },
            {
              "name": "Workspace Executors",
              "id": "workspace-executors",
              "file": "shared/deprecated/workspace-executors"
            },
            {
              "name": "defaultCollection",
              "id": "default-collection",
              "file": "shared/deprecated/default-collection"
            },
            {
              "name": "runtimeCacheInputs",
              "id": "runtime-cache-inputs",
              "file": "shared/deprecated/runtime-cache-inputs"
            },
            {
              "name": "cacheableOperations",
              "id": "cacheable-operations",
              "file": "shared/deprecated/cacheable-operations"
            },
            {
              "name": "npmScope",
              "id": "npm-scope",
              "file": "shared/deprecated/npm-scope"
            },
            {
              "name": "globalImplicitDependencies",
              "id": "global-implicit-dependencies",
              "file": "shared/deprecated/global-implicit-dependencies"
            },
            {
              "name": "Angular Schematics and Builders",
              "id": "angular-schematics-builders",
              "file": "shared/deprecated/angular-schematics-builders"
            },
            {
              "name": "Storybook deprecated docs",
              "id": "storybook",
              "description": "Deprecated @nx/storybook package documentation and guides.",
              "itemList": [
                {
                  "id": "angular-storybook-targets",
                  "name": "Angular: Information about the Storybook targets",
                  "description": "This document explains the role of the storybook and build-storybook targets in Angular projects with a Storybook configuration, and specifically which executors are used for them.",
                  "file": "shared/deprecated/storybook/angular-storybook-targets"
                },
                {
                  "id": "angular-project-build-config",
                  "name": "Angular - The projectBuildConfig",
                  "description": "This document explains the role of the projectBuildConfig in Angular projects with a Storybook configuration, and how the Storybook executors use it.",
                  "file": "shared/deprecated/storybook/angular-project-build-config"
                },
                {
                  "id": "migrate-webpack-final-angular",
                  "name": "Angular: Storybook Migration to webpackFinal",
                  "description": "This guide explains how migrate from older versions of Storybook which used a custom webpack.config.js to the new Storybook 6.3+ which uses the webpackFinal property in the main configuration.",
                  "file": "shared/deprecated/storybook/migrate-webpack-final-angular"
                },
                {
                  "id": "upgrade-storybook-v6-angular",
                  "name": "Angular: Upgrading to Storybook 6",
                  "description": "This guide explains how you can upgrade your Storybook from versions 5.3 and below to Storybook 6, for Angular projects.",
                  "file": "shared/deprecated/storybook/storybook-v6-angular"
                },
                {
                  "id": "migrate-webpack-final-react",
                  "name": "React: Storybook Migration to webpackFinal and the Nx Addon",
                  "description": "This guide explains how migrate from older versions of Storybook which used a custom webpack.config.js to the new Storybook 6.3+ which uses the webpackFinal property in the main configuration and the Nx React Addon.",
                  "file": "shared/deprecated/storybook/migrate-webpack-final-react"
                },
                {
                  "id": "upgrade-storybook-v6-react",
                  "name": "React: Upgrading to Storybook 6",
                  "description": "This guide explains how you can upgrade your Storybook from versions 5.3 and below to Storybook 6, for React projects.",
                  "file": "shared/deprecated/storybook/storybook-v6-react"
                }
              ]
            },
            {
              "name": "v1 Nx Plugin API",
              "id": "v1-nx-plugin-api",
              "file": "shared/deprecated/v1-nx-plugin-api"
            }
          ]
        },
        {
          "name": "See Also",
          "id": "see-also",
          "description": "Links to other pieces of documentation",
          "itemList": [
            {
              "name": "CI Documentation",
              "id": "ci",
              "file": "",
              "tags": ["cache-task-results", "distribute-task-execution"],
              "path": "/ci/intro/ci-with-nx",
              "isExternal": true
            },
            {
              "name": "Nx Cloud Main Site",
              "id": "nx-cloud-main-site",
              "file": "",
              "tags": ["cache-task-results", "distribute-task-execution"],
              "path": "https://nx.app",
              "isExternal": true
            },
            {
              "name": "--skip-nx-cache flag",
              "id": "skip-nx-cache-flag",
              "file": "",
              "tags": ["cache-task-results"],
              "path": "/nx-api/nx/documents/affected#skip-nx-cache",
              "isExternal": true
            },
            {
              "name": "tasks-runner-options property",
              "id": "tasks-runner-options-property",
              "file": "",
              "tags": ["cache-task-results"],
              "path": "/reference/nx-json#tasks-runner-options",
              "isExternal": true
            },
            {
              "name": "nx.json reference: inputs and namedInputs",
              "id": "nxjson-inputs",
              "file": "",
              "tags": ["cache-task-results"],
              "path": "/reference/nx-json#inputs-&-namedinputs",
              "isExternal": true
            },
            {
              "name": "Project Configuration reference: inputs and namedInputs",
              "id": "project-config-inputs",
              "file": "",
              "tags": ["cache-task-results"],
              "path": "/reference/project-configuration#inputs-&-namedinputs",
              "isExternal": true
            },
            {
              "name": "nx.json generator defaults",
              "id": "nxjson-generator-defaults",
              "file": "",
              "tags": ["generate-code"],
              "path": "/reference/nx-json#generators",
              "isExternal": true
            },
            {
              "name": "Site Map",
              "id": "sitemap",
              "tags": [],
              "file": "shared/reference/sitemap"
            }
          ]
        }
      ]
    },
    {
      "name": "Extending Nx",
      "id": "extending-nx",
      "description": "Learn more about creating your own plugin, extending Nx.",
      "itemList": [
        {
          "name": "Intro",
          "id": "intro",
          "description": "Learn about plugins.",
          "itemList": [
            {
              "name": "Getting Started with Plugins",
              "id": "getting-started",
              "description": "Learn how to extend Nx by creating and releasing your own Nx plugin.",
              "file": "shared/plugins/intro"
            }
          ]
        },
        {
          "name": "5 Min Tutorials",
          "id": "tutorials",
          "description": "Get started with plugins",
          "itemList": [
            {
              "name": "Create a Local Plugin",
              "id": "create-plugin",
              "file": "shared/plugins/create-plugin"
            },
            {
              "name": "Maintain a Published Plugin",
              "id": "publish-plugin",
              "file": "shared/plugins/maintain-published-plugin"
            }
          ]
        },
        {
          "name": "Recipes",
          "id": "recipes",
          "description": "Focused instructions to complete a specific task",
          "itemList": [
            {
              "name": "Write a Simple Executor",
              "id": "local-executors",
              "tags": [],
              "file": "shared/recipes/plugins/local-executors"
            },
            {
              "name": "Compose Executors",
              "id": "compose-executors",
              "tags": [],
              "file": "shared/recipes/plugins/compose-executors"
            },
            {
              "name": "Write a Simple Generator",
              "id": "local-generators",
              "tags": ["generate-code"],
              "file": "shared/recipes/generators/local-generators"
            },
            {
              "name": "Compose Generators",
              "id": "composing-generators",
              "tags": ["generate-code"],
              "file": "shared/recipes/generators/composing-generators"
            },
            {
              "name": "Provide Options for Generators",
              "id": "generator-options",
              "tags": ["generate-code"],
              "file": "shared/recipes/generators/generator-options"
            },
            {
              "name": "Create Files",
              "id": "creating-files",
              "tags": ["generate-code"],
              "file": "shared/recipes/generators/creating-files"
            },
            {
              "name": "Modify Files",
              "id": "modifying-files",
              "tags": ["generate-code"],
              "file": "shared/recipes/generators/modifying-files"
            },
            {
              "name": "Write a Migration",
              "id": "migration-generators",
              "tags": ["create-your-own-plugin"],
              "file": "shared/recipes/plugins/migration-generators"
            },
            {
              "name": "Create a Preset",
              "id": "create-preset",
              "tags": ["create-your-own-plugin"],
              "file": "shared/recipes/plugins/create-preset"
            },
            {
              "name": "Create an Install Package",
              "id": "create-install-package",
              "tags": ["create-your-own-plugin"],
              "file": "shared/recipes/plugins/create-install-package"
            },
            {
              "name": "Modify the Project Graph",
              "id": "project-graph-plugins",
              "tags": ["create-your-own-plugin", "explore-graph"],
              "file": "shared/recipes/plugins/project-graph-plugins"
            }
          ]
        }
      ]
    },
    {
      "name": "CI",
      "id": "ci",
      "description": "Learn how to enable Distributed Tasks Executions, remote caching and more.",
      "itemList": [
        {
          "name": "Intro",
          "id": "intro",
          "description": "Learn about basic Nx Cloud knowledge.",
          "itemList": [
            {
              "name": "CI with Nx",
              "id": "ci-with-nx",
              "file": "nx-cloud/intro/ci-with-nx"
            },
            {
              "name": "Tutorials",
              "id": "tutorials",
              "description": "Tutorials setting up CI with Nx",
              "itemList": [
                {
                  "name": "Circle CI with Nx",
                  "id": "circle",
                  "file": "nx-cloud/tutorial/circle"
                },
                {
                  "name": "GitHub Actions with Nx",
                  "id": "github-actions",
                  "file": "nx-cloud/tutorial/github-actions"
                }
              ]
            }
          ]
        },
        {
          "name": "Features",
          "id": "features",
          "description": "Features of Nx and Nx Cloud that improve CI",
          "itemList": [
            {
              "name": "Run Only Tasks Affected by a PR",
              "tags": ["run-tasks"],
              "id": "affected",
              "file": "shared/using-nx/affected"
            },
            {
              "name": "Use Remote Caching (Nx Replay)",
              "description": "Learn how to enable remote caching s.t. you don't just benefit locally from it but also in CI.",
              "id": "remote-cache",
              "tags": ["remote-cache"],
              "file": "shared/features/remote-cache"
            },
            {
              "name": "Distribute Task Execution (Nx Agents)",
              "id": "distribute-task-execution",
              "description": "Learn how to efficiently distribute tasks across machines to take full advantage of parallelization. Nx Agents make this a trivial task.",
              "file": "shared/features/distribute-task-execution"
            },
            {
              "name": "Dynamically Allocate Agents",
              "id": "dynamic-agents",
              "file": "nx-cloud/features/dynamic-agents"
            },
            {
              "name": "Automatically Split E2E Tasks (TestAtomizer)",
              "id": "split-e2e-tasks",
              "file": "nx-cloud/features/split-e2e-tasks"
            },
            {
              "name": "Identify and Re-run Flaky Tasks",
              "id": "flaky-tasks",
              "file": "nx-cloud/features/flaky-tasks"
            },
            {
              "name": "Set up Nx Cloud On-Premise",
              "description": "Set up Nx Cloud on machines that you control",
              "id": "on-premise",
              "tags": ["on-premise"],
              "file": "nx-cloud/private/nx-enterprise-on-prem"
            }
          ]
        },
        {
          "name": "Concepts",
          "id": "concepts",
          "description": "Learn how to manage Nx Cloud subscriptions and other options.",
          "itemList": [
            {
              "name": "The Building Blocks of Fast CI",
              "tags": [],
              "id": "building-blocks-fast-ci",
              "file": "nx-cloud/concepts/building-blocks-fast-ci"
            },
            {
              "name": "Reduce Wasted Time in CI",
              "tags": [],
              "id": "reduce-waste",
              "file": "nx-cloud/concepts/reduce-waste"
            },
            {
              "name": "Parallelization and Distribution",
              "tags": ["distribute-task-execution"],
              "id": "parallelization-distribution",
              "file": "nx-cloud/concepts/parallelization-distribution"
            },
            {
              "name": "Cache Security",
              "id": "cache-security",
              "file": "nx-cloud/concepts/cache-security"
            }
          ]
        },
        {
          "name": "Recipes",
          "id": "recipes",
          "description": "Learn how to set up Nx Cloud for your workspace.",
          "itemList": [
            {
              "name": "Set Up CI",
              "id": "set-up",
              "description": "Learn how to set up Nx Cloud for your workspace.",
              "tags": ["distribute-task-execution"],
              "itemList": [
                {
                  "name": "Connect Nx Cloud",
                  "id": "connect-to-cloud",
                  "file": "nx-cloud/recipes/connect-to-cloud"
                },
                {
                  "name": "Setting up Azure Pipelines",
                  "id": "monorepo-ci-azure",
                  "file": "shared/monorepo-ci-azure"
                },
                {
                  "name": "Setting up CircleCI",
                  "id": "monorepo-ci-circle-ci",
                  "file": "shared/monorepo-ci-circle-ci"
                },
                {
                  "name": "Setting up GitHub Actions",
                  "id": "monorepo-ci-github-actions",
                  "file": "shared/monorepo-ci-github-actions"
                },
                {
                  "name": "Setting up Jenkins",
                  "id": "monorepo-ci-jenkins",
                  "file": "shared/monorepo-ci-jenkins"
                },
                {
                  "name": "Setting up GitLab",
                  "id": "monorepo-ci-gitlab",
                  "file": "shared/monorepo-ci-gitlab"
                },
                {
                  "name": "Setting up Bitbucket",
                  "id": "monorepo-ci-bitbucket-pipelines",
                  "file": "shared/monorepo-ci-bitbucket-pipelines"
                }
              ]
            },
            {
              "name": "Security",
              "id": "security",
              "description": "Manage access to Nx Cloud",
              "itemList": [
                {
                  "name": "Authenticate with Google Identity",
                  "id": "google-auth",
                  "file": "nx-cloud/recipes/google-auth"
                },
                {
                  "name": "Access Tokens",
                  "id": "access-tokens",
                  "file": "nx-cloud/recipes/access-tokens"
                },
                {
                  "name": "Enable End to End Encryption",
                  "id": "encryption",
                  "file": "nx-cloud/recipes/encryption"
                }
              ]
            },
            {
              "name": "Source Control Integration",
              "id": "source-control-integration",
              "description": "Show Nx Cloud results directly in your pull request",
              "itemList": [
                {
                  "name": "Enable GitHub PR Integration",
                  "id": "github",
                  "file": "nx-cloud/set-up/github"
                },
                {
                  "name": "Enable Bitbucket Cloud PR Integration",
                  "id": "bitbucket-cloud",
                  "file": "nx-cloud/set-up/bitbucket-cloud"
                },
                {
                  "name": "Enable GitLab MR Integration",
                  "id": "gitlab",
                  "file": "nx-cloud/set-up/gitlab"
                }
              ]
            },
            {
              "name": "On-Premise",
              "id": "on-premise",
              "description": "Manage an on-premise installation of Nx Cloud",
              "itemList": [
                {
                  "name": "Authenticate with a Single Admin",
                  "id": "auth-single-admin",
                  "file": "nx-cloud/private/auth-single-admin"
                },
                {
                  "name": "Authenticate with GitHub",
                  "id": "auth-github",
                  "file": "nx-cloud/private/auth-github"
                },
                {
                  "name": "On-Prem VM Setup",
                  "id": "ami-setup",
                  "file": "nx-cloud/private/ami-setup"
                },
                {
                  "name": "Authenticate with GitLab",
                  "id": "auth-gitlab",
                  "file": "nx-cloud/private/auth-gitlab"
                },
                {
                  "name": "Authenticate with BitBucket",
                  "id": "auth-bitbucket",
                  "file": "nx-cloud/private/auth-bitbucket"
                },
                {
                  "name": "Authenticate via SAML",
                  "id": "auth-saml",
                  "file": "nx-cloud/private/auth-saml"
                },
                {
                  "name": "Authenticate via SAML on Managed Version",
                  "id": "auth-saml-managed",
                  "file": "nx-cloud/private/auth-saml-managed"
                },
                {
                  "name": "Advanced Configuration",
                  "id": "advanced-config",
                  "file": "nx-cloud/private/advanced-config"
                }
              ]
            },
            {
              "name": "Troubleshooting",
              "id": "troubleshooting",
              "description": "Learn how to solve common issues in Nx Cloud.",
              "itemList": [
                {
                  "name": "CI Execution Failed",
                  "id": "ci-execution-failed",
                  "file": "nx-cloud/troubleshooting/ci-execution-failed"
                }
              ]
            },
            {
              "name": "Other",
              "id": "other",
              "description": "Learn how to set up Nx Cloud for your workspace.",
              "itemList": [
                {
                  "name": "Record Non-Nx Commands",
                  "id": "record-commands",
                  "file": "nx-cloud/set-up/record-commands"
                },
                {
                  "name": "Prepare applications for deployment via CI",
                  "id": "ci-deployment",
                  "tags": ["docker", "deploy"],
                  "file": "shared/recipes/ci-deployment"
                }
              ]
            }
          ]
        },
        {
          "name": "Reference",
          "id": "reference",
          "description": "Understand how to use Nx Cloud, what arguments and options are available for each component.",
          "itemList": [
            {
              "name": "Configuration Options",
              "id": "config",
              "file": "nx-cloud/reference/config"
            },
            {
              "name": "nx-cloud CLI",
              "id": "nx-cloud-cli",
              "file": "nx-cloud/reference/nx-cloud-cli"
            },
            {
              "name": "Launch Templates",
              "id": "launch-templates",
              "file": "nx-cloud/reference/launch-templates"
            },
            {
              "name": "Environment Variables",
              "id": "env-vars",
              "file": "nx-cloud/reference/env-vars"
            },
            {
              "name": "Server API Reference",
              "id": "server-api",
              "file": "nx-cloud/reference/server-api"
            },
            {
              "name": "Release Notes",
              "id": "release-notes",
              "file": "nx-cloud/reference/release-notes"
            }
          ]
        }
      ]
    },
    {
      "name": "Changelog",
      "id": "changelog",
      "file": "",
      "path": "/changelog",
      "isExternal": true
    },
    {
      "name": "additional api references",
      "id": "additional-api-references",
      "description": "Package reference.",
      "itemList": [
        {
          "name": "nx",
          "id": "nx",
          "description": "Nx package",
          "itemList": [
            {
              "name": "create-nx-workspace",
              "id": "create-nx-workspace",
              "file": "generated/cli/create-nx-workspace"
            },
            {
              "name": "init",
              "id": "init",
              "file": "generated/cli/init"
            },
            {
              "name": "generate",
              "id": "generate",
              "tags": ["generate-code"],
              "file": "generated/cli/generate"
            },
            {
              "name": "run",
              "tags": ["run-tasks"],
              "id": "run",
              "file": "generated/cli/run"
            },
            {
              "name": "daemon",
              "id": "daemon",
              "file": "generated/cli/daemon"
            },
            {
              "name": "graph",
              "id": "dep-graph",
              "tags": ["explore-graph"],
              "file": "generated/cli/graph"
            },
            {
              "name": "run-many",
              "tags": ["run-tasks"],
              "id": "run-many",
              "file": "generated/cli/run-many"
            },
            {
              "name": "affected",
              "tags": ["run-tasks"],
              "id": "affected",
              "file": "generated/cli/affected"
            },
            {
              "name": "affected:graph",
              "id": "affected-dep-graph",
              "file": "generated/cli/affected-graph"
            },
            {
              "name": "print-affected",
              "id": "print-affected",
              "file": "generated/cli/print-affected"
            },
            {
              "name": "format:check",
              "id": "format-check",
              "tags": ["enforce-module-boundaries"],
              "file": "generated/cli/format-check"
            },
            {
              "name": "format:write",
              "id": "format-write",
              "tags": ["enforce-module-boundaries"],
              "file": "generated/cli/format-write"
            },
            {
              "name": "migrate",
              "id": "migrate",
              "tags": ["automate-updating-dependencies"],
              "file": "generated/cli/migrate"
            },
            {
              "name": "report",
              "id": "report",
              "file": "generated/cli/report"
            },
            {
              "name": "list",
              "id": "list",
              "file": "generated/cli/list"
            },
            {
              "name": "connect-to-nx-cloud",
              "id": "connect-to-nx-cloud",
              "tags": ["cache-task-results", "distribute-task-execution"],
              "file": "generated/cli/connect"
            },
            {
              "name": "reset",
              "id": "reset",
              "tags": ["cache-task-results"],
              "file": "generated/cli/reset"
            },
            {
              "name": "repair",
              "id": "repair",
              "file": "generated/cli/repair"
            },
            {
              "name": "exec",
              "id": "exec",
              "file": "generated/cli/exec"
            },
            {
              "name": "watch",
              "id": "watch",
              "tags": ["workspace-watching"],
              "file": "generated/cli/watch"
            },
            {
              "name": "show",
              "id": "show",
              "file": "generated/cli/show"
            },
            {
              "name": "view-logs",
              "id": "view-logs",
              "file": "generated/cli/view-logs"
            },
            {
              "name": "release",
              "id": "release",
              "file": "generated/cli/release"
            },
            {
              "name": "add",
              "id": "add",
              "file": "generated/cli/add"
            }
          ]
        },
        {
          "name": "workspace",
          "id": "workspace",
          "description": "Workspace package.",
          "itemList": [
            {
              "name": "Overview",
              "id": "overview",
              "path": "/nx-api/workspace",
              "file": "shared/packages/workspace/workspace-plugin"
            },
            {
              "name": "Nx, NodeJS and Typescript Versions",
              "id": "nx-nodejs-typescript-version-matrix",
              "file": "shared/packages/workspace/nx-compatibility-matrix"
            }
          ]
        },
        {
          "name": "Nx Plugin",
          "id": "plugin",
          "description": "Plugin package.",
          "itemList": [
            {
              "id": "overview",
              "name": "Overview",
              "path": "/nx-api/plugin",
              "file": "shared/packages/plugin/plugin"
            }
          ]
        },
        {
          "name": "Nx Devkit",
          "id": "devkit",
          "description": "Devkit package.",
          "itemList": [
            {
              "id": "nx_devkit",
              "name": "Overview",
              "file": "generated/devkit/README"
            },
            {
              "id": "ngcli_adapter",
              "name": "Ng CLI Adapter",
              "file": "generated/devkit/ngcli_adapter/README"
            }
          ]
        },
        {
          "name": "js",
          "id": "js",
          "description": "JS package.",
          "itemList": [
            {
              "name": "Overview",
              "id": "overview",
              "path": "/nx-api/js",
              "file": "shared/packages/js/js-plugin"
            }
          ]
        },
        {
          "name": "web",
          "id": "web",
          "description": "Web package.",
          "itemList": [
            {
              "name": "Overview",
              "id": "overview",
              "path": "/nx-api/web",
              "file": "shared/packages/web/web-plugin"
            }
          ]
        },
        {
          "name": "esbuild",
          "id": "esbuild",
          "description": "esbuild package.",
          "itemList": [
            {
              "name": "Overview",
              "id": "overview",
              "path": "/nx-api/esbuild",
              "file": "shared/packages/esbuild/esbuild-plugin"
            }
          ]
        },
        {
          "name": "vite",
          "id": "vite",
          "description": "Vite package.",
          "itemList": [
            {
              "id": "overview",
              "path": "/nx-api/vite",
              "name": "Overview",
              "description": "The Nx Plugin for Vite contains executors and generators that support building applications using Vite. This page also explains how to configure Vite on your Nx workspace.",
              "file": "shared/packages/vite/vite-plugin"
            }
          ]
        },
        {
          "name": "vue",
          "id": "vue",
          "description": "Vue package.",
          "itemList": [
            {
              "id": "overview",
              "path": "/nx-api/vue",
              "name": "Overview",
              "description": "The Nx Plugin for Vue contains generators for managing Vue applications and libraries within an Nx workspace. This page also explains how to configure Vue on your Nx workspace.",
              "file": "shared/packages/vue/vue-plugin"
            }
          ]
        },
        {
          "name": "nuxt",
          "id": "nuxt",
          "description": "Nuxt package.",
          "itemList": [
            {
              "id": "overview",
              "path": "/nx-api/nuxt",
              "name": "Overview",
              "description": "The Nx Plugin for Nuxt contains generators for managing Nuxt applications within a Nx workspace. This page also explains how to configure Nuxt on your Nx workspace.",
              "file": "shared/packages/nuxt/nuxt-plugin"
            }
          ]
        },
        {
          "name": "webpack",
          "id": "webpack",
          "description": "Webpack package.",
          "itemList": [
            {
              "id": "overview",
              "path": "/nx-api/webpack",
              "name": "Overview",
              "description": "The Nx Plugin for Webpack contains executors and generators that support building applications using Webpack.",
              "file": "shared/packages/webpack/plugin-overview"
            }
          ]
        },
        {
          "name": "angular",
          "id": "angular",
          "description": "Angular package.",
          "itemList": [
            {
              "name": "Overview",
              "id": "overview",
              "path": "/nx-api/angular",
              "file": "shared/packages/angular/angular-plugin"
            },
            {
              "name": "Angular and Nx Version Matrix",
              "id": "angular-nx-version-matrix",
              "file": "shared/packages/angular/angular-nx-version-matrix",
              "path": "/angular-nx-version-matrix"
            }
          ]
        },
        {
          "name": "react",
          "id": "react",
          "description": "React package.",
          "itemList": [
            {
              "name": "Overview",
              "id": "overview",
              "path": "/nx-api/react",
              "file": "shared/packages/react/react-plugin"
            }
          ]
        },
        {
          "name": "jest",
          "id": "jest",
          "description": "Jest package.",
          "itemList": [
            {
              "name": "Overview",
              "id": "overview",
              "path": "/nx-api/jest",
              "file": "shared/packages/jest/jest-plugin"
            }
          ]
        },
        {
          "name": "cypress",
          "id": "cypress",
          "description": "Cypress package.",
          "itemList": [
            {
              "name": "Overview",
              "id": "overview",
              "path": "/nx-api/cypress",
              "file": "shared/packages/cypress/cypress-plugin"
            }
          ]
        },
        {
          "name": "playwright",
          "id": "playwright",
          "description": "Playwright package.",
          "itemList": [
            {
              "name": "Overview",
              "id": "overview",
              "path": "/nx-api/playwright",
              "file": "shared/packages/playwright/playwright-plugin"
            }
          ]
        },
        {
          "name": "storybook",
          "id": "storybook",
          "description": "Storybook package.",
          "itemList": [
            {
              "id": "overview",
              "name": "Overview",
              "description": "This is an overview page for the Storybook plugin in Nx. It explains what Storybook is and how to set it up in your Nx workspace.",
              "path": "/nx-api/storybook",
              "file": "shared/packages/storybook/plugin-overview"
            },
            {
              "id": "best-practices",
              "name": "Storybook best practices for making the most out of Nx",
              "description": "The purpose of this guide is to help you set up Storybook in your Nx workspace so that you can get the most out of Nx and its powerful capabilities.",
              "file": "shared/packages/storybook/best-practices"
            },
            {
              "id": "storybook-7-setup",
              "name": "Storybook 7",
              "description": "This guide explains how you can set up Storybook version 7 in your Nx workspace. It contains information about the generators and the frameworks that are supported.",
              "file": "shared/packages/storybook/storybook-7-setup"
            }
          ]
        },
        {
          "name": "eslint",
          "id": "eslint",
          "description": "Linter package.",
          "itemList": [
            {
              "id": "overview",
              "name": "Overview",
              "path": "/nx-api/eslint",
              "file": "shared/packages/eslint/eslint"
            }
          ]
        },
        {
          "name": "eslint-plugin",
          "id": "eslint-plugin",
          "description": "ESLint plugin package.",
          "itemList": [
            {
              "id": "overview",
              "name": "Overview",
              "path": "/nx-api/eslint-plugin",
              "file": "shared/packages/eslint/eslint-plugin"
            },
            {
              "id": "enforce-module-boundaries",
              "name": "The `enforce-module-boundaries` rule",
              "path": "/nx-api/eslint-plugin",
              "file": "shared/packages/eslint/enforce-module-boundaries"
            },
            {
              "id": "dependency-checks",
              "name": "The `dependency-checks` rule",
              "path": "/nx-api/eslint-plugin",
              "file": "shared/packages/eslint/dependency-checks"
            }
          ]
        },
        {
          "name": "node",
          "id": "node",
          "description": "Node package.",
          "itemList": [
            {
              "id": "overview",
              "name": "Overview",
              "path": "/nx-api/node",
              "file": "shared/packages/node/node-plugin"
            }
          ]
        },
        {
          "name": "express",
          "id": "express",
          "description": "Express package.",
          "itemList": [
            {
              "id": "overview",
              "name": "Overview",
              "path": "/nx-api/express",
              "file": "shared/packages/express/express-plugin"
            }
          ]
        },
        {
          "name": "nest",
          "id": "nest",
          "description": "Nest package.",
          "itemList": [
            {
              "id": "overview",
              "name": "Overview",
              "path": "/nx-api/nest",
              "file": "shared/packages/nest/nest-plugin"
            }
          ]
        },
        {
          "name": "next",
          "id": "next",
          "description": "Next package.",
          "itemList": [
            {
              "id": "overview",
              "name": "Overview",
              "path": "/nx-api/next",
              "file": "shared/packages/next/plugin-overview"
            }
          ]
        },
        {
          "name": "remix",
          "id": "remix",
          "description": "Remix package.",
          "itemList": [
            {
              "id": "overview",
              "name": "Overview",
              "path": "/nx-api/remix",
              "file": "shared/packages/remix/remix-plugin"
            }
          ]
        },
        {
          "name": "detox",
          "id": "detox",
          "description": "Detox package.",
          "itemList": [
            {
              "id": "overview",
              "name": "Overview",
              "path": "/nx-api/detox",
              "file": "shared/packages/detox/detox-plugin"
            }
          ]
        },
        {
          "name": "react native",
          "id": "react-native",
          "description": "React Native package.",
          "itemList": [
            {
              "id": "overview",
              "name": "Overview",
              "path": "/nx-api/react-native",
              "file": "shared/packages/react-native/react-native-plugin"
            }
          ]
        },
        {
          "name": "expo",
          "id": "expo",
          "description": "Expo package.",
          "itemList": [
            {
              "id": "overview",
              "name": "Overview",
              "path": "/nx-api/expo",
              "file": "shared/packages/expo/expo-plugin"
            }
          ]
        }
      ]
    }
  ]
}<|MERGE_RESOLUTION|>--- conflicted
+++ resolved
@@ -1145,17 +1145,16 @@
                   "file": "shared/recipes/nx-release/automate-github-releases"
                 },
                 {
-<<<<<<< HEAD
+                  "name": "Publish Rust Crates",
+                  "id": "publish-rust-crates",
+                  "tags": ["nx-release"],
+                  "file": "shared/recipes/nx-release/publish-rust-crates"
+                },
+                {
                   "name": "Update Your Local Registry Setup to use Nx Release",
                   "id": "update-local-registry-setup",
                   "tags": ["nx-release"],
                   "file": "shared/recipes/nx-release/update-local-registry-setup"
-=======
-                  "name": "Publish Rust Crates",
-                  "id": "publish-rust-crates",
-                  "tags": ["nx-release"],
-                  "file": "shared/recipes/nx-release/publish-rust-crates"
->>>>>>> a6613547
                 }
               ]
             },
