{
  "$schema": "./../scripts/documentation/map-schema.json",
  "title": "Documentation map reference",
  "description": "This is used to create documentation routing and hierarchy on the nx.dev website.",
  "content": [
    {
      "name": "Nx",
      "id": "nx-documentation",
      "description": "Nx documentation for you to discover!",
      "itemList": [
        {
          "name": "Getting Started",
          "id": "getting-started",
          "description": "Get started with basic information, concepts and tutorials.",
          "itemList": [
            {
              "name": "Intro to Nx",
              "id": "intro",
              "file": "shared/getting-started/intro"
            },
            {
              "name": "Installation",
              "id": "installation",
              "file": "shared/getting-started/installation"
            },
            {
              "name": "Why Nx?",
              "id": "why-nx",
              "file": "shared/getting-started/why-nx"
            },
            {
              "name": "Tutorials",
              "id": "tutorials",
              "description": "Get started with basic information, concepts and tutorials.",
              "itemList": [
                {
                  "name": "Package-Based Monorepo",
                  "id": "package-based-repo-tutorial",
                  "file": "shared/npm-tutorial/package-based"
                },
                {
                  "name": "Integrated Monorepo",
                  "id": "integrated-repo-tutorial",
                  "file": "shared/npm-tutorial/integrated"
                },
                {
                  "name": "React Standalone",
                  "id": "react-standalone-tutorial",
                  "file": "shared/react-standalone-tutorial/react-standalone"
                },
                {
                  "name": "React Monorepo",
                  "id": "react-monorepo-tutorial",
                  "file": "shared/react-tutorial/react-monorepo"
                },
                {
                  "name": "Angular Standalone",
                  "id": "angular-standalone-tutorial",
                  "file": "shared/angular-standalone-tutorial/angular-standalone"
                },
                {
                  "name": "Angular Monorepo",
                  "id": "angular-monorepo-tutorial",
                  "file": "shared/angular-tutorial/angular-monorepo"
                },
                {
                  "name": "Vue Standalone",
                  "id": "vue-standalone-tutorial",
                  "file": "shared/vue-standalone-tutorial/vue-standalone"
                }
              ]
            }
          ]
        },
        {
          "name": "Core Tutorial",
          "id": "core-tutorial",
          "description": "Learn to use Nx with this core tutorial where you will learn about all its main feature with a real project.",
          "itemList": [
            {
              "name": "1 - Create Blog",
              "id": "01-create-blog",
              "file": "shared/core-tutorial/01-create-blog"
            },
            {
              "name": "2 - Create CLI",
              "id": "02-create-cli",
              "file": "shared/core-tutorial/02-create-cli"
            },
            {
              "name": "3 - Share Assets",
              "id": "03-share-assets",
              "file": "shared/core-tutorial/03-share-assets"
            },
            {
              "name": "4 - Build Affected Projects",
              "id": "04-build-affected-projects",
              "file": "shared/core-tutorial/04-build-affected-projects"
            },
            {
              "name": "5 - Automatically Detect Dependencies",
              "id": "05-auto-detect-dependencies",
              "file": "shared/core-tutorial/05-auto-detect-dependencies"
            },
            {
              "name": "6 - Summary",
              "id": "06-summary",
              "file": "shared/core-tutorial/06-summary"
            }
          ]
        },
        {
          "name": "Features",
          "id": "features",
          "description": "Learn the core features of Nx with in depth guides.",
          "itemList": [
            {
              "name": "Run Tasks",
              "description": "Learn about the various ways you can use Nx to run tasks in your workspace.",
              "tags": ["run-tasks", "cache-task-results"],
              "id": "run-tasks",
              "file": "shared/features/run-tasks"
            },
            {
              "name": "Cache Task Results",
              "description": "Learn how to define cacheable tasks, how to fine-tune with inputs and outputs, where the cache is stored and much more.",
              "id": "cache-task-results",
              "tags": ["cache-task-results"],
              "file": "shared/features/cache-task-results"
            },
            {
              "name": "Explore your Workspace",
              "id": "explore-graph",
              "tags": ["explore-graph"],
              "file": "shared/features/explore-graph"
            },
            {
              "name": "Generate Code",
              "id": "generate-code",
              "tags": ["generate-code"],
              "file": "shared/features/generate-code"
            },
            {
              "name": "Automate Updating Dependencies",
              "description": "Learn how Nx provides automated update scripts to help you keep your workspace, tooling and framework dependencies up to date.",
              "id": "automate-updating-dependencies",
              "tags": ["automate-updating-dependencies"],
              "file": "shared/features/automate-updating-dependencies"
            },
            {
              "name": "Enforce Module Boundaries",
              "description": "Learn how to avoid dependency hell and scale a codebase by imposing constraints on your projects using the module boundary lint rule.",
              "id": "enforce-module-boundaries",
              "tags": ["enforce-module-boundaries"],
              "file": "shared/features/enforce-module-boundaries"
            },
            {
              "name": "Integrate with Editors",
              "description": "Learn about Nx Console, an extension for VS Code and WebStorm.",
              "id": "integrate-with-editors",
              "tags": ["integrate-with-editors"],
              "file": "shared/features/integrate-with-editors"
            },
            {
              "name": "Manage Releases",
              "description": "Learn how Nx provides tools to help you manage releasing your projects.",
              "id": "manage-releases",
              "tags": ["manage-releases"],
              "file": "shared/features/manage-releases"
            },
            {
              "name": "CI Features",
              "id": "ci-features",
              "description": "Features of Nx and Nx Cloud that improve CI",
              "itemList": [
                {
                  "name": "Run Only Tasks Affected by a PR",
                  "id": "affected",
                  "file": "",
                  "path": "/ci/features/affected",
                  "isExternal": true
                },
                {
                  "name": "Use Remote Caching (Nx Replay)",
                  "description": "Learn how to enable remote caching s.t. you don't just benefit locally from it but also in CI.",
                  "id": "remote-cache",
                  "file": "",
                  "path": "/ci/features/remote-cache",
                  "isExternal": true
                },
                {
                  "name": "Distribute Task Execution (Nx Agents)",
                  "description": "Learn how to efficiently distribute tasks across machines to take full advantage of parallelization. Nx Agents make this a trivial task.",
                  "id": "distribute-task-execution",
                  "file": "",
                  "path": "/ci/features/distribute-task-execution",
                  "isExternal": true
                },
                {
                  "name": "Dynamically Allocate Agents",
                  "id": "dynamic-agents",
                  "file": "",
                  "path": "/ci/features/dynamic-agents",
                  "isExternal": true
                },
                {
                  "name": "Automatically Split E2E Tasks",
                  "id": "split-e2e-tasks",
                  "file": "",
                  "path": "/ci/features/split-e2e-tasks",
                  "isExternal": true
                },
                {
                  "name": "Identify and Re-run Flaky Tasks",
                  "id": "flaky-tasks",
                  "file": "",
                  "path": "/ci/features/flaky-tasks",
                  "isExternal": true
                },
                {
                  "name": "Set up Nx Cloud On-Premise",
                  "id": "on-premise",
                  "description": "Set up Nx Cloud on machines that you control",
                  "file": "",
                  "path": "/ci/features/on-premise",
                  "isExternal": true
                }
              ]
            }
          ]
        },
        {
          "name": "Concepts",
          "id": "concepts",
          "description": "Learn about all the different concepts Nx uses to manage your tasks and enhance your productivity.",
          "itemList": [
            {
              "name": "Mental Model",
              "tags": ["intro"],
              "id": "mental-model",
              "file": "shared/mental-model"
            },
            {
              "name": "How Caching Works",
              "tags": ["cache-task-results"],
              "id": "how-caching-works",
              "file": "shared/concepts/how-caching-works"
            },
            {
              "name": "What is a Task Pipeline",
              "tags": ["run-tasks"],
              "id": "task-pipeline-configuration",
              "file": "shared/concepts/task-pipeline-configuration"
            },
            {
              "name": "What Are Nx Plugins",
              "tags": ["generate-code", "create-your-own-plugin"],
              "id": "nx-plugins",
              "file": "shared/concepts/nx-plugins"
            },
            {
              "name": "Inferred Tasks",
              "tags": ["inferred-tasks"],
              "id": "inferred-tasks",
              "file": "shared/concepts/inferred-tasks"
            },
            {
              "name": "Types of Configuration",
              "tags": [],
              "id": "types-of-configuration",
              "file": "shared/concepts/types-of-configuration"
            },
            {
              "name": "Executors and Configurations",
              "id": "executors-and-configurations",
              "tags": ["run-tasks"],
              "file": "shared/recipes/running-tasks/executors-and-configurations"
            },
            {
              "name": "Integrated Repos vs. Package-Based Repos vs. Standalone Apps",
              "tags": ["intro", "repository-types"],
              "id": "integrated-vs-package-based",
              "file": "shared/concepts/integrated-vs-package-based"
            },
            {
              "name": "Module Federation",
              "id": "module-federation",
              "description": "Understand more about Module Federation with NX",
              "itemList": [
                {
                  "name": "Module Federation and Nx",
                  "id": "module-federation-and-nx",
                  "tags": ["module-federation", "angular", "react"],
                  "file": "shared/guides/module-federation/module-federation-and-nx"
                },
                {
                  "name": "Faster Builds with Module Federation",
                  "id": "faster-builds-with-module-federation",
                  "tags": ["module-federation", "angular", "react"],
                  "file": "shared/guides/module-federation/faster-builds"
                },
                {
                  "name": "Micro Frontend Architecture",
                  "id": "micro-frontend-architecture",
                  "file": "shared/guides/module-federation/micro-frontend-architecture"
                },
                {
                  "name": "Manage Library Versions with Module Federation",
                  "id": "manage-library-versions-with-module-federation",
                  "file": "shared/guides/module-federation/manage-library-versions-with-module-federation"
                }
              ]
            },
            {
              "name": "More Concepts",
              "id": "more-concepts",
              "description": "Get deeper into how Nx works and its different aspects.",
              "itemList": [
                {
                  "name": "Incremental Builds",
                  "id": "incremental-builds",
                  "tags": [],
                  "file": "shared/incremental-builds"
                },
                {
                  "name": "Nx and Turborepo",
                  "id": "turbo-and-nx",
                  "mediaImage": "./shared/guides/nx-media-monorepo.jpg",
                  "file": "shared/guides/turbo-and-nx"
                },
                {
                  "name": "Monorepos",
                  "id": "why-monorepos",
                  "file": "shared/guides/why-monorepos"
                },
                {
                  "name": "Dependency Management",
                  "id": "dependency-management",
                  "file": "shared/concepts/dependency-management"
                },
                {
                  "name": "Code Sharing",
                  "id": "code-sharing",
                  "file": "shared/concepts/code-sharing"
                },
                {
                  "name": "Using Nx at Enterprises",
                  "id": "monorepo-nx-enterprise",
                  "tags": ["enforce-module-boundaries", "generate-code"],
                  "file": "shared/monorepo-nx-enterprise"
                },
                {
                  "name": "Nx Daemon",
                  "id": "nx-daemon",
                  "file": "shared/daemon"
                },
                {
                  "name": "Nx and the Angular CLI",
                  "id": "nx-and-angular",
                  "file": "shared/guides/nx-and-angular-cli"
                },
                {
                  "name": "Folder Structure",
                  "id": "folder-structure",
                  "file": "shared/guides/integrated-repo-folder-structure"
                },
                {
                  "name": "Nx Devkit and Angular Devkit",
                  "id": "nx-devkit-angular-devkit",
                  "tags": ["create-your-own-plugin"],
                  "file": "shared/guides/nx-devkit-angular-devkit"
                },
                {
                  "name": "Applications and Libraries",
                  "id": "applications-and-libraries",
                  "tags": ["enforce-module-boundaries"],
                  "file": "shared/workspace/applications-and-libraries"
                },
                {
                  "name": "Creating Libraries",
                  "id": "creating-libraries",
                  "tags": ["enforce-module-boundaries"],
                  "file": "shared/workspace/creating-libraries"
                },
                {
                  "name": "Library Types",
                  "id": "library-types",
                  "tags": ["enforce-module-boundaries"],
                  "file": "shared/workspace/library-types"
                },
                {
                  "name": "Grouping Libraries",
                  "id": "grouping-libraries",
                  "tags": ["enforce-module-boundaries"],
                  "file": "shared/workspace/grouping-libraries"
                },
                {
                  "name": "Buildable and Publishable Libraries",
                  "id": "buildable-and-publishable-libraries",
                  "file": "shared/workspace/buildable-and-publishable-libraries"
                },
                {
                  "name": "How the Project Graph is Built",
                  "id": "how-project-graph-is-built",
                  "tags": ["explore-graph"],
                  "file": "shared/concepts/how-project-graph-is-built"
                }
              ]
            }
          ]
        },
        {
          "name": "Recipes",
          "id": "recipes",
          "description": "In depth recipes for common tasks",
          "itemList": [
            {
              "name": "Tasks & Caching",
              "id": "running-tasks",
              "description": "A series of recipes that show how to run tasks efficiently with Nx",
              "itemList": [
                {
                  "name": "Configure Inputs for Task Caching",
                  "id": "configure-inputs",
                  "tags": ["run-tasks", "cache-task-results"],
                  "file": "shared/recipes/running-tasks/configure-inputs"
                },
                {
                  "name": "Configure Outputs for Task Caching",
                  "id": "configure-outputs",
                  "tags": ["run-tasks", "cache-task-results"],
                  "file": "shared/recipes/running-tasks/configure-outputs"
                },
                {
                  "name": "Define a Task Pipeline",
                  "id": "defining-task-pipeline",
                  "tags": ["run-tasks"],
                  "file": "shared/recipes/running-tasks/defining-task-pipeline"
                },
                {
                  "name": "Change Cache Location",
                  "id": "change-cache-location",
                  "file": "shared/recipes/running-tasks/change-cache-location"
                },
                {
                  "name": "Run Custom Commands",
                  "id": "run-commands-executor",
                  "tags": ["run-tasks"],
                  "file": "shared/recipes/running-tasks/running-custom-commands"
                },
                {
                  "name": "Run Tasks in Parallel",
                  "id": "run-tasks-in-parallel",
                  "tags": ["run-tasks"],
                  "file": "shared/recipes/running-tasks/run-tasks-in-parallel"
                },
                {
                  "name": "Run Root-Level NPM Scripts with Nx",
                  "id": "root-level-scripts",
                  "tags": ["run-tasks"],
                  "file": "shared/recipes/running-tasks/root-level-scripts"
                },
                {
                  "name": "Workspace Watching",
                  "id": "workspace-watching",
                  "tags": ["run-tasks", "workspace-watching"],
                  "file": "shared/recipes/running-tasks/workspace-watching"
                },
                {
                  "name": "Reduce Repetitive Configuration",
                  "id": "reduce-repetitive-configuration",
                  "tags": [],
                  "file": "shared/recipes/running-tasks/reduce-repetitive-configuration"
                }
              ]
            },
            {
              "name": "Adopting Nx",
              "id": "adopting-nx",
              "description": "Adopting Nx incrementally, on existing project or from scratch.",
              "itemList": [
                {
                  "name": "NPM/Yarn/PNPM workspaces",
                  "id": "adding-to-monorepo",
                  "file": "shared/migration/adding-to-monorepo"
                },
                {
                  "name": "Migrate From Turborepo",
                  "id": "from-turborepo",
                  "file": "shared/migration/from-turborepo"
                },
                {
                  "name": "Add to any Project",
                  "id": "adding-to-existing-project",
                  "file": "shared/migration/adding-to-existing-project"
                },
                {
                  "name": "Preserving Git Histories",
                  "id": "preserving-git-histories",
                  "file": "shared/migration/preserving-git-histories"
                },
                {
                  "name": "Manual migration",
                  "id": "manual",
                  "file": "shared/migration/manual"
                }
              ]
            },
            {
              "name": "React",
              "id": "react",
              "description": "Advanced guides to adopt Nx in React.",
              "itemList": [
                {
                  "name": "Migrating from CRA",
                  "id": "migration-cra",
                  "file": "shared/migration/migration-cra"
                },
                {
                  "name": "React 18 Migration",
                  "id": "react-18",
                  "file": "shared/guides/react-18"
                },
                {
                  "name": "React Native with Nx",
                  "id": "react-native",
                  "file": "shared/guides/react-native"
                },
                {
                  "name": "Remix with Nx",
                  "id": "remix",
                  "file": "shared/guides/remix"
                },
                {
                  "name": "Use Environment Variables in React",
                  "id": "use-environment-variables-in-react",
                  "tags": ["environment-variables"],
                  "file": "shared/guides/use-environment-variables-in-react"
                },
                {
                  "name": "Using Tailwind CSS in React",
                  "id": "using-tailwind-css-in-react",
                  "file": "shared/guides/using-tailwind-css-in-react"
                },
                {
                  "name": "Adding Images, Fonts, and Files",
                  "id": "adding-assets-react",
                  "file": "shared/guides/adding-assets"
                },
                {
                  "name": "Setup Module Federation with SSR for React",
                  "id": "module-federation-with-ssr",
                  "tags": ["module-federation", "react"],
                  "file": "shared/recipes/module-federation-with-ssr"
                },
                {
                  "name": "Deploying Next.js applications to Vercel",
                  "id": "deploy-nextjs-to-vercel",
                  "file": "shared/recipes/deployment/deploy-nextjs-to-vercel"
                }
              ]
            },
            {
              "name": "Angular",
              "id": "angular",
              "description": "Advanced guides to adopt Nx in Angular.",
              "itemList": [
                {
                  "name": "Migration",
                  "id": "migration",
                  "itemList": [
                    {
                      "name": "Migrating from Angular CLI",
                      "id": "angular",
                      "file": "shared/migration/migration-angular"
                    },
                    {
                      "name": "Migrating From Multiple Angular CLI Repos",
                      "id": "angular-multiple",
                      "file": "shared/migration/angular-multiple"
                    },
                    {
                      "name": "Migrating Angular Application manually",
                      "id": "angular-manual",
                      "file": "shared/migration/angular-manual"
                    }
                  ]
                },
                {
                  "name": "Use Environment Variables in Angular",
                  "id": "use-environment-variables-in-angular",
                  "tags": ["environment-variables"],
                  "file": "shared/guides/use-environment-variables-in-angular"
                },
                {
                  "name": "Using Tailwind CSS with Angular projects",
                  "id": "using-tailwind-css-with-angular-projects",
                  "file": "shared/guides/using-tailwind-css-with-angular-projects"
                },
                {
                  "name": "Setup Module Federation with SSR for Angular",
                  "id": "module-federation-with-ssr",
                  "tags": ["module-federation", "angular"],
                  "file": "shared/recipes/module-federation-with-ssr"
                },
                {
                  "name": "Advanced Micro Frontends with Angular using Dynamic Federation",
                  "id": "dynamic-module-federation-with-angular",
                  "tags": ["module-federation", "angular"],
                  "file": "shared/guides/module-federation/dynamic-mfe-angular"
                },
                {
                  "name": "Setup incremental builds for Angular applications",
                  "id": "setup-incremental-builds-angular",
                  "file": "shared/guides/setup-incremental-builds-angular"
                }
              ]
            },
            {
              "name": "Node",
              "id": "node",
              "description": "Set of Node related recipes.",
              "itemList": [
                {
                  "name": "Deploying a Node App to Fly.io",
                  "id": "node-server-fly-io",
                  "tags": ["deployment", "node"],
                  "file": "shared/recipes/deployment/node-server-fly-io"
                },
                {
                  "name": "Add and Deploy Netlify Edge Functions with Node",
                  "id": "node-serverless-functions-netlify",
                  "tags": ["deployment", "node"],
                  "file": "shared/recipes/deployment/node-serverless-functions-netlify"
                },
                {
                  "name": "Deploying AWS lambda in Node.js",
                  "id": "node-aws-lambda",
                  "tags": ["deployment", "node"],
                  "file": "shared/recipes/deployment/node-aws-lambda"
                },
                {
                  "name": "Set Up Application Proxies",
                  "id": "application-proxies",
                  "tags": ["node"],
                  "file": "shared/recipes/node/application-proxies"
                },
                {
                  "name": "Wait for Tasks to Finish",
                  "id": "wait-for-tasks",
                  "tags": [],
                  "file": "shared/recipes/node/wait-for-tasks"
                }
              ]
            },
            {
              "name": "Storybook",
              "id": "storybook",
              "description": "Storybook strategies and setups.",
              "itemList": [
                {
                  "name": "Set up Storybook for React Projects",
                  "id": "overview-react",
                  "tags": ["storybook"],
                  "description": "This guide explains how to set up Storybook for React projects in your Nx workspace.",
                  "file": "shared/recipes/storybook/plugin-react"
                },
                {
                  "name": "Set up Storybook for Angular Projects",
                  "id": "overview-angular",
                  "tags": ["storybook"],
                  "description": "This guide explains how to set up Storybook for Angular projects in your Nx workspace.",
                  "file": "shared/recipes/storybook/plugin-angular"
                },
                {
                  "name": "Set up Storybook for Vue Projects",
                  "id": "overview-vue",
                  "tags": ["storybook"],
                  "description": "This guide explains how to set up Storybook for Vue projects in your Nx workspace.",
                  "file": "shared/recipes/storybook/plugin-vue"
                },
                {
                  "name": "Configuring Storybook on Nx",
                  "id": "configuring-storybook",
                  "tags": ["storybook"],
                  "description": "This guide explains how Storybook is configured on your Nx workspace.",
                  "file": "shared/recipes/storybook/configuring-storybook"
                },
                {
                  "name": "One main Storybook instance for all projects",
                  "id": "one-storybook-for-all",
                  "tags": ["storybook"],
                  "description": "This guide explains how to consolidate all your Storybook stories from different projects into one unified Storybook instance. Ideal for Nx workspaces leveraging a single framework.",
                  "file": "shared/recipes/storybook/one-storybook-for-all"
                },
                {
                  "name": "One Storybook instance per scope",
                  "id": "one-storybook-per-scope",
                  "tags": ["storybook"],
                  "description": "This guide explains how to set up individual Storybook instances for each scope within an Nx workspace. It provides a structured approach, emphasizing folder organization and thematic scope separation.",
                  "file": "shared/recipes/storybook/one-storybook-per-scope"
                },
                {
                  "name": "One main Storybook instance using Storybook Composition",
                  "id": "one-storybook-with-composition",
                  "tags": ["storybook"],
                  "description": "This guide explains how to publish a unified Storybook instance from multiple frameworks within an Nx workspace using Storybook Composition.",
                  "file": "shared/recipes/storybook/one-storybook-with-composition"
                },
                {
                  "name": "How to configure Webpack and Vite for Storybook",
                  "id": "custom-builder-configs",
                  "tags": ["storybook"],
                  "description": "This guide explains how to customize the webpack configuration and your vite configuration for Storybook.",
                  "file": "shared/recipes/storybook/custom-builder-configs"
                },
                {
                  "name": "Setting up Storybook Interaction Tests with Nx",
                  "id": "storybook-interaction-tests",
                  "tags": ["storybook"],
                  "description": "This guide explains how you can set up Storybook interaction tests on your Nx workspace.",
                  "file": "shared/recipes/storybook/interaction-tests"
                },
                {
                  "name": "Upgrading Storybook using the Storybook CLI",
                  "id": "upgrading-storybook",
                  "tags": ["storybook"],
                  "description": "This guide explains how you can upgrade Storybook using the Storybook CLI upgrade and automigrate commands.",
                  "file": "shared/recipes/storybook/upgrading-storybook"
                },
                {
                  "name": "Setting up Storybook Composition with Nx",
                  "id": "storybook-composition-setup",
                  "tags": ["storybook"],
                  "description": "This guide explains how you can set up Storybook composition on your Nx workspace.",
                  "file": "shared/recipes/storybook/storybook-composition-setup"
                },
                {
                  "name": "Angular: Set up Compodoc for Storybook on Nx",
                  "id": "angular-storybook-compodoc",
                  "tags": ["storybook"],
                  "description": "This guide explains how to set up Compodoc for Storybook on Angular projects in a Nx workspace.",
                  "file": "shared/recipes/storybook/angular-storybook-compodoc"
                },
                {
                  "name": "Angular: Configuring styles and preprocessor options",
                  "id": "angular-configuring-styles",
                  "tags": ["storybook"],
                  "description": "This document explains how to configure styles and preprocessor options in Angular projects with a Storybook configuration.",
                  "file": "shared/recipes/storybook/angular-configuring-styles"
                }
              ]
            },
            {
              "name": "Cypress",
              "id": "cypress",
              "description": "Cypress related recipes",
              "itemList": [
                {
                  "id": "cypress-component-testing",
                  "name": "Component Testing",
                  "description": "Component Testing",
                  "file": "shared/packages/cypress/cypress-component-testing"
                },
                {
                  "id": "cypress-setup-node-events",
                  "name": "Using setupNodeEvents with Cypress preset",
                  "description": "A guide on using the setupNodeEvents function with @nx/cypress/plugins/cypress-preset",
                  "file": "shared/packages/cypress/cypress-setup-node-events"
                },
                {
                  "id": "cypress-v11-migration",
                  "name": "Cypress v11 Migration Guide",
                  "description": "Cypress v11 Migration Guide",
                  "file": "shared/packages/cypress/cypress-v11-migration"
                }
              ]
            },
            {
              "name": "Next",
              "id": "next",
              "description": "Next related recipes",
              "itemList": [
                {
                  "id": "next-config-setup",
                  "name": "How to configure Next.js plugins",
                  "description": "How to configure Next.js plugins",
                  "file": "shared/packages/next/next-config-setup"
                }
              ]
            },
            {
              "name": "Nuxt",
              "id": "nuxt",
              "description": "Nuxt related recipes",
              "itemList": [
                {
                  "id": "deploy-nuxt-to-vercel",
                  "name": "Deploying Nuxt applications to Vercel",
                  "description": "A detailed guide on how to deploy Nuxt applications from Nx workspaces to Vercel.",
                  "file": "shared/recipes/deployment/deploy-nuxt-to-vercel"
                }
              ]
            },
            {
              "name": "Vite",
              "id": "vite",
              "description": "Vite related recipes",
              "itemList": [
                {
                  "id": "configure-vite",
                  "name": "Configure Vite on your Nx workspace",
                  "description": "Configure Vite on your Nx workspace",
                  "file": "shared/packages/vite/configure-vite"
                }
              ]
            },
            {
              "name": "Webpack",
              "id": "webpack",
              "description": "Webpack related recipes",
              "itemList": [
                {
                  "id": "webpack-config-setup",
                  "name": "How to configure Webpack in your Nx workspace",
                  "description": "A guide on how to configure webpack on your Nx workspace, and instructions on how to customize your webpack configuration",
                  "file": "shared/packages/webpack/webpack-config-setup"
                },
                {
                  "id": "webpack-plugins",
                  "name": "Webpack plugins",
                  "description": "Webpack plugins",
                  "file": "shared/packages/webpack/webpack-plugins"
                }
              ]
            },
            {
              "name": "Module Federation",
              "id": "module-federation",
              "description": "Advanced guides to utilize Module Federation with Nx.",
              "itemList": [
                {
                  "id": "create-a-host",
                  "name": "How to create a Module Federation Host Application",
                  "description": "A guide on how to create a Module Federation Host Application in your Nx workspace",
                  "file": "shared/recipes/module-federation/creating-a-host"
                },
                {
                  "id": "create-a-remote",
                  "name": "How to create a Module Federation Remote Application",
                  "description": "A guide on how to create a Module Federation Remote Application in your Nx workspace",
                  "file": "shared/recipes/module-federation/creating-a-remote"
                },
                {
                  "id": "federate-a-module",
                  "name": "How to Federate a Module",
                  "description": "A guide on how to federate a module in your Nx workspace",
                  "file": "shared/recipes/module-federation/federate-a-module"
                }
              ]
            },
            {
              "name": "Enforce Module Boundaries",
              "id": "enforce-module-boundaries",
              "description": "Configuring the enforce module boundaries rule",
              "itemList": [
                {
                  "name": "Ban Dependencies with Certain Tags",
                  "id": "ban-dependencies-with-tags",
                  "tags": ["enforce-module-boundaries"],
                  "file": "shared/recipes/ban-dependencies-with-tags"
                },
                {
                  "name": "Tag in Multiple Dimensions",
                  "id": "tag-multiple-dimensions",
                  "tags": ["enforce-module-boundaries"],
                  "file": "shared/recipes/tag-multiple-dimensions"
                },
                {
                  "name": "Ban External Imports",
                  "id": "ban-external-imports",
                  "tags": ["enforce-module-boundaries"],
                  "file": "shared/recipes/ban-external-imports"
                },
                {
                  "name": "Tags Allow List",
                  "id": "tags-allow-list",
                  "tags": ["enforce-module-boundaries"],
                  "file": "shared/recipes/tags-allow-list"
                }
              ]
            },
            {
              "name": "Installation",
              "id": "installation",
              "description": "Installing Nx",
              "itemList": [
                {
                  "name": "Install Nx in a Non-Javascript Repo",
                  "id": "install-non-javascript",
                  "tags": ["installation"],
                  "file": "shared/recipes/installation/install-non-javascript"
                },
                {
                  "name": "Update Your Global Nx Installation",
                  "id": "update-global-installation",
                  "tags": ["installation"],
                  "file": "shared/recipes/installation/update-global-installation"
                }
              ]
            },
            {
              "name": "Tips and tricks",
              "id": "tips-n-tricks",
              "description": "Various tips and tricks for using Nx.",
              "itemList": [
                {
                  "name": "Add a Package-based Project in an Integrated Repo",
                  "id": "package-based-in-integrated",
                  "tags": ["repository-types"],
                  "file": "shared/recipes/repo-types/package-based-in-integrated"
                },
                {
                  "name": "Add an Integrated Project in a Package-based Repo",
                  "id": "integrated-in-package-based",
                  "tags": ["repository-types"],
                  "file": "shared/recipes/repo-types/integrated-in-package-based"
                },
                {
                  "name": "Convert from a Standalone Repository to an Integrated Repository",
                  "id": "standalone-to-integrated",
                  "tags": ["repository-types"],
                  "file": "shared/recipes/repo-types/standalone-to-integrated"
                },
                {
                  "name": "Configuring ESLint with Typescript",
                  "id": "eslint",
                  "file": "shared/eslint"
                },
                {
                  "name": "Enable Typescript Batch Mode",
                  "id": "enable-tsc-batch-mode",
                  "file": "shared/recipes/enable-tsc-batch-mode"
                },
                {
                  "name": "Define Secondary Entrypoints for Typescript Packages",
                  "id": "define-secondary-entrypoints",
                  "file": "shared/recipes/tips-n-tricks/define-secondary-entrypoints"
                },
                {
                  "name": "Compile Typescript Packages to Multiple Formats",
                  "id": "compile-multiple-formats",
                  "file": "shared/recipes/tips-n-tricks/compile-multiple-formats"
                },
                {
                  "name": "Keep Nx Versions in Sync",
                  "id": "keep-nx-versions-in-sync",
                  "tags": ["automate-updating-dependencies"],
                  "file": "shared/recipes/tips-n-tricks/keep-nx-versions-in-sync"
                },
                {
                  "name": "Define Environment Variables",
                  "id": "define-environment-variables",
                  "tags": ["environment-variables"],
                  "file": "shared/guides/define-environment-variables"
                },
                {
                  "name": "Configuring Browser Support",
                  "id": "browser-support",
                  "file": "shared/guides/browser-support"
                },
                {
                  "name": "Include Assets in Build",
                  "id": "include-assets-in-build",
                  "tags": [],
                  "file": "shared/recipes/include-assets-in-build"
                },
                {
                  "name": "Include All package.json Files as Projects",
                  "id": "include-all-packagejson",
                  "tags": [],
                  "file": "shared/recipes/include-all-packagejson"
                },
                {
                  "name": "Identify Dependencies Between Folders",
                  "id": "identify-dependencies-between-folders",
                  "tags": [],
                  "file": "shared/recipes/identify-dependencies-between-folders"
                },
                {
                  "name": "Disable Graph Links Created from Analyzing Source Files",
                  "id": "analyze-source-files",
                  "tags": ["explore-graph"],
                  "file": "shared/recipes/analyze-source-files"
                },
                {
                  "name": "Use JavaScript instead TypeScript",
                  "id": "js-and-ts",
                  "file": "shared/guides/js-and-ts"
                },
                {
                  "name": "Altering Migration Process",
                  "id": "advanced-update",
                  "tags": ["automate-updating-dependencies"],
                  "file": "shared/recipes/advanced-update"
                },
                {
                  "name": "Using Yarn PnP",
                  "id": "yarn-pnp",
                  "tags": ["yarn", "Plug and Play"],
                  "file": "shared/recipes/yarn-pnp"
                },
                {
                  "name": "Switching to ESLint's flat config format",
                  "id": "flat-config",
                  "tags": ["eslint", "flat config"],
                  "file": "shared/recipes/tips-n-tricks/migrating-to-flat-eslint"
                }
              ]
            },
            {
              "name": "Troubleshooting",
              "id": "troubleshooting",
              "description": "Learn how to troubleshoot common problems.",
              "itemList": [
                {
                  "name": "Resolve Circular Dependencies",
                  "id": "resolve-circular-dependencies",
                  "tags": ["explore-graph"],
                  "file": "shared/recipes/resolve-circular-dependencies"
                },
                {
                  "name": "Troubleshooting Nx Install Issues",
                  "id": "troubleshoot-nx-install-issues",
                  "file": "shared/installation/troubleshoot-installation"
                },
                {
                  "name": "Troubleshoot Cache Misses",
                  "id": "troubleshoot-cache-misses",
                  "tags": ["cache-task-results"],
                  "file": "shared/recipes/troubleshoot-cache-misses"
                },
                {
                  "name": "Unknown Local Cache Error",
                  "id": "unknown-local-cache",
                  "tags": [],
                  "file": "shared/guides/unknown-local-cache"
                },
                {
                  "name": "Profiling Build Performance",
                  "id": "performance-profiling",
                  "tags": ["environment-variables"],
                  "file": "shared/guides/performance-profiling"
                }
              ]
            },
            {
              "name": "Nx Console",
              "id": "nx-console",
              "description": "Checkout all the recipes related to Nx Console.",
              "itemList": [
                {
                  "name": "Telemetry",
                  "id": "console-telemetry",
                  "tags": ["integrate-with-editors"],
                  "file": "shared/recipes/console-telemetry"
                },
                {
                  "name": "Project Details View",
                  "id": "console-project-details",
                  "tags": ["integrate-with-editors"],
                  "file": "shared/recipes/console-project-details"
                },
                {
                  "name": "Generate Command",
                  "id": "console-generate-command",
                  "tags": ["integrate-with-editors"],
                  "file": "shared/recipes/console-generate-command"
                },
                {
                  "name": "Run Command",
                  "id": "console-run-command",
                  "tags": ["integrate-with-editors"],
                  "file": "shared/recipes/console-run-command"
                },
                {
                  "name": "Add Dependency Command",
                  "id": "console-add-dependency-command",
                  "tags": ["integrate-with-editors"],
                  "file": "shared/recipes/console-add-dependency-command"
                },
                {
                  "name": "Project Pane",
                  "id": "console-project-pane",
                  "tags": ["integrate-with-editors"],
                  "file": "shared/recipes/console-project-pane"
                },
                {
                  "name": "Keyboard Shortcuts",
                  "id": "console-shortcuts",
                  "tags": ["integrate-with-editors"],
                  "file": "shared/recipes/console-shortcuts"
                },
                {
                  "name": "Troubleshooting",
                  "id": "console-troubleshooting",
                  "tags": ["integrate-with-editors"],
                  "file": "shared/recipes/console-troubleshooting"
                }
              ]
            },
            {
              "name": "Nx Release",
              "id": "nx-release",
              "description": "Recipes for releasing with Nx release.",
              "itemList": [
                {
                  "name": "Get Started with Nx Release",
                  "id": "get-started-with-nx-release",
                  "tags": ["nx-release"],
                  "file": "shared/recipes/nx-release/get-started-with-nx-release"
                },
                {
                  "name": "Release Projects Independently",
                  "id": "release-projects-independently",
                  "tags": ["nx-release"],
                  "file": "shared/recipes/nx-release/release-projects-independently"
                },
                {
                  "name": "Automatically Version with Conventional Commits",
                  "id": "automatically-version-with-conventional-commits",
                  "tags": ["nx-release"],
                  "file": "shared/recipes/nx-release/automatically-version-with-conventional-commits"
                },
                {
                  "name": "Publish in CI/CD",
                  "id": "publish-in-ci-cd",
                  "tags": ["nx-release"],
                  "file": "shared/recipes/nx-release/publish-in-ci-cd"
                },
                {
                  "name": "Automate GitHub Releases",
                  "id": "automate-github-releases",
                  "tags": ["nx-release"],
                  "file": "shared/recipes/nx-release/automate-github-releases"
                },
                {
                  "name": "Publish Rust Crates",
                  "id": "publish-rust-crates",
                  "tags": ["nx-release"],
                  "file": "shared/recipes/nx-release/publish-rust-crates"
                },
                {
<<<<<<< HEAD
                  "name": "Customize Conventional Commit Types",
                  "id": "customize-conventional-commit-types",
                  "tags": ["nx-release"],
                  "file": "shared/recipes/nx-release/customize-conventional-commit-types"
=======
                  "name": "Update Your Local Registry Setup to use Nx Release",
                  "id": "update-local-registry-setup",
                  "tags": ["nx-release"],
                  "file": "shared/recipes/nx-release/update-local-registry-setup"
>>>>>>> cc2f6551
                }
              ]
            },
            {
              "name": "Other",
              "id": "other",
              "description": "Other recipes you will find useful.",
              "itemList": [
                {
                  "name": "Rescope Packages from @nrwl to @nx",
                  "id": "rescope",
                  "tags": [],
                  "file": "shared/recipes/rescope"
                }
              ]
            }
          ]
        },
        {
          "name": "Showcase",
          "id": "showcase",
          "description": "Discover our selection of examples and benchmarks.",
          "itemList": [
            {
              "name": "Nx with your favorite tech",
              "id": "example-repos",
              "description": "Examples of different ways to use Nx with your favorite tech",
              "itemList": [
                {
                  "name": "Add an Express Project",
                  "id": "add-express",
                  "description": "Add an Express application to your repo",
                  "file": "shared/recipes/add-stack/add-express"
                },
                {
                  "name": "Add a Lit Project",
                  "id": "add-lit",
                  "description": "Add a Lit project to your repo",
                  "file": "shared/recipes/add-stack/add-lit"
                },
                {
                  "name": "Add a Solid Project",
                  "id": "add-solid",
                  "description": "Add a Solid project to your repo",
                  "file": "shared/recipes/add-stack/add-solid"
                },
                {
                  "name": "Add a Qwik Project",
                  "id": "add-qwik",
                  "description": "Add a Qwik project to your repo",
                  "file": "shared/recipes/add-stack/add-qwik"
                },
                {
                  "name": "Add a Rust Project",
                  "id": "add-rust",
                  "description": "Add a Rust project to your repo",
                  "file": "shared/recipes/add-stack/add-rust"
                },
                {
                  "name": "Add a .NET Project",
                  "id": "add-dotnet",
                  "description": "Add a .NET project to your repo",
                  "file": "shared/recipes/add-stack/add-dotnet"
                },
                {
                  "name": "Add an Astro Project",
                  "id": "add-astro",
                  "description": "Add Nx to an Astro project",
                  "file": "shared/recipes/add-stack/add-astro"
                },
                {
                  "name": "Add a Svelte Project",
                  "id": "add-svelte",
                  "description": "Add a Svelte project to your repo",
                  "file": "shared/recipes/add-stack/add-svelte"
                },
                {
                  "name": "Add a Fastify Project",
                  "id": "add-fastify",
                  "description": "Add a Fastify project to your repo",
                  "file": "shared/recipes/add-stack/add-fastify"
                },
                {
                  "name": "Using Apollo GraphQL",
                  "id": "apollo-react",
                  "file": "shared/examples/apollo-react"
                },
                {
                  "name": "Using Prisma with NestJS",
                  "id": "nestjs-prisma",
                  "tags": ["database", "node"],
                  "file": "shared/recipes/database/nestjs-prisma"
                },
                {
                  "name": "Using Mongo with Fastify",
                  "id": "mongo-fastify",
                  "tags": ["database", "node"],
                  "file": "shared/recipes/database/mongo-fastify"
                },
                {
                  "name": "Using Redis with Fastify",
                  "id": "redis-fastify",
                  "tags": ["database", "node"],
                  "file": "shared/recipes/database/redis-fastify"
                },
                {
                  "name": "Using Postgres with Fastify",
                  "id": "postgres-fastify",
                  "tags": ["database", "node"],
                  "file": "shared/recipes/database/postgres-fastify"
                },
                {
                  "name": "Using PlanetScale with Serverless Fastify",
                  "id": "serverless-fastify-planetscale",
                  "tags": ["database", "node", "serverless"],
                  "file": "shared/recipes/database/serverless-fastify-planetscale"
                },
                {
                  "name": "Nx Micro-Frontend Example",
                  "id": "mfe",
                  "file": "shared/examples/nx-examples"
                }
              ]
            },
            {
              "name": "Benchmarks",
              "id": "benchmarks",
              "description": "Benchmarks showing how fast Nx is",
              "itemList": [
                {
                  "name": "Typescript Batch Mode Compilation",
                  "id": "tsc-batch-mode",
                  "file": "shared/examples/tsc-batch-mode"
                },
                {
                  "name": "Large Repo and Caching",
                  "id": "caching",
                  "file": "shared/examples/caching"
                },
                {
                  "name": "Large Repo and DTE",
                  "id": "dte",
                  "file": "shared/examples/dte"
                }
              ]
            }
          ]
        },
        {
          "name": "Reference",
          "id": "reference",
          "description": "Understand how to use Nx functionalities, what arguments and options are available for each component.",
          "itemList": [
            {
              "name": "Commands",
              "id": "commands",
              "file": "",
              "path": "/nx-api/nx",
              "isExternal": true
            },
            {
              "name": "Nx Configuration",
              "id": "nx-json",
              "file": "shared/reference/nx-json"
            },
            {
              "name": "Project Configuration",
              "id": "project-configuration",
              "tags": [],
              "file": "shared/reference/project-configuration"
            },
            {
              "name": "Inputs and Named Inputs",
              "id": "inputs",
              "tags": ["cache-task-results"],
              "file": "shared/reference/inputs"
            },
            {
              "name": ".nxignore",
              "id": "nxignore",
              "tags": ["enforce-module-boundaries"],
              "file": "shared/reference/nxignore"
            },
            {
              "name": "Environment Variables",
              "id": "environment-variables",
              "tags": ["environment-variables"],
              "file": "shared/reference/environment-variables"
            },
            {
              "name": "Glossary",
              "id": "glossary",
              "tags": [],
              "file": "shared/reference/glossary"
            }
          ]
        },
        {
          "name": "Deprecated",
          "id": "deprecated",
          "description": "Functionality that has been superseded in the current version of Nx.  Listed here for those running older versions.",
          "itemList": [
            {
              "name": "workspace.json",
              "id": "workspace-json",
              "file": "shared/deprecated/workspace-json"
            },
            {
              "name": "workspace-lint",
              "id": "workspace-lint",
              "file": "shared/deprecated/workspace-lint"
            },
            {
              "name": "As Provided vs. Derived",
              "id": "as-provided-vs-derived",
              "file": "shared/deprecated/as-provided-vs-derived"
            },
            {
              "name": "Workspace Generators",
              "id": "workspace-generators",
              "file": "shared/deprecated/workspace-generators"
            },
            {
              "name": "Workspace Executors",
              "id": "workspace-executors",
              "file": "shared/deprecated/workspace-executors"
            },
            {
              "name": "defaultCollection",
              "id": "default-collection",
              "file": "shared/deprecated/default-collection"
            },
            {
              "name": "runtimeCacheInputs",
              "id": "runtime-cache-inputs",
              "file": "shared/deprecated/runtime-cache-inputs"
            },
            {
              "name": "cacheableOperations",
              "id": "cacheable-operations",
              "file": "shared/deprecated/cacheable-operations"
            },
            {
              "name": "npmScope",
              "id": "npm-scope",
              "file": "shared/deprecated/npm-scope"
            },
            {
              "name": "globalImplicitDependencies",
              "id": "global-implicit-dependencies",
              "file": "shared/deprecated/global-implicit-dependencies"
            },
            {
              "name": "Angular Schematics and Builders",
              "id": "angular-schematics-builders",
              "file": "shared/deprecated/angular-schematics-builders"
            },
            {
              "name": "Storybook deprecated docs",
              "id": "storybook",
              "description": "Deprecated @nx/storybook package documentation and guides.",
              "itemList": [
                {
                  "id": "angular-storybook-targets",
                  "name": "Angular: Information about the Storybook targets",
                  "description": "This document explains the role of the storybook and build-storybook targets in Angular projects with a Storybook configuration, and specifically which executors are used for them.",
                  "file": "shared/deprecated/storybook/angular-storybook-targets"
                },
                {
                  "id": "angular-project-build-config",
                  "name": "Angular - The projectBuildConfig",
                  "description": "This document explains the role of the projectBuildConfig in Angular projects with a Storybook configuration, and how the Storybook executors use it.",
                  "file": "shared/deprecated/storybook/angular-project-build-config"
                },
                {
                  "id": "migrate-webpack-final-angular",
                  "name": "Angular: Storybook Migration to webpackFinal",
                  "description": "This guide explains how migrate from older versions of Storybook which used a custom webpack.config.js to the new Storybook 6.3+ which uses the webpackFinal property in the main configuration.",
                  "file": "shared/deprecated/storybook/migrate-webpack-final-angular"
                },
                {
                  "id": "upgrade-storybook-v6-angular",
                  "name": "Angular: Upgrading to Storybook 6",
                  "description": "This guide explains how you can upgrade your Storybook from versions 5.3 and below to Storybook 6, for Angular projects.",
                  "file": "shared/deprecated/storybook/storybook-v6-angular"
                },
                {
                  "id": "migrate-webpack-final-react",
                  "name": "React: Storybook Migration to webpackFinal and the Nx Addon",
                  "description": "This guide explains how migrate from older versions of Storybook which used a custom webpack.config.js to the new Storybook 6.3+ which uses the webpackFinal property in the main configuration and the Nx React Addon.",
                  "file": "shared/deprecated/storybook/migrate-webpack-final-react"
                },
                {
                  "id": "upgrade-storybook-v6-react",
                  "name": "React: Upgrading to Storybook 6",
                  "description": "This guide explains how you can upgrade your Storybook from versions 5.3 and below to Storybook 6, for React projects.",
                  "file": "shared/deprecated/storybook/storybook-v6-react"
                }
              ]
            },
            {
              "name": "v1 Nx Plugin API",
              "id": "v1-nx-plugin-api",
              "file": "shared/deprecated/v1-nx-plugin-api"
            }
          ]
        },
        {
          "name": "See Also",
          "id": "see-also",
          "description": "Links to other pieces of documentation",
          "itemList": [
            {
              "name": "CI Documentation",
              "id": "ci",
              "file": "",
              "tags": ["cache-task-results", "distribute-task-execution"],
              "path": "/ci/intro/ci-with-nx",
              "isExternal": true
            },
            {
              "name": "Nx Cloud Main Site",
              "id": "nx-cloud-main-site",
              "file": "",
              "tags": ["cache-task-results", "distribute-task-execution"],
              "path": "https://nx.app",
              "isExternal": true
            },
            {
              "name": "--skip-nx-cache flag",
              "id": "skip-nx-cache-flag",
              "file": "",
              "tags": ["cache-task-results"],
              "path": "/nx-api/nx/documents/affected#skip-nx-cache",
              "isExternal": true
            },
            {
              "name": "tasks-runner-options property",
              "id": "tasks-runner-options-property",
              "file": "",
              "tags": ["cache-task-results"],
              "path": "/reference/nx-json#tasks-runner-options",
              "isExternal": true
            },
            {
              "name": "nx.json reference: inputs and namedInputs",
              "id": "nxjson-inputs",
              "file": "",
              "tags": ["cache-task-results"],
              "path": "/reference/nx-json#inputs-&-namedinputs",
              "isExternal": true
            },
            {
              "name": "Project Configuration reference: inputs and namedInputs",
              "id": "project-config-inputs",
              "file": "",
              "tags": ["cache-task-results"],
              "path": "/reference/project-configuration#inputs-&-namedinputs",
              "isExternal": true
            },
            {
              "name": "nx.json generator defaults",
              "id": "nxjson-generator-defaults",
              "file": "",
              "tags": ["generate-code"],
              "path": "/reference/nx-json#generators",
              "isExternal": true
            },
            {
              "name": "Site Map",
              "id": "sitemap",
              "tags": [],
              "file": "shared/reference/sitemap"
            }
          ]
        }
      ]
    },
    {
      "name": "Extending Nx",
      "id": "extending-nx",
      "description": "Learn more about creating your own plugin, extending Nx.",
      "itemList": [
        {
          "name": "Intro",
          "id": "intro",
          "description": "Learn about plugins.",
          "itemList": [
            {
              "name": "Getting Started with Plugins",
              "id": "getting-started",
              "description": "Learn how to extend Nx by creating and releasing your own Nx plugin.",
              "file": "shared/plugins/intro"
            }
          ]
        },
        {
          "name": "5 Min Tutorials",
          "id": "tutorials",
          "description": "Get started with plugins",
          "itemList": [
            {
              "name": "Create a Local Plugin",
              "id": "create-plugin",
              "file": "shared/plugins/create-plugin"
            },
            {
              "name": "Maintain a Published Plugin",
              "id": "publish-plugin",
              "file": "shared/plugins/maintain-published-plugin"
            }
          ]
        },
        {
          "name": "Recipes",
          "id": "recipes",
          "description": "Focused instructions to complete a specific task",
          "itemList": [
            {
              "name": "Write a Simple Executor",
              "id": "local-executors",
              "tags": [],
              "file": "shared/recipes/plugins/local-executors"
            },
            {
              "name": "Compose Executors",
              "id": "compose-executors",
              "tags": [],
              "file": "shared/recipes/plugins/compose-executors"
            },
            {
              "name": "Write a Simple Generator",
              "id": "local-generators",
              "tags": ["generate-code"],
              "file": "shared/recipes/generators/local-generators"
            },
            {
              "name": "Compose Generators",
              "id": "composing-generators",
              "tags": ["generate-code"],
              "file": "shared/recipes/generators/composing-generators"
            },
            {
              "name": "Provide Options for Generators",
              "id": "generator-options",
              "tags": ["generate-code"],
              "file": "shared/recipes/generators/generator-options"
            },
            {
              "name": "Create Files",
              "id": "creating-files",
              "tags": ["generate-code"],
              "file": "shared/recipes/generators/creating-files"
            },
            {
              "name": "Modify Files",
              "id": "modifying-files",
              "tags": ["generate-code"],
              "file": "shared/recipes/generators/modifying-files"
            },
            {
              "name": "Write a Migration",
              "id": "migration-generators",
              "tags": ["create-your-own-plugin"],
              "file": "shared/recipes/plugins/migration-generators"
            },
            {
              "name": "Create a Preset",
              "id": "create-preset",
              "tags": ["create-your-own-plugin"],
              "file": "shared/recipes/plugins/create-preset"
            },
            {
              "name": "Create an Install Package",
              "id": "create-install-package",
              "tags": ["create-your-own-plugin"],
              "file": "shared/recipes/plugins/create-install-package"
            },
            {
              "name": "Modify the Project Graph",
              "id": "project-graph-plugins",
              "tags": ["create-your-own-plugin", "explore-graph"],
              "file": "shared/recipes/plugins/project-graph-plugins"
            }
          ]
        }
      ]
    },
    {
      "name": "CI",
      "id": "ci",
      "description": "Learn how to enable Distributed Tasks Executions, remote caching and more.",
      "itemList": [
        {
          "name": "Intro",
          "id": "intro",
          "description": "Learn about basic Nx Cloud knowledge.",
          "itemList": [
            {
              "name": "CI with Nx",
              "id": "ci-with-nx",
              "file": "nx-cloud/intro/ci-with-nx"
            },
            {
              "name": "Tutorials",
              "id": "tutorials",
              "description": "Tutorials setting up CI with Nx",
              "itemList": [
                {
                  "name": "Circle CI with Nx",
                  "id": "circle",
                  "file": "nx-cloud/tutorial/circle"
                },
                {
                  "name": "GitHub Actions with Nx",
                  "id": "github-actions",
                  "file": "nx-cloud/tutorial/github-actions"
                }
              ]
            }
          ]
        },
        {
          "name": "Features",
          "id": "features",
          "description": "Features of Nx and Nx Cloud that improve CI",
          "itemList": [
            {
              "name": "Run Only Tasks Affected by a PR",
              "tags": ["run-tasks"],
              "id": "affected",
              "file": "shared/using-nx/affected"
            },
            {
              "name": "Use Remote Caching (Nx Replay)",
              "description": "Learn how to enable remote caching s.t. you don't just benefit locally from it but also in CI.",
              "id": "remote-cache",
              "tags": ["remote-cache"],
              "file": "shared/features/remote-cache"
            },
            {
              "name": "Distribute Task Execution (Nx Agents)",
              "id": "distribute-task-execution",
              "description": "Learn how to efficiently distribute tasks across machines to take full advantage of parallelization. Nx Agents make this a trivial task.",
              "file": "shared/features/distribute-task-execution"
            },
            {
              "name": "Dynamically Allocate Agents",
              "id": "dynamic-agents",
              "file": "nx-cloud/features/dynamic-agents"
            },
            {
              "name": "Automatically Split E2E Tasks (TestAtomizer)",
              "id": "split-e2e-tasks",
              "file": "nx-cloud/features/split-e2e-tasks"
            },
            {
              "name": "Identify and Re-run Flaky Tasks",
              "id": "flaky-tasks",
              "file": "nx-cloud/features/flaky-tasks"
            },
            {
              "name": "Set up Nx Cloud On-Premise",
              "description": "Set up Nx Cloud on machines that you control",
              "id": "on-premise",
              "tags": ["on-premise"],
              "file": "nx-cloud/features/nx-enterprise-on-prem"
            }
          ]
        },
        {
          "name": "Concepts",
          "id": "concepts",
          "description": "Learn how to manage Nx Cloud subscriptions and other options.",
          "itemList": [
            {
              "name": "The Building Blocks of Fast CI",
              "tags": [],
              "id": "building-blocks-fast-ci",
              "file": "nx-cloud/concepts/building-blocks-fast-ci"
            },
            {
              "name": "Reduce Wasted Time in CI",
              "tags": [],
              "id": "reduce-waste",
              "file": "nx-cloud/concepts/reduce-waste"
            },
            {
              "name": "Parallelization and Distribution",
              "tags": ["distribute-task-execution"],
              "id": "parallelization-distribution",
              "file": "nx-cloud/concepts/parallelization-distribution"
            },
            {
              "name": "Cache Security",
              "id": "cache-security",
              "file": "nx-cloud/concepts/cache-security"
            }
          ]
        },
        {
          "name": "Recipes",
          "id": "recipes",
          "description": "Learn how to set up Nx Cloud for your workspace.",
          "itemList": [
            {
              "name": "Set Up CI",
              "id": "set-up",
              "description": "Learn how to set up Nx Cloud for your workspace.",
              "tags": ["distribute-task-execution"],
              "itemList": [
                {
                  "name": "Connect Nx Cloud",
                  "id": "connect-to-cloud",
                  "file": "nx-cloud/recipes/connect-to-cloud"
                },
                {
                  "name": "Setting up Azure Pipelines",
                  "id": "monorepo-ci-azure",
                  "file": "shared/monorepo-ci-azure"
                },
                {
                  "name": "Setting up CircleCI",
                  "id": "monorepo-ci-circle-ci",
                  "file": "shared/monorepo-ci-circle-ci"
                },
                {
                  "name": "Setting up GitHub Actions",
                  "id": "monorepo-ci-github-actions",
                  "file": "shared/monorepo-ci-github-actions"
                },
                {
                  "name": "Setting up Jenkins",
                  "id": "monorepo-ci-jenkins",
                  "file": "shared/monorepo-ci-jenkins"
                },
                {
                  "name": "Setting up GitLab",
                  "id": "monorepo-ci-gitlab",
                  "file": "shared/monorepo-ci-gitlab"
                },
                {
                  "name": "Setting up Bitbucket",
                  "id": "monorepo-ci-bitbucket-pipelines",
                  "file": "shared/monorepo-ci-bitbucket-pipelines"
                }
              ]
            },
            {
              "name": "Security",
              "id": "security",
              "description": "Manage access to Nx Cloud",
              "itemList": [
                {
                  "name": "Authenticate with Google Identity",
                  "id": "google-auth",
                  "file": "nx-cloud/recipes/google-auth"
                },
                {
                  "name": "Access Tokens",
                  "id": "access-tokens",
                  "file": "nx-cloud/recipes/access-tokens"
                },
                {
                  "name": "Enable End to End Encryption",
                  "id": "encryption",
                  "file": "nx-cloud/recipes/encryption"
                }
              ]
            },
            {
              "name": "Source Control Integration",
              "id": "source-control-integration",
              "description": "Show Nx Cloud results directly in your pull request",
              "itemList": [
                {
                  "name": "Enable GitHub PR Integration",
                  "id": "github",
                  "file": "nx-cloud/set-up/github"
                },
                {
                  "name": "Enable Bitbucket Cloud PR Integration",
                  "id": "bitbucket-cloud",
                  "file": "nx-cloud/set-up/bitbucket-cloud"
                },
                {
                  "name": "Enable GitLab MR Integration",
                  "id": "gitlab",
                  "file": "nx-cloud/set-up/gitlab"
                }
              ]
            },
            {
              "name": "Enterprise",
              "id": "enterprise",
              "description": "Recipes for enterprise accounts",
              "itemList": [
                {
                  "name": "On-Premise",
                  "id": "on-premise",
                  "description": "Manage an on-premise installation of Nx Cloud",
                  "itemList": [
                    {
                      "name": "Authenticate with a Single Admin",
                      "id": "auth-single-admin",
                      "file": "nx-cloud/enterprise/on-premise/auth-single-admin"
                    },
                    {
                      "name": "Authenticate with GitHub",
                      "id": "auth-github",
                      "file": "nx-cloud/enterprise/on-premise/auth-github"
                    },
                    {
                      "name": "On-Prem VM Setup",
                      "id": "ami-setup",
                      "file": "nx-cloud/enterprise/on-premise/ami-setup"
                    },
                    {
                      "name": "Authenticate with GitLab",
                      "id": "auth-gitlab",
                      "file": "nx-cloud/enterprise/on-premise/auth-gitlab"
                    },
                    {
                      "name": "Authenticate with BitBucket",
                      "id": "auth-bitbucket",
                      "file": "nx-cloud/enterprise/on-premise/auth-bitbucket"
                    },
                    {
                      "name": "Authenticate via SAML",
                      "id": "auth-saml",
                      "file": "nx-cloud/enterprise/on-premise/auth-saml"
                    },
                    {
                      "name": "Authenticate via SAML on Managed Version",
                      "id": "auth-saml-managed",
                      "file": "nx-cloud/enterprise/on-premise/auth-saml-managed"
                    },
                    {
                      "name": "Advanced Configuration",
                      "id": "advanced-config",
                      "file": "nx-cloud/enterprise/on-premise/advanced-config"
                    }
                  ]
                },
                {
                  "name": "Custom Distributed Task Execution",
                  "id": "dte",
                  "description": "Custom DTE on your own CI provider",
                  "itemList": [
                    {
                      "name": "GitHub Actions Custom DTE",
                      "id": "github-dte",
                      "file": "nx-cloud/enterprise/dte/github-dte"
                    },
                    {
                      "name": "Circle CI Custom DTE",
                      "id": "circle-ci-dte",
                      "file": "nx-cloud/enterprise/dte/circle-ci-dte"
                    },
                    {
                      "name": "Azure Pipelines Custom DTE",
                      "id": "azure-dte",
                      "file": "nx-cloud/enterprise/dte/azure-dte"
                    },
                    {
                      "name": "Bitbucket Pipelines Custom DTE",
                      "id": "bitbucket-dte",
                      "file": "nx-cloud/enterprise/dte/bitbucket-dte"
                    },
                    {
                      "name": "GitLab Custom DTE",
                      "id": "gitlab-dte",
                      "file": "nx-cloud/enterprise/dte/gitlab-dte"
                    },
                    {
                      "name": "Jenkins Custom DTE",
                      "id": "jenkins-dte",
                      "file": "nx-cloud/enterprise/dte/jenkins-dte"
                    }
                  ]
                }
              ]
            },
            {
              "name": "Troubleshooting",
              "id": "troubleshooting",
              "description": "Learn how to solve common issues in Nx Cloud.",
              "itemList": [
                {
                  "name": "CI Execution Failed",
                  "id": "ci-execution-failed",
                  "file": "nx-cloud/troubleshooting/ci-execution-failed"
                }
              ]
            },
            {
              "name": "Other",
              "id": "other",
              "description": "Learn how to set up Nx Cloud for your workspace.",
              "itemList": [
                {
                  "name": "Record Non-Nx Commands",
                  "id": "record-commands",
                  "file": "nx-cloud/set-up/record-commands"
                },
                {
                  "name": "Prepare applications for deployment via CI",
                  "id": "ci-deployment",
                  "tags": ["docker", "deploy"],
                  "file": "shared/recipes/ci-deployment"
                }
              ]
            }
          ]
        },
        {
          "name": "Reference",
          "id": "reference",
          "description": "Understand how to use Nx Cloud, what arguments and options are available for each component.",
          "itemList": [
            {
              "name": "Configuration Options",
              "id": "config",
              "file": "nx-cloud/reference/config"
            },
            {
              "name": "nx-cloud CLI",
              "id": "nx-cloud-cli",
              "file": "nx-cloud/reference/nx-cloud-cli"
            },
            {
              "name": "Launch Templates",
              "id": "launch-templates",
              "file": "nx-cloud/reference/launch-templates"
            },
            {
              "name": "Environment Variables",
              "id": "env-vars",
              "file": "nx-cloud/reference/env-vars"
            },
            {
              "name": "Server API Reference",
              "id": "server-api",
              "file": "nx-cloud/reference/server-api"
            },
            {
              "name": "Release Notes",
              "id": "release-notes",
              "file": "nx-cloud/reference/release-notes"
            }
          ]
        }
      ]
    },
    {
      "name": "Changelog",
      "id": "changelog",
      "file": "",
      "path": "/changelog",
      "isExternal": true
    },
    {
      "name": "additional api references",
      "id": "additional-api-references",
      "description": "Package reference.",
      "itemList": [
        {
          "name": "nx",
          "id": "nx",
          "description": "Nx package",
          "itemList": [
            {
              "name": "create-nx-workspace",
              "id": "create-nx-workspace",
              "file": "generated/cli/create-nx-workspace"
            },
            {
              "name": "init",
              "id": "init",
              "file": "generated/cli/init"
            },
            {
              "name": "generate",
              "id": "generate",
              "tags": ["generate-code"],
              "file": "generated/cli/generate"
            },
            {
              "name": "run",
              "tags": ["run-tasks"],
              "id": "run",
              "file": "generated/cli/run"
            },
            {
              "name": "daemon",
              "id": "daemon",
              "file": "generated/cli/daemon"
            },
            {
              "name": "graph",
              "id": "dep-graph",
              "tags": ["explore-graph"],
              "file": "generated/cli/graph"
            },
            {
              "name": "run-many",
              "tags": ["run-tasks"],
              "id": "run-many",
              "file": "generated/cli/run-many"
            },
            {
              "name": "affected",
              "tags": ["run-tasks"],
              "id": "affected",
              "file": "generated/cli/affected"
            },
            {
              "name": "affected:graph",
              "id": "affected-dep-graph",
              "file": "generated/cli/affected-graph"
            },
            {
              "name": "print-affected",
              "id": "print-affected",
              "file": "generated/cli/print-affected"
            },
            {
              "name": "format:check",
              "id": "format-check",
              "tags": ["enforce-module-boundaries"],
              "file": "generated/cli/format-check"
            },
            {
              "name": "format:write",
              "id": "format-write",
              "tags": ["enforce-module-boundaries"],
              "file": "generated/cli/format-write"
            },
            {
              "name": "migrate",
              "id": "migrate",
              "tags": ["automate-updating-dependencies"],
              "file": "generated/cli/migrate"
            },
            {
              "name": "report",
              "id": "report",
              "file": "generated/cli/report"
            },
            {
              "name": "list",
              "id": "list",
              "file": "generated/cli/list"
            },
            {
              "name": "connect-to-nx-cloud",
              "id": "connect-to-nx-cloud",
              "tags": ["cache-task-results", "distribute-task-execution"],
              "file": "generated/cli/connect"
            },
            {
              "name": "reset",
              "id": "reset",
              "tags": ["cache-task-results"],
              "file": "generated/cli/reset"
            },
            {
              "name": "repair",
              "id": "repair",
              "file": "generated/cli/repair"
            },
            {
              "name": "exec",
              "id": "exec",
              "file": "generated/cli/exec"
            },
            {
              "name": "watch",
              "id": "watch",
              "tags": ["workspace-watching"],
              "file": "generated/cli/watch"
            },
            {
              "name": "show",
              "id": "show",
              "file": "generated/cli/show"
            },
            {
              "name": "view-logs",
              "id": "view-logs",
              "file": "generated/cli/view-logs"
            },
            {
              "name": "release",
              "id": "release",
              "file": "generated/cli/release"
            },
            {
              "name": "add",
              "id": "add",
              "file": "generated/cli/add"
            }
          ]
        },
        {
          "name": "workspace",
          "id": "workspace",
          "description": "Workspace package.",
          "itemList": [
            {
              "name": "Overview",
              "id": "overview",
              "path": "/nx-api/workspace",
              "file": "shared/packages/workspace/workspace-plugin"
            },
            {
              "name": "Nx, NodeJS and Typescript Versions",
              "id": "nx-nodejs-typescript-version-matrix",
              "file": "shared/packages/workspace/nx-compatibility-matrix"
            }
          ]
        },
        {
          "name": "Nx Plugin",
          "id": "plugin",
          "description": "Plugin package.",
          "itemList": [
            {
              "id": "overview",
              "name": "Overview",
              "path": "/nx-api/plugin",
              "file": "shared/packages/plugin/plugin"
            }
          ]
        },
        {
          "name": "Nx Devkit",
          "id": "devkit",
          "description": "Devkit package.",
          "itemList": [
            {
              "id": "nx_devkit",
              "name": "Overview",
              "file": "generated/devkit/README"
            },
            {
              "id": "ngcli_adapter",
              "name": "Ng CLI Adapter",
              "file": "generated/devkit/ngcli_adapter/README"
            }
          ]
        },
        {
          "name": "js",
          "id": "js",
          "description": "JS package.",
          "itemList": [
            {
              "name": "Overview",
              "id": "overview",
              "path": "/nx-api/js",
              "file": "shared/packages/js/js-plugin"
            }
          ]
        },
        {
          "name": "web",
          "id": "web",
          "description": "Web package.",
          "itemList": [
            {
              "name": "Overview",
              "id": "overview",
              "path": "/nx-api/web",
              "file": "shared/packages/web/web-plugin"
            }
          ]
        },
        {
          "name": "esbuild",
          "id": "esbuild",
          "description": "esbuild package.",
          "itemList": [
            {
              "name": "Overview",
              "id": "overview",
              "path": "/nx-api/esbuild",
              "file": "shared/packages/esbuild/esbuild-plugin"
            }
          ]
        },
        {
          "name": "vite",
          "id": "vite",
          "description": "Vite package.",
          "itemList": [
            {
              "id": "overview",
              "path": "/nx-api/vite",
              "name": "Overview",
              "description": "The Nx Plugin for Vite contains executors and generators that support building applications using Vite. This page also explains how to configure Vite on your Nx workspace.",
              "file": "shared/packages/vite/vite-plugin"
            }
          ]
        },
        {
          "name": "vue",
          "id": "vue",
          "description": "Vue package.",
          "itemList": [
            {
              "id": "overview",
              "path": "/nx-api/vue",
              "name": "Overview",
              "description": "The Nx Plugin for Vue contains generators for managing Vue applications and libraries within an Nx workspace. This page also explains how to configure Vue on your Nx workspace.",
              "file": "shared/packages/vue/vue-plugin"
            }
          ]
        },
        {
          "name": "nuxt",
          "id": "nuxt",
          "description": "Nuxt package.",
          "itemList": [
            {
              "id": "overview",
              "path": "/nx-api/nuxt",
              "name": "Overview",
              "description": "The Nx Plugin for Nuxt contains generators for managing Nuxt applications within a Nx workspace. This page also explains how to configure Nuxt on your Nx workspace.",
              "file": "shared/packages/nuxt/nuxt-plugin"
            }
          ]
        },
        {
          "name": "webpack",
          "id": "webpack",
          "description": "Webpack package.",
          "itemList": [
            {
              "id": "overview",
              "path": "/nx-api/webpack",
              "name": "Overview",
              "description": "The Nx Plugin for Webpack contains executors and generators that support building applications using Webpack.",
              "file": "shared/packages/webpack/plugin-overview"
            }
          ]
        },
        {
          "name": "angular",
          "id": "angular",
          "description": "Angular package.",
          "itemList": [
            {
              "name": "Overview",
              "id": "overview",
              "path": "/nx-api/angular",
              "file": "shared/packages/angular/angular-plugin"
            },
            {
              "name": "Angular and Nx Version Matrix",
              "id": "angular-nx-version-matrix",
              "file": "shared/packages/angular/angular-nx-version-matrix",
              "path": "/angular-nx-version-matrix"
            }
          ]
        },
        {
          "name": "react",
          "id": "react",
          "description": "React package.",
          "itemList": [
            {
              "name": "Overview",
              "id": "overview",
              "path": "/nx-api/react",
              "file": "shared/packages/react/react-plugin"
            }
          ]
        },
        {
          "name": "jest",
          "id": "jest",
          "description": "Jest package.",
          "itemList": [
            {
              "name": "Overview",
              "id": "overview",
              "path": "/nx-api/jest",
              "file": "shared/packages/jest/jest-plugin"
            }
          ]
        },
        {
          "name": "cypress",
          "id": "cypress",
          "description": "Cypress package.",
          "itemList": [
            {
              "name": "Overview",
              "id": "overview",
              "path": "/nx-api/cypress",
              "file": "shared/packages/cypress/cypress-plugin"
            }
          ]
        },
        {
          "name": "playwright",
          "id": "playwright",
          "description": "Playwright package.",
          "itemList": [
            {
              "name": "Overview",
              "id": "overview",
              "path": "/nx-api/playwright",
              "file": "shared/packages/playwright/playwright-plugin"
            }
          ]
        },
        {
          "name": "storybook",
          "id": "storybook",
          "description": "Storybook package.",
          "itemList": [
            {
              "id": "overview",
              "name": "Overview",
              "description": "This is an overview page for the Storybook plugin in Nx. It explains what Storybook is and how to set it up in your Nx workspace.",
              "path": "/nx-api/storybook",
              "file": "shared/packages/storybook/plugin-overview"
            },
            {
              "id": "best-practices",
              "name": "Storybook best practices for making the most out of Nx",
              "description": "The purpose of this guide is to help you set up Storybook in your Nx workspace so that you can get the most out of Nx and its powerful capabilities.",
              "file": "shared/packages/storybook/best-practices"
            },
            {
              "id": "storybook-7-setup",
              "name": "Storybook 7",
              "description": "This guide explains how you can set up Storybook version 7 in your Nx workspace. It contains information about the generators and the frameworks that are supported.",
              "file": "shared/packages/storybook/storybook-7-setup"
            }
          ]
        },
        {
          "name": "eslint",
          "id": "eslint",
          "description": "Linter package.",
          "itemList": [
            {
              "id": "overview",
              "name": "Overview",
              "path": "/nx-api/eslint",
              "file": "shared/packages/eslint/eslint"
            }
          ]
        },
        {
          "name": "eslint-plugin",
          "id": "eslint-plugin",
          "description": "ESLint plugin package.",
          "itemList": [
            {
              "id": "overview",
              "name": "Overview",
              "path": "/nx-api/eslint-plugin",
              "file": "shared/packages/eslint/eslint-plugin"
            },
            {
              "id": "enforce-module-boundaries",
              "name": "The `enforce-module-boundaries` rule",
              "path": "/nx-api/eslint-plugin",
              "file": "shared/packages/eslint/enforce-module-boundaries"
            },
            {
              "id": "dependency-checks",
              "name": "The `dependency-checks` rule",
              "path": "/nx-api/eslint-plugin",
              "file": "shared/packages/eslint/dependency-checks"
            }
          ]
        },
        {
          "name": "node",
          "id": "node",
          "description": "Node package.",
          "itemList": [
            {
              "id": "overview",
              "name": "Overview",
              "path": "/nx-api/node",
              "file": "shared/packages/node/node-plugin"
            }
          ]
        },
        {
          "name": "express",
          "id": "express",
          "description": "Express package.",
          "itemList": [
            {
              "id": "overview",
              "name": "Overview",
              "path": "/nx-api/express",
              "file": "shared/packages/express/express-plugin"
            }
          ]
        },
        {
          "name": "nest",
          "id": "nest",
          "description": "Nest package.",
          "itemList": [
            {
              "id": "overview",
              "name": "Overview",
              "path": "/nx-api/nest",
              "file": "shared/packages/nest/nest-plugin"
            }
          ]
        },
        {
          "name": "next",
          "id": "next",
          "description": "Next package.",
          "itemList": [
            {
              "id": "overview",
              "name": "Overview",
              "path": "/nx-api/next",
              "file": "shared/packages/next/plugin-overview"
            }
          ]
        },
        {
          "name": "remix",
          "id": "remix",
          "description": "Remix package.",
          "itemList": [
            {
              "id": "overview",
              "name": "Overview",
              "path": "/nx-api/remix",
              "file": "shared/packages/remix/remix-plugin"
            }
          ]
        },
        {
          "name": "detox",
          "id": "detox",
          "description": "Detox package.",
          "itemList": [
            {
              "id": "overview",
              "name": "Overview",
              "path": "/nx-api/detox",
              "file": "shared/packages/detox/detox-plugin"
            }
          ]
        },
        {
          "name": "react native",
          "id": "react-native",
          "description": "React Native package.",
          "itemList": [
            {
              "id": "overview",
              "name": "Overview",
              "path": "/nx-api/react-native",
              "file": "shared/packages/react-native/react-native-plugin"
            }
          ]
        },
        {
          "name": "expo",
          "id": "expo",
          "description": "Expo package.",
          "itemList": [
            {
              "id": "overview",
              "name": "Overview",
              "path": "/nx-api/expo",
              "file": "shared/packages/expo/expo-plugin"
            }
          ]
        }
      ]
    }
  ]
}<|MERGE_RESOLUTION|>--- conflicted
+++ resolved
@@ -1151,17 +1151,16 @@
                   "file": "shared/recipes/nx-release/publish-rust-crates"
                 },
                 {
-<<<<<<< HEAD
+                  "name": "Update Your Local Registry Setup to use Nx Release",
+                  "id": "update-local-registry-setup",
+                  "tags": ["nx-release"],
+                  "file": "shared/recipes/nx-release/update-local-registry-setup"
+                },
+                {
                   "name": "Customize Conventional Commit Types",
                   "id": "customize-conventional-commit-types",
                   "tags": ["nx-release"],
                   "file": "shared/recipes/nx-release/customize-conventional-commit-types"
-=======
-                  "name": "Update Your Local Registry Setup to use Nx Release",
-                  "id": "update-local-registry-setup",
-                  "tags": ["nx-release"],
-                  "file": "shared/recipes/nx-release/update-local-registry-setup"
->>>>>>> cc2f6551
                 }
               ]
             },
