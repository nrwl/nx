[
  {
    "name": "add-nx-to-monorepo",
    "path": "generated\\packages\\add-nx-to-monorepo.json",
    "schemas": { "executors": [], "generators": [] }
  },
  {
    "name": "angular",
    "path": "generated\\packages\\angular.json",
    "schemas": { "executors": [], "generators": [] }
  },
  {
    "name": "cra-to-nx",
    "path": "generated\\packages\\cra-to-nx.json",
    "schemas": { "executors": [], "generators": [] }
  },
  {
    "name": "create-nx-plugin",
    "path": "generated\\packages\\create-nx-plugin.json",
    "schemas": { "executors": [], "generators": [] }
  },
  {
    "name": "create-nx-workspace",
    "path": "generated\\packages\\create-nx-workspace.json",
    "schemas": { "executors": [], "generators": [] }
  },
  {
    "name": "cypress",
    "path": "generated\\packages\\cypress.json",
    "schemas": { "executors": [], "generators": [] }
  },
  {
    "name": "detox",
    "path": "generated\\packages\\detox.json",
    "schemas": { "executors": [], "generators": [] }
  },
  {
    "name": "devkit",
    "path": "generated\\packages\\devkit.json",
    "schemas": { "executors": [], "generators": [] }
  },
  {
    "name": "eslint-plugin-nx",
    "path": "generated\\packages\\eslint-plugin-nx.json",
    "schemas": { "executors": [], "generators": [] }
  },
  {
    "name": "express",
    "path": "generated\\packages\\express.json",
    "schemas": { "executors": [], "generators": [] }
  },
  {
    "name": "jest",
    "path": "generated\\packages\\jest.json",
    "schemas": { "executors": [], "generators": [] }
  },
  {
    "name": "js",
<<<<<<< HEAD
    "path": "generated\\packages\\js.json",
    "schemas": { "executors": [], "generators": [] }
=======
    "path": "generated/packages/js.json",
    "schemas": {
      "executors": ["tsc", "swc", "node"],
      "generators": ["library", "init", "convert-to-swc"]
    }
>>>>>>> 5d167ee8
  },
  {
    "name": "linter",
    "path": "generated\\packages\\linter.json",
    "schemas": { "executors": [], "generators": [] }
  },
  {
    "name": "make-angular-cli-faster",
    "path": "generated\\packages\\make-angular-cli-faster.json",
    "schemas": { "executors": [], "generators": [] }
  },
  {
    "name": "nest",
    "path": "generated\\packages\\nest.json",
    "schemas": { "executors": [], "generators": [] }
  },
  {
    "name": "next",
<<<<<<< HEAD
    "path": "generated\\packages\\next.json",
    "schemas": { "executors": [], "generators": [] }
=======
    "path": "generated/packages/next.json",
    "schemas": {
      "executors": ["build", "server", "export"],
      "generators": [
        "init",
        "application",
        "page",
        "component",
        "library",
        "custom-server"
      ]
    }
>>>>>>> 5d167ee8
  },
  {
    "name": "node",
    "path": "generated\\packages\\node.json",
    "schemas": { "executors": [], "generators": [] }
  },
  {
    "name": "nx",
    "path": "generated\\packages\\nx.json",
    "schemas": { "executors": [], "generators": [] }
  },
  {
    "name": "nx-plugin",
    "path": "generated\\packages\\nx-plugin.json",
    "schemas": { "executors": [], "generators": [] }
  },
  {
    "name": "react",
    "path": "generated\\packages\\react.json",
    "schemas": { "executors": [], "generators": [] }
  },
  {
    "name": "react-native",
    "path": "generated\\packages\\react-native.json",
    "schemas": { "executors": [], "generators": [] }
  },
  {
    "name": "storybook",
    "path": "generated\\packages\\storybook.json",
    "schemas": { "executors": [], "generators": [] }
  },
  {
    "name": "tao",
    "path": "generated\\packages\\tao.json",
    "schemas": { "executors": [], "generators": [] }
  },
  {
    "name": "web",
    "path": "generated\\packages\\web.json",
    "schemas": { "executors": [], "generators": [] }
  },
  {
    "name": "workspace",
    "path": "generated\\packages\\workspace.json",
    "schemas": { "executors": [], "generators": [] }
  }
]<|MERGE_RESOLUTION|>--- conflicted
+++ resolved
@@ -56,16 +56,11 @@
   },
   {
     "name": "js",
-<<<<<<< HEAD
-    "path": "generated\\packages\\js.json",
-    "schemas": { "executors": [], "generators": [] }
-=======
     "path": "generated/packages/js.json",
     "schemas": {
       "executors": ["tsc", "swc", "node"],
       "generators": ["library", "init", "convert-to-swc"]
     }
->>>>>>> 5d167ee8
   },
   {
     "name": "linter",
@@ -84,10 +79,6 @@
   },
   {
     "name": "next",
-<<<<<<< HEAD
-    "path": "generated\\packages\\next.json",
-    "schemas": { "executors": [], "generators": [] }
-=======
     "path": "generated/packages/next.json",
     "schemas": {
       "executors": ["build", "server", "export"],
@@ -100,7 +91,6 @@
         "custom-server"
       ]
     }
->>>>>>> 5d167ee8
   },
   {
     "name": "node",
