distribute-on:
  default: 8 linux-large, 1 linux-extra-large
assignment-rules:
  # e2e-release tests must run sequentially due to shared git state and publishing operations
  - projects:
      - e2e-release
    targets:
      - e2e-ci**
    run-on:
      - agent: linux-large
        parallelism: 1

  - projects:
      - e2e-gradle
    targets:
      - e2e-ci**
    run-on:
        - agent: linux-large
          parallelism: 1
        - agent: linux-extra-large
          parallelism: 1
  
  - projects:
      - e2e-react
      - e2e-next
      - e2e-web
      - e2e-eslint
<<<<<<< HEAD
      - e2e-remix
      - e2e-cypress
      - e2e-docker
=======
>>>>>>> 678619f4
    targets:
      - e2e-ci**react-package**
      - e2e-ci**react.test**
      - e2e-ci**react-router-ts-solution**
      - e2e-ci**next-e2e-and-snapshots**
      - e2e-ci**next-generation**
      - e2e-ci**next-ts-solutions**
      - e2e-ci**next-webpack**
      - e2e-ci**web**
      - e2e-ci**remix-ts-solution**
      - e2e-ci**linter**
<<<<<<< HEAD
      - e2e-ci**module-federation/misc-rspack-interoperability**
      - e2e-ci**module-federation/dynamic-federation.webpack**
      - e2e-ci**docker**
      - e2e-ci**module-federation/misc-rspack-interoperability** 
      - e2e-ci**cypress-legacy**
      - e2e-ci**nx-remix**
      - e2e-ci**cypress**
=======
>>>>>>> 678619f4
    run-on:
        - agent: linux-large
          parallelism: 1
        - agent: linux-extra-large
          parallelism: 1

  # All other e2e tests can run in parallel
  - targets:
      - e2e-ci**
    run-on:
      - agent: linux-large
        parallelism: 2
      - agent: linux-extra-large
        parallelism: 3

  # These projects should not need to be isolated.
  - projects:
      - nx-dev
    targets:
      - build*
    run-on:
      - agent: linux-extra-large
        parallelism: 1
  - projects:
      - angular
      - react
    targets:
      - test
    run-on:
      - agent: linux-extra-large
        parallelism: 1

  - targets:
      - lint
    run-on:
      - agent: linux-large
        parallelism: 6

  - targets:
      - '*'
    run-on:
      - agent: linux-large
        parallelism: 3
      - agent: linux-extra-large
        parallelism: 3<|MERGE_RESOLUTION|>--- conflicted
+++ resolved
@@ -25,12 +25,6 @@
       - e2e-next
       - e2e-web
       - e2e-eslint
-<<<<<<< HEAD
-      - e2e-remix
-      - e2e-cypress
-      - e2e-docker
-=======
->>>>>>> 678619f4
     targets:
       - e2e-ci**react-package**
       - e2e-ci**react.test**
@@ -42,16 +36,6 @@
       - e2e-ci**web**
       - e2e-ci**remix-ts-solution**
       - e2e-ci**linter**
-<<<<<<< HEAD
-      - e2e-ci**module-federation/misc-rspack-interoperability**
-      - e2e-ci**module-federation/dynamic-federation.webpack**
-      - e2e-ci**docker**
-      - e2e-ci**module-federation/misc-rspack-interoperability** 
-      - e2e-ci**cypress-legacy**
-      - e2e-ci**nx-remix**
-      - e2e-ci**cypress**
-=======
->>>>>>> 678619f4
     run-on:
         - agent: linux-large
           parallelism: 1
