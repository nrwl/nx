#!/usr/bin/env node

console.log('🐟🐟🐟 Validating git commit message 🐟🐟🐟');
const gitMessage = require('child_process')
  .execSync('git log -1 --no-merges')
  .toString()
  .trim();

const matchCommit = /(chore|feat|fix|cleanup|docs)\((angular|bazel|core|docs|nextjs|nest|linter|node|nx-plugin|react|storybook|testing|repo|misc)\):\s(([a-z0-9:\-\s])+)/g.test(
  gitMessage
);
const matchRevert = /Revert/gi.test(gitMessage);
const matchRelease = /Release/gi.test(gitMessage);
const exitCode = +!(matchRelease || matchRevert || matchCommit);

if (exitCode === 0) {
  console.log('Commit ACCEPTED 👌');
} else {
  console.log(
    '[Error]: Ho no! 😦 Your commit message: \n' +
      '-------------------------------------------------------------------\n' +
      gitMessage +
      '\n-------------------------------------------------------------------' +
      '\n\n 👉️ Does not follow the commit message convention specified in the CONTRIBUTING.MD file.'
  );
  console.log('\ntype(scope): subject \n BLANK LINE \n body');
  console.log('\n');
  console.log('possible types: chore|build|feat|fix|cleanup|docs');
  console.log(
<<<<<<< HEAD
    'possible scopes: angular|bazel|core|docs|nextjs|nest|linter|node|react|storybook|testing|repo|misc (if unsure use "core")'
=======
    'possible scopes: angular|bazel|core|docs|nextjs||nestlinter|node|react|storybook|testing|repo|misc (if unsure use "core")'
>>>>>>> 137e23d0
  );
  console.log(
    '\nEXAMPLE: \n' +
      'feat(nx): add an option to generate lazy-loadable modules\n'
  );
}
process.exit(exitCode);<|MERGE_RESOLUTION|>--- conflicted
+++ resolved
@@ -27,11 +27,7 @@
   console.log('\n');
   console.log('possible types: chore|build|feat|fix|cleanup|docs');
   console.log(
-<<<<<<< HEAD
-    'possible scopes: angular|bazel|core|docs|nextjs|nest|linter|node|react|storybook|testing|repo|misc (if unsure use "core")'
-=======
-    'possible scopes: angular|bazel|core|docs|nextjs||nestlinter|node|react|storybook|testing|repo|misc (if unsure use "core")'
->>>>>>> 137e23d0
+    'possible scopes: angular|bazel|core|docs|nextjs||nestlinter|linter|node|react|storybook|testing|repo|misc (if unsure use "core")'
   );
   console.log(
     '\nEXAMPLE: \n' +
