#!/usr/bin/env node
import { createProjectGraphAsync, workspaceRoot } from '@nx/devkit';
import { execSync } from 'node:child_process';
import { rmSync, writeFileSync } from 'node:fs';
import { join } from 'node:path';
import { URL } from 'node:url';
import { isRelativeVersionKeyword } from 'nx/src/command-line/release/utils/semver';
import { ReleaseType, inc, major, parse } from 'semver';
import * as yargs from 'yargs';
import * as chalk from 'chalk';

const LARGE_BUFFER = 1024 * 1000000;

(async () => {
  const options = parseArgs();
  // Perform minimal logging by default
  let isVerboseLogging = process.env.NX_VERBOSE_LOGGING === 'true';

  if (options.clearLocalRegistry) {
    rmSync(join(__dirname, '../build/local-registry/storage'), {
      recursive: true,
      force: true,
    });
  }

  const buildCommand = 'pnpm build';
  console.log(`> ${buildCommand}`);
  execSync(buildCommand, {
    stdio: [0, 1, 2],
    maxBuffer: LARGE_BUFFER,
  });

  // Ensure all the native-packages directories are available at the top level of the build directory, enabling consistent packageRoot structure
  execSync(`pnpm nx copy-native-package-directories nx`, {
    stdio: isVerboseLogging ? [0, 1, 2] : 'ignore',
    maxBuffer: LARGE_BUFFER,
  });

  // Expected to run as part of the Github `publish` workflow
  if (!options.local && process.env.NODE_AUTH_TOKEN) {
    // Delete all .node files that were built during the previous steps
    // Always run before the artifacts step because we still need the .node files for native-packages
    execSync('find ./build -name "*.node" -delete', {
      stdio: [0, 1, 2],
      maxBuffer: LARGE_BUFFER,
    });

    execSync('pnpm nx run-many --target=artifacts', {
      stdio: [0, 1, 2],
      maxBuffer: LARGE_BUFFER,
    });
  }

  const runNxReleaseVersion = () => {
    let versionCommand = `pnpm nx release version${
      options.version ? ` --specifier ${options.version}` : ''
    }`;
    if (options.dryRun) {
      versionCommand += ' --dry-run';
    }
    console.log(`> ${versionCommand}`);
    execSync(versionCommand, {
      stdio: isVerboseLogging ? [0, 1, 2] : 'ignore',
      maxBuffer: LARGE_BUFFER,
    });
  };

  // Intended for creating a github release which triggers the publishing workflow
  if (!options.local && !process.env.NODE_AUTH_TOKEN) {
    // For this important use-case it makes sense to always have full logs
    isVerboseLogging = true;

    execSync('git status --ahead-behind');

    if (isRelativeVersionKeyword(options.version)) {
      throw new Error(
        'When creating actual releases, you must use an exact semver version'
      );
    }

    runNxReleaseVersion();

    execSync(`pnpm nx run-many -t add-extra-dependencies --parallel 8`, {
      stdio: isVerboseLogging ? [0, 1, 2] : 'ignore',
      maxBuffer: LARGE_BUFFER,
    });

    let changelogCommand = `pnpm nx release changelog ${options.version} --interactive workspace`;
    if (options.from) {
      changelogCommand += ` --from ${options.from}`;
    }
    if (options.gitRemote) {
      changelogCommand += ` --git-remote ${options.gitRemote}`;
    }
    if (options.dryRun) {
      changelogCommand += ' --dry-run';
    }
    console.log(`> ${changelogCommand}`);
    execSync(changelogCommand, {
      stdio: isVerboseLogging ? [0, 1, 2] : 'ignore',
      maxBuffer: LARGE_BUFFER,
    });

    console.log(
      'Check github: https://github.com/nrwl/nx/actions/workflows/publish.yml'
    );
    process.exit(0);
  }

  runNxReleaseVersion();

  execSync(`pnpm nx run-many -t add-extra-dependencies --parallel 8`, {
    stdio: isVerboseLogging ? [0, 1, 2] : 'ignore',
    maxBuffer: LARGE_BUFFER,
  });

  if (options.dryRun) {
    console.warn('Not Publishing because --dryRun was passed');
  } else {
    // If publishing locally, force all projects to not be private first
    if (options.local) {
      console.log(
<<<<<<< HEAD
        '\nPublishing locally, so setting all packages with existing nx-release-publish targets to not be private. If you have created a new private package and you want it to be published, you will need to manually configure the "nx-release-publish" target using executor "@nx/js:release-publish"'
=======
        chalk.dim`\n  Publishing locally, so setting all resolved packages to not be private`
>>>>>>> fc8cca44
      );
      const projectGraph = await createProjectGraphAsync();
      for (const proj of Object.values(projectGraph.nodes)) {
        if (proj.data.targets?.['nx-release-publish']) {
          const packageJsonPath = join(
            workspaceRoot,
            proj.data.targets?.['nx-release-publish']?.options.packageRoot,
            'package.json'
          );
          try {
            const packageJson = require(packageJsonPath);
            if (packageJson.private) {
              console.log(
                '- Publishing private package locally:',
                packageJson.name
              );
              writeFileSync(
                packageJsonPath,
                JSON.stringify({ ...packageJson, private: false })
              );
            }
          } catch {}
        }
      }
    }

    const distTag = determineDistTag(options.version);

    // Run with dynamic output-style so that we have more minimal logs by default but still always see errors
    let publishCommand = `pnpm nx release publish --registry=${getRegistry()} --tag=${distTag} --output-style=dynamic --parallel=8`;
    if (options.dryRun) {
      publishCommand += ' --dry-run';
    }
    console.log(`\n> ${publishCommand}`);
    execSync(publishCommand, {
      stdio: [0, 1, 2],
      maxBuffer: LARGE_BUFFER,
    });
  }

  let version;
  if (['minor', 'major', 'patch'].includes(options.version)) {
    const currentLatestVersion = execSync('npm view nx@latest version')
      .toString()
      .trim();

    version = inc(currentLatestVersion, options.version, undefined);
  } else {
    version = options.version;
  }

  console.log(chalk.green` > Published version: ` + version);
  console.log(chalk.dim`   Use: npx create-nx-workspace@${version}\n`);

  process.exit(0);
})();

function parseArgs() {
  const parsedArgs = yargs
    .scriptName('pnpm nx-release')
    .wrap(144)
    .strictOptions()
    .version(false)
    .command(
      '$0 [version]',
      'This script is for publishing Nx both locally and publically'
    )
    .option('dryRun', {
      type: 'boolean',
      description: 'Dry-run flag to be passed to all `nx release` commands',
    })
    .option('clearLocalRegistry', {
      type: 'boolean',
      description:
        'Clear existing versions in the local registry so that you can republish the same version',
      default: true,
    })
    .option('local', {
      type: 'boolean',
      description: 'Publish Nx locally, not to actual NPM',
      alias: 'l',
      default: true,
    })
    .option('force', {
      type: 'boolean',
      description: "Don't use this unless you really know what it does",
      hidden: true,
    })
    .option('from', {
      type: 'string',
      description:
        'Git ref to pass to `nx release changelog`. Not applicable for local publishing or e2e tests.',
    })
    .positional('version', {
      type: 'string',
      description:
        'The version to publish. This does not need to be passed and can be inferred.',
      default: 'minor',
      coerce: (version) => {
        if (version !== 'canary') {
          return version;
        }
        /**
         * Handle the special case of `canary`
         */

        const currentLatestVersion = execSync('npm view nx@latest version')
          .toString()
          .trim();
        const currentNextVersion = execSync('npm view nx@next version')
          .toString()
          .trim();

        let canaryBaseVersion: string | null = null;

        // If the latest and next are not on the same major version, then we need to publish a canary version of the next major
        if (major(currentLatestVersion) !== major(currentNextVersion)) {
          canaryBaseVersion = `${major(currentNextVersion)}.0.0`;
        } else {
          // Determine next minor version above the currentLatestVersion
          const nextMinorRelease = inc(
            currentLatestVersion,
            'minor',
            undefined
          );
          canaryBaseVersion = nextMinorRelease;
        }

        if (!canaryBaseVersion) {
          throw new Error(`Unable to determine a base for the canary version.`);
        }

        // Create YYYYMMDD string
        const date = new Date();
        const year = date.getFullYear();
        const month = String(date.getMonth() + 1).padStart(2, '0'); // Months are 0-indexed
        const day = String(date.getDate()).padStart(2, '0');
        const YYYYMMDD = `${year}${month}${day}`;

        // Get the current short git sha
        const gitSha = execSync('git rev-parse --short HEAD').toString().trim();

        const canaryVersion = `${canaryBaseVersion}-canary.${YYYYMMDD}-${gitSha}`;

        console.log(`\nDerived canary version dynamically`, {
          currentLatestVersion,
          currentNextVersion,
          canaryVersion,
        });

        return canaryVersion;
      },
    })
    .option('gitRemote', {
      type: 'string',
      description:
        'Alternate git remote name to publish tags to (useful for testing changelog)',
      default: 'origin',
    })
    .example(
      '$0',
      `By default, this will locally publish a minor version bump as latest. Great for local development. Most developers should only need this.`
    )
    .example(
      '$0 --local false 2.3.4-beta.0',
      `This will really publish a new version to npm as next.`
    )
    .example(
      '$0 --local false 2.3.4',
      `Given the current latest major version on npm is 2, this will really publish a new version to npm as latest.`
    )
    .example(
      '$0 --local false 1.3.4-beta.0',
      `Given the current latest major version on npm is 2, this will really publish a new version to npm as previous.`
    )
    .group(
      ['local', 'clearLocalRegistry'],
      'Local Publishing Options for most developers'
    )
    .group(
      ['gitRemote', 'force'],
      'Real Publishing Options for actually publishing to NPM'
    )
    .demandOption('version')
    .check((args) => {
      const registry = getRegistry();
      const registryIsLocalhost = registry.hostname === 'localhost';
      if (!args.local) {
        if (!process.env.GH_TOKEN) {
          throw new Error('process.env.GH_TOKEN is not set');
        }
        if (!args.force && registryIsLocalhost) {
          throw new Error(
            'Registry is still set to localhost! Run "pnpm local-registry disable" or pass --force'
          );
        }
      } else {
        if (!args.force && !registryIsLocalhost) {
          throw new Error('--local was passed and registry is not localhost');
        }
      }

      return true;
    })
    .parseSync();

  return parsedArgs;
}

function getRegistry() {
  return new URL(execSync('npm config get registry').toString().trim());
}

function determineDistTag(
  newVersion: string
): 'latest' | 'next' | 'previous' | 'canary' {
  // Special case of canary
  if (newVersion.includes('canary')) {
    return 'canary';
  }

  // For a relative version keyword, it cannot be previous
  if (isRelativeVersionKeyword(newVersion)) {
    const prereleaseKeywords: ReleaseType[] = [
      'premajor',
      'preminor',
      'prepatch',
      'prerelease',
    ];
    return prereleaseKeywords.includes(newVersion) ? 'next' : 'latest';
  }

  const parsedGivenVersion = parse(newVersion);
  if (!parsedGivenVersion) {
    throw new Error(
      `Unable to parse the given version: "${newVersion}". Is it valid semver?`
    );
  }

  const currentLatestVersion = execSync('npm view nx version')
    .toString()
    .trim();
  const parsedCurrentLatestVersion = parse(currentLatestVersion);
  if (!parsedCurrentLatestVersion) {
    throw new Error(
      `The current version resolved from the npm registry could not be parsed (resolved "${currentLatestVersion}")`
    );
  }

  const distTag =
    parsedGivenVersion.prerelease.length > 0
      ? 'next'
      : parsedGivenVersion.major < parsedCurrentLatestVersion.major
      ? 'previous'
      : 'latest';

  return distTag;
}<|MERGE_RESOLUTION|>--- conflicted
+++ resolved
@@ -120,11 +120,7 @@
     // If publishing locally, force all projects to not be private first
     if (options.local) {
       console.log(
-<<<<<<< HEAD
-        '\nPublishing locally, so setting all packages with existing nx-release-publish targets to not be private. If you have created a new private package and you want it to be published, you will need to manually configure the "nx-release-publish" target using executor "@nx/js:release-publish"'
-=======
-        chalk.dim`\n  Publishing locally, so setting all resolved packages to not be private`
->>>>>>> fc8cca44
+        chalk.dim`\n  Publishing locally, so setting all packages with existing nx-release-publish targets to not be private. If you have created a new private package and you want it to be published, you will need to manually configure the "nx-release-publish" target using executor "@nx/js:release-publish"`
       );
       const projectGraph = await createProjectGraphAsync();
       for (const proj of Object.values(projectGraph.nodes)) {
