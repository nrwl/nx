--- conflicted
+++ resolved
@@ -5,11 +5,6 @@
   mapRemotes,
   mapRemotesForSSR,
   ModuleFederationConfig,
-<<<<<<< HEAD
-  ProjectGraph,
-  readCachedProjectGraph,
-=======
->>>>>>> 19e34df1
   sharePackages,
   shareWorkspaceLibraries,
 } from '@nx/devkit/src/utils/module-federation';
