// Jest Snapshot v1, https://goo.gl/fbAQLP

exports[`app --minimal should create default application without Nx welcome component 1`] = `
"
// eslint-disable-next-line @typescript-eslint/no-unused-vars
import styles from './app.module.css';



export function App() {

  return (
    <div>
      
      <h1>
        <span> Hello there, </span>
        Welcome plain 👋
      </h1>
     
    </div>);

}


export default App;

 
if (import.meta.vitest) {
  // add tests related to your file here
  // For more information please visit the Vitest docs site here: https://vitest.dev/guide/in-source.html
  
  const { it, expect, beforeEach } = import.meta.vitest;
  let render: typeof import('@testing-library/react').render;

  beforeEach(async () => {
    render = (await import('@testing-library/react')).render;
  });

  
it('should render successfully', () => {
  const { baseElement } = render(<App />);
  expect(baseElement).toBeTruthy();
});

it('should have a greeting as the title', () => {
  const { getByText } = render(<App />);
  expect(getByText(/Welcome plain/gi)).toBeTruthy();
});

}
 
"
`;

exports[`app --style @emotion/styled should exclude styles 1`] = `
"
const { NxAppWebpackPlugin } = require('@nx/webpack/app-plugin');
const { NxReactWebpackPlugin } = require('@nx/react/webpack-plugin');
const { join } = require('path');

module.exports = {
  output: {
    path: join(__dirname, '../dist/my-app'),
  },
  devServer: {
    port: 4200,
    historyApiFallback: {
      index: '/index.html',
      disableDotRule: true,
      htmlAcceptHeaders: ['text/html', 'application/xhtml+xml'],
    },
  },
  plugins: [
    new NxAppWebpackPlugin({
      tsConfig: './tsconfig.app.json',
      compiler: 'babel',
      main: './src/main.tsx',
      index: './src/index.html',
      baseHref: '/',
      assets: ["./src/favicon.ico","./src/assets"],
      styles: [],
      outputHashing: process.env['NODE_ENV'] === 'production' ? 'all' : 'none',
      optimization: process.env['NODE_ENV'] === 'production',
    }),
    new NxReactWebpackPlugin({
      // Uncomment this line if you don't want to use SVGR
      // See: https://react-svgr.com/
      // svgr: false
    }),
  ],
};

"
`;

exports[`app --style @emotion/styled should not break if bundler is vite 1`] = `
"/// <reference types='vitest' />
import { defineConfig } from 'vite';
import react from '@vitejs/plugin-react';
import { nxViteTsPaths } from '@nx/vite/plugins/nx-tsconfig-paths.plugin';
import { nxCopyAssetsPlugin } from '@nx/vite/plugins/nx-copy-assets.plugin';

export default defineConfig({
  root: __dirname,
  cacheDir: '../node_modules/.vite/my-app',
  server:{
    port: 4200,
    host: 'localhost',
  },
  preview:{
    port: 4300,
    host: 'localhost',
  },
  plugins: [react(), nxViteTsPaths(), nxCopyAssetsPlugin(['*.md'])],
  // Uncomment this if you are using workers.
  // worker: {
  //  plugins: [ nxViteTsPaths() ],
  // },
  build: {
    outDir: '../dist/my-app',
    emptyOutDir: true,
    reportCompressedSize: true,
    commonjsOptions: {
      transformMixedEsModules: true,
    },
  },
});
"
`;

exports[`app --style none should exclude styles 1`] = `
"
const { NxAppWebpackPlugin } = require('@nx/webpack/app-plugin');
const { NxReactWebpackPlugin } = require('@nx/react/webpack-plugin');
const { join } = require('path');

module.exports = {
  output: {
    path: join(__dirname, '../dist/my-app'),
  },
  devServer: {
    port: 4200,
    historyApiFallback: {
      index: '/index.html',
      disableDotRule: true,
      htmlAcceptHeaders: ['text/html', 'application/xhtml+xml'],
    },
  },
  plugins: [
    new NxAppWebpackPlugin({
      tsConfig: './tsconfig.app.json',
      compiler: 'babel',
      main: './src/main.tsx',
      index: './src/index.html',
      baseHref: '/',
      assets: ["./src/favicon.ico","./src/assets"],
      styles: [],
      outputHashing: process.env['NODE_ENV'] === 'production' ? 'all' : 'none',
      optimization: process.env['NODE_ENV'] === 'production',
    }),
    new NxReactWebpackPlugin({
      // Uncomment this line if you don't want to use SVGR
      // See: https://react-svgr.com/
      // svgr: false
    }),
  ],
};

"
`;

exports[`app --style none should not break if bundler is vite 1`] = `
"/// <reference types='vitest' />
import { defineConfig } from 'vite';
import react from '@vitejs/plugin-react';
import { nxViteTsPaths } from '@nx/vite/plugins/nx-tsconfig-paths.plugin';
import { nxCopyAssetsPlugin } from '@nx/vite/plugins/nx-copy-assets.plugin';

export default defineConfig({
  root: __dirname,
  cacheDir: '../node_modules/.vite/my-app',
  server:{
    port: 4200,
    host: 'localhost',
  },
  preview:{
    port: 4300,
    host: 'localhost',
  },
  plugins: [react(), nxViteTsPaths(), nxCopyAssetsPlugin(['*.md'])],
  // Uncomment this if you are using workers.
  // worker: {
  //  plugins: [ nxViteTsPaths() ],
  // },
  build: {
    outDir: '../dist/my-app',
    emptyOutDir: true,
    reportCompressedSize: true,
    commonjsOptions: {
      transformMixedEsModules: true,
    },
  },
});
"
`;

exports[`app not nested should add vite types to tsconfigs 1`] = `
"/// <reference types='vitest' />
import { defineConfig } from 'vite';
import react from '@vitejs/plugin-react';
import { nxViteTsPaths } from '@nx/vite/plugins/nx-tsconfig-paths.plugin';
import { nxCopyAssetsPlugin } from '@nx/vite/plugins/nx-copy-assets.plugin';

export default defineConfig({
  root: __dirname,
  cacheDir: '../node_modules/.vite/my-app',
<<<<<<< HEAD

  server: {
    port: 4200,
    host: 'localhost',
  },

  preview: {
    port: 4300,
    host: 'localhost',
  },

  plugins: [react(), nxViteTsPaths(), nxCopyAssetsPlugin(['*.md'])],

=======
  server:{
    port: 4200,
    host: 'localhost',
  },
  preview:{
    port: 4300,
    host: 'localhost',
  },
  plugins: [react(), nxViteTsPaths(), nxCopyAssetsPlugin(['*.md'])],
>>>>>>> f84b6e5c
  // Uncomment this if you are using workers.
  // worker: {
  //  plugins: [ nxViteTsPaths() ],
  // },
<<<<<<< HEAD

=======
>>>>>>> f84b6e5c
  build: {
    outDir: '../dist/my-app',
    emptyOutDir: true,
    reportCompressedSize: true,
    commonjsOptions: {
      transformMixedEsModules: true,
    },
  },
<<<<<<< HEAD

=======
>>>>>>> f84b6e5c
  test: {
    watch: false,
    globals: true,
    environment: 'jsdom',
    include: ['src/**/*.{test,spec}.{js,mjs,cjs,ts,mts,cts,jsx,tsx}'],
    reporters: ['default'],
    coverage: {
      reportsDirectory: '../coverage/my-app',
      provider: 'v8',
    },
  },
});
"
`;

exports[`app not nested should generate files 1`] = `
"// eslint-disable-next-line @typescript-eslint/no-unused-vars
import styles from './app.module.css';

import NxWelcome from './nx-welcome';

export function App() {
  return (
    <div>
      <NxWelcome title="my-app" />
    </div>
  );
}

export default App;
"
`;

exports[`app not nested should use preview vite types to tsconfigs 1`] = `
"/// <reference types='vitest' />
import { defineConfig } from 'vite';
import react from '@vitejs/plugin-react';
import { nxViteTsPaths } from '@nx/vite/plugins/nx-tsconfig-paths.plugin';
import { nxCopyAssetsPlugin } from '@nx/vite/plugins/nx-copy-assets.plugin';

export default defineConfig({
  root: __dirname,
  cacheDir: '../node_modules/.vite/my-app',
  server:{
    port: 4200,
    host: 'localhost',
  },
  preview:{
    port: 4300,
    host: 'localhost',
  },
<<<<<<< HEAD
  projects: [
    {
      name: "chromium",
      use: { ...devices["Desktop Chrome"] },
    },

    {
      name: "firefox",
      use: { ...devices["Desktop Firefox"] },
    },

    {
      name: "webkit",
      use: { ...devices["Desktop Safari"] },
    },
    
    // Uncomment for mobile browsers support
    /* {
      name: 'Mobile Chrome',
      use: { ...devices['Pixel 5'] },
    },
    {
      name: 'Mobile Safari',
      use: { ...devices['iPhone 12'] },
    }, */

    // Uncomment for branded browsers
    /* {
      name: 'Microsoft Edge',
      use: { ...devices['Desktop Edge'], channel: 'msedge' },
    },
    {
      name: 'Google Chrome',
      use: { ...devices['Desktop Chrome'], channel: 'chrome' },
    } */
  ],
});
"
`;

exports[`app not nested should use preview vite types to tsconfigs 1`] = `
"/// <reference types='vitest' />
import { defineConfig } from 'vite';
import react from '@vitejs/plugin-react';
import { nxViteTsPaths } from '@nx/vite/plugins/nx-tsconfig-paths.plugin';
import { nxCopyAssetsPlugin } from '@nx/vite/plugins/nx-copy-assets.plugin';

export default defineConfig({
  root: __dirname,
  cacheDir: '../node_modules/.vite/my-app',

  server: {
    port: 4200,
    host: 'localhost',
  },

  preview: {
    port: 4300,
    host: 'localhost',
  },

  plugins: [react(), nxViteTsPaths(), nxCopyAssetsPlugin(['*.md'])],

=======
  plugins: [react(), nxViteTsPaths(), nxCopyAssetsPlugin(['*.md'])],
>>>>>>> f84b6e5c
  // Uncomment this if you are using workers.
  // worker: {
  //  plugins: [ nxViteTsPaths() ],
  // },
<<<<<<< HEAD

=======
>>>>>>> f84b6e5c
  build: {
    outDir: '../dist/my-app',
    emptyOutDir: true,
    reportCompressedSize: true,
    commonjsOptions: {
      transformMixedEsModules: true,
    },
  },
<<<<<<< HEAD

=======
>>>>>>> f84b6e5c
  test: {
    watch: false,
    globals: true,
    environment: 'jsdom',
    include: ['src/**/*.{test,spec}.{js,mjs,cjs,ts,mts,cts,jsx,tsx}'],
    reporters: ['default'],
    coverage: {
      reportsDirectory: '../coverage/my-app',
      provider: 'v8',
    },
  },
});
"
`;

exports[`app setup React app with --bundler=vite should setup targets with vite configuration 1`] = `null`;

exports[`app should add custom webpack config 1`] = `
"
const { NxAppWebpackPlugin } = require('@nx/webpack/app-plugin');
const { NxReactWebpackPlugin } = require('@nx/react/webpack-plugin');
const { join } = require('path');

module.exports = {
  output: {
    path: join(__dirname, '../dist/my-app'),
  },
  devServer: {
    port: 4200,
    historyApiFallback: {
      index: '/index.html',
      disableDotRule: true,
      htmlAcceptHeaders: ['text/html', 'application/xhtml+xml'],
    },
  },
  plugins: [
    new NxAppWebpackPlugin({
      tsConfig: './tsconfig.app.json',
      compiler: 'babel',
      main: './src/main.tsx',
      index: './src/index.html',
      baseHref: '/',
      assets: ["./src/favicon.ico","./src/assets"],
      styles: ["./src/styles.css"],
      outputHashing: process.env['NODE_ENV'] === 'production' ? 'all' : 'none',
      optimization: process.env['NODE_ENV'] === 'production',
    }),
    new NxReactWebpackPlugin({
      // Uncomment this line if you don't want to use SVGR
      // See: https://react-svgr.com/
      // svgr: false
    }),
  ],
};

"
`;

exports[`app should create Nx specific template 1`] = `
"
// eslint-disable-next-line @typescript-eslint/no-unused-vars
import styles from './app.module.css';

import NxWelcome from "./nx-welcome";



export function App() {

  return (
    <div>
      
      <NxWelcome title="my-app"/>
     
    </div>);

}


export default App;


"
`;

exports[`app should setup vite if bundler is vite 1`] = `
"/// <reference types='vitest' />
import { defineConfig } from 'vite';
import react from '@vitejs/plugin-react';
import { nxViteTsPaths } from '@nx/vite/plugins/nx-tsconfig-paths.plugin';
import { nxCopyAssetsPlugin } from '@nx/vite/plugins/nx-copy-assets.plugin';

export default defineConfig({
  root: __dirname,
  cacheDir: '../node_modules/.vite/my-app',
  server:{
    port: 4200,
    host: 'localhost',
  },
  preview:{
    port: 4300,
    host: 'localhost',
  },
  plugins: [react(), nxViteTsPaths(), nxCopyAssetsPlugin(['*.md'])],
  // Uncomment this if you are using workers.
  // worker: {
  //  plugins: [ nxViteTsPaths() ],
  // },
  build: {
    outDir: '../dist/my-app',
    emptyOutDir: true,
    reportCompressedSize: true,
    commonjsOptions: {
      transformMixedEsModules: true,
    },
  },
});
"
`;

exports[`app should setup webpack 1`] = `
"
const { NxAppWebpackPlugin } = require('@nx/webpack/app-plugin');
const { NxReactWebpackPlugin } = require('@nx/react/webpack-plugin');
const { join } = require('path');

module.exports = {
  output: {
    path: join(__dirname, '../dist/my-app'),
  },
  devServer: {
    port: 4200,
    historyApiFallback: {
      index: '/index.html',
      disableDotRule: true,
      htmlAcceptHeaders: ['text/html', 'application/xhtml+xml'],
    },
  },
  plugins: [
    new NxAppWebpackPlugin({
      tsConfig: './tsconfig.app.json',
      compiler: 'babel',
      main: './src/main.tsx',
      index: './src/index.html',
      baseHref: '/',
      assets: ["./src/favicon.ico","./src/assets"],
      styles: ["./src/styles.css"],
      outputHashing: process.env['NODE_ENV'] === 'production' ? 'all' : 'none',
      optimization: process.env['NODE_ENV'] === 'production',
    }),
    new NxReactWebpackPlugin({
      // Uncomment this line if you don't want to use SVGR
      // See: https://react-svgr.com/
      // svgr: false
    }),
  ],
};

"
`;<|MERGE_RESOLUTION|>--- conflicted
+++ resolved
@@ -214,39 +214,19 @@
 export default defineConfig({
   root: __dirname,
   cacheDir: '../node_modules/.vite/my-app',
-<<<<<<< HEAD
-
   server: {
     port: 4200,
     host: 'localhost',
   },
-
   preview: {
     port: 4300,
     host: 'localhost',
   },
-
   plugins: [react(), nxViteTsPaths(), nxCopyAssetsPlugin(['*.md'])],
-
-=======
-  server:{
-    port: 4200,
-    host: 'localhost',
-  },
-  preview:{
-    port: 4300,
-    host: 'localhost',
-  },
-  plugins: [react(), nxViteTsPaths(), nxCopyAssetsPlugin(['*.md'])],
->>>>>>> f84b6e5c
   // Uncomment this if you are using workers.
   // worker: {
   //  plugins: [ nxViteTsPaths() ],
   // },
-<<<<<<< HEAD
-
-=======
->>>>>>> f84b6e5c
   build: {
     outDir: '../dist/my-app',
     emptyOutDir: true,
@@ -255,10 +235,6 @@
       transformMixedEsModules: true,
     },
   },
-<<<<<<< HEAD
-
-=======
->>>>>>> f84b6e5c
   test: {
     watch: false,
     globals: true,
@@ -302,89 +278,19 @@
 export default defineConfig({
   root: __dirname,
   cacheDir: '../node_modules/.vite/my-app',
-  server:{
-    port: 4200,
-    host: 'localhost',
-  },
-  preview:{
-    port: 4300,
-    host: 'localhost',
-  },
-<<<<<<< HEAD
-  projects: [
-    {
-      name: "chromium",
-      use: { ...devices["Desktop Chrome"] },
-    },
-
-    {
-      name: "firefox",
-      use: { ...devices["Desktop Firefox"] },
-    },
-
-    {
-      name: "webkit",
-      use: { ...devices["Desktop Safari"] },
-    },
-    
-    // Uncomment for mobile browsers support
-    /* {
-      name: 'Mobile Chrome',
-      use: { ...devices['Pixel 5'] },
-    },
-    {
-      name: 'Mobile Safari',
-      use: { ...devices['iPhone 12'] },
-    }, */
-
-    // Uncomment for branded browsers
-    /* {
-      name: 'Microsoft Edge',
-      use: { ...devices['Desktop Edge'], channel: 'msedge' },
-    },
-    {
-      name: 'Google Chrome',
-      use: { ...devices['Desktop Chrome'], channel: 'chrome' },
-    } */
-  ],
-});
-"
-`;
-
-exports[`app not nested should use preview vite types to tsconfigs 1`] = `
-"/// <reference types='vitest' />
-import { defineConfig } from 'vite';
-import react from '@vitejs/plugin-react';
-import { nxViteTsPaths } from '@nx/vite/plugins/nx-tsconfig-paths.plugin';
-import { nxCopyAssetsPlugin } from '@nx/vite/plugins/nx-copy-assets.plugin';
-
-export default defineConfig({
-  root: __dirname,
-  cacheDir: '../node_modules/.vite/my-app',
-
   server: {
     port: 4200,
     host: 'localhost',
   },
-
   preview: {
     port: 4300,
     host: 'localhost',
   },
-
   plugins: [react(), nxViteTsPaths(), nxCopyAssetsPlugin(['*.md'])],
-
-=======
-  plugins: [react(), nxViteTsPaths(), nxCopyAssetsPlugin(['*.md'])],
->>>>>>> f84b6e5c
   // Uncomment this if you are using workers.
   // worker: {
   //  plugins: [ nxViteTsPaths() ],
   // },
-<<<<<<< HEAD
-
-=======
->>>>>>> f84b6e5c
   build: {
     outDir: '../dist/my-app',
     emptyOutDir: true,
@@ -393,10 +299,6 @@
       transformMixedEsModules: true,
     },
   },
-<<<<<<< HEAD
-
-=======
->>>>>>> f84b6e5c
   test: {
     watch: false,
     globals: true,
