import { externalSchematic, Tree } from '@angular-devkit/schematics';
import { createEmptyWorkspace } from '@nrwl/workspace/testing';
import { callRule, runSchematic } from '../../utils/testing';
import { StorybookConfigureSchema } from './schema';
import * as fileUtils from '@nrwl/workspace/src/core/file-utils';

describe('react:storybook-configuration', () => {
  let appTree;

  beforeEach(async () => {
    // appTree = await createTestUILib('test-ui-lib');
    jest.spyOn(fileUtils, 'readPackageJson').mockReturnValue({
      devDependencies: {
        '@storybook/addon-essentials': '^6.0.21',
        '@storybook/react': '^6.0.21',
      },
    });
  });

<<<<<<< HEAD
  it('should configure everything at once', async () => {
    appTree = await createTestUILib('test-ui-lib');

    const tree = await runSchematic(
      'storybook-configuration',
      <StorybookConfigureSchema>{
        name: 'test-ui-lib',
        configureCypress: true,
      },
      appTree
    );
    expect(tree.exists('libs/test-ui-lib/.storybook/main.js')).toBeTruthy();
    expect(
      tree.exists('libs/test-ui-lib/.storybook/tsconfig.json')
    ).toBeTruthy();
    expect(tree.exists('apps/test-ui-lib-e2e/cypress.json')).toBeTruthy();
  });
=======
  describe('libraries', () => {
    it('should configure everything at once', async () => {
      appTree = await createTestUILib('test-ui-lib');
>>>>>>> c382feb4

      const tree = await runSchematic(
        'storybook-configuration',
        <StorybookConfigureSchema>{
          name: 'test-ui-lib',
          configureCypress: true,
          generateCypressSpecs: true,
        },
        appTree
      );
      expect(tree.exists('libs/test-ui-lib/.storybook/addons.js')).toBeTruthy();
      expect(tree.exists('libs/test-ui-lib/.storybook/config.js')).toBeTruthy();
      expect(
        tree.exists('libs/test-ui-lib/.storybook/tsconfig.json')
      ).toBeTruthy();
      expect(tree.exists('apps/test-ui-lib-e2e/cypress.json')).toBeTruthy();
    });

    it('should generate stories for components', async () => {
      appTree = await createTestUILib('test-ui-lib');

      const tree = await runSchematic(
        'storybook-configuration',
        <StorybookConfigureSchema>{
          name: 'test-ui-lib',
          generateStories: true,
        },
        appTree
      );

      expect(
        tree.exists('libs/test-ui-lib/src/lib/test-ui-lib.stories.tsx')
      ).toBeTruthy();
    });

    it('should generate stories for components written in plain JS', async () => {
      appTree = await createTestUILib('test-ui-lib', true);

      appTree.create(
        'libs/test-ui-lib/src/lib/test-ui-libplain.js',
        `import React from 'react';

      import './test.scss';

      export const Test = (props) => {
        return (
          <div>
            <h1>Welcome to test component</h1>
          </div>
        );
      };

      export default Test;
      `
      );

      const tree = await runSchematic(
        'storybook-configuration',
        <StorybookConfigureSchema>{
          name: 'test-ui-lib',
          generateCypressSpecs: true,
          generateStories: true,
          js: true,
        },
        appTree
      );

      expect(
        tree.exists('libs/test-ui-lib/src/lib/test-ui-libplain.stories.js')
      ).toBeTruthy();
    });
  });

  describe('applications', () => {
    it('should configure everything at once', async () => {
      appTree = await createTestAppLib('test-ui-app');

      const tree = await runSchematic(
        'storybook-configuration',
        <StorybookConfigureSchema>{
          name: 'test-ui-app',
          configureCypress: true,
        },
        appTree
      );

      expect(tree.exists('apps/test-ui-app/.storybook/addons.js')).toBeTruthy();
      expect(tree.exists('apps/test-ui-app/.storybook/config.js')).toBeTruthy();
      expect(
        tree.exists('apps/test-ui-app/.storybook/tsconfig.json')
      ).toBeTruthy();

      /**
       * Note on the removal of
       * expect(tree.exists('apps/test-ui-app-e2e/cypress.json')).toBeTruthy();
       *
       * When calling createTestAppLib() we do not generate an e2e suite.
       * The storybook schematic for apps does not generate e2e test.
       * So, there exists no test-ui-app-e2e!
       */
    });

    it('should generate stories for components', async () => {
      appTree = await createTestAppLib('test-ui-app');

      const tree = await runSchematic(
        'storybook-configuration',
        <StorybookConfigureSchema>{
          name: 'test-ui-app',
          generateStories: true,
        },
        appTree
      );

      // Currently the auto-generate stories feature only picks up components under the 'lib' directory.
      // In our 'createTestAppLib' function, we call @nrwl/react:component to generate a component
      // under the specified 'lib' directory
      expect(
        tree.exists(
          'apps/test-ui-app/src/app/my-component/my-component.stories.tsx'
        )
      ).toBeTruthy();
    });
  });
});

export async function createTestUILib(
  libName: string,
  plainJS = false
): Promise<Tree> {
  let appTree = Tree.empty();
  appTree = createEmptyWorkspace(appTree);
  appTree = await callRule(
    externalSchematic('@nrwl/react', 'library', {
      name: libName,
      js: plainJS,
    }),
    appTree
  );
  return appTree;
}

export async function createTestAppLib(
  libName: string,
  plainJS = false
): Promise<Tree> {
  let appTree = Tree.empty();
  appTree = createEmptyWorkspace(appTree);
  appTree = await callRule(
    externalSchematic('@nrwl/react', 'application', {
      name: libName,
      js: plainJS,
      e2eTestRunner: 'none',
    }),
    appTree
  );
  appTree = await callRule(
    externalSchematic('@nrwl/react', 'component', {
      name: 'my-component',
      project: libName,
      directory: 'app',
    }),
    appTree
  );
  return appTree;
}<|MERGE_RESOLUTION|>--- conflicted
+++ resolved
@@ -8,7 +8,6 @@
   let appTree;
 
   beforeEach(async () => {
-    // appTree = await createTestUILib('test-ui-lib');
     jest.spyOn(fileUtils, 'readPackageJson').mockReturnValue({
       devDependencies: {
         '@storybook/addon-essentials': '^6.0.21',
@@ -17,7 +16,6 @@
     });
   });
 
-<<<<<<< HEAD
   it('should configure everything at once', async () => {
     appTree = await createTestUILib('test-ui-lib');
 
@@ -35,52 +33,30 @@
     ).toBeTruthy();
     expect(tree.exists('apps/test-ui-lib-e2e/cypress.json')).toBeTruthy();
   });
-=======
-  describe('libraries', () => {
-    it('should configure everything at once', async () => {
-      appTree = await createTestUILib('test-ui-lib');
->>>>>>> c382feb4
 
-      const tree = await runSchematic(
-        'storybook-configuration',
-        <StorybookConfigureSchema>{
-          name: 'test-ui-lib',
-          configureCypress: true,
-          generateCypressSpecs: true,
-        },
-        appTree
-      );
-      expect(tree.exists('libs/test-ui-lib/.storybook/addons.js')).toBeTruthy();
-      expect(tree.exists('libs/test-ui-lib/.storybook/config.js')).toBeTruthy();
-      expect(
-        tree.exists('libs/test-ui-lib/.storybook/tsconfig.json')
-      ).toBeTruthy();
-      expect(tree.exists('apps/test-ui-lib-e2e/cypress.json')).toBeTruthy();
-    });
+  it('should generate stories for components', async () => {
+    appTree = await createTestUILib('test-ui-lib');
 
-    it('should generate stories for components', async () => {
-      appTree = await createTestUILib('test-ui-lib');
+    const tree = await runSchematic(
+      'storybook-configuration',
+      <StorybookConfigureSchema>{
+        name: 'test-ui-lib',
+        generateStories: true,
+      },
+      appTree
+    );
 
-      const tree = await runSchematic(
-        'storybook-configuration',
-        <StorybookConfigureSchema>{
-          name: 'test-ui-lib',
-          generateStories: true,
-        },
-        appTree
-      );
+    expect(
+      tree.exists('libs/test-ui-lib/src/lib/test-ui-lib.stories.tsx')
+    ).toBeTruthy();
+  });
 
-      expect(
-        tree.exists('libs/test-ui-lib/src/lib/test-ui-lib.stories.tsx')
-      ).toBeTruthy();
-    });
+  it('should generate stories for components written in plain JS', async () => {
+    appTree = await createTestUILib('test-ui-lib', true);
 
-    it('should generate stories for components written in plain JS', async () => {
-      appTree = await createTestUILib('test-ui-lib', true);
-
-      appTree.create(
-        'libs/test-ui-lib/src/lib/test-ui-libplain.js',
-        `import React from 'react';
+    appTree.create(
+      'libs/test-ui-lib/src/lib/test-ui-libplain.js',
+      `import React from 'react';
 
       import './test.scss';
 
@@ -94,77 +70,74 @@
 
       export default Test;
       `
-      );
+    );
 
-      const tree = await runSchematic(
-        'storybook-configuration',
-        <StorybookConfigureSchema>{
-          name: 'test-ui-lib',
-          generateCypressSpecs: true,
-          generateStories: true,
-          js: true,
-        },
-        appTree
-      );
+    const tree = await runSchematic(
+      'storybook-configuration',
+      <StorybookConfigureSchema>{
+        name: 'test-ui-lib',
+        generateCypressSpecs: true,
+        generateStories: true,
+        js: true,
+      },
+      appTree
+    );
 
-      expect(
-        tree.exists('libs/test-ui-lib/src/lib/test-ui-libplain.stories.js')
-      ).toBeTruthy();
-    });
+    expect(
+      tree.exists('libs/test-ui-lib/src/lib/test-ui-libplain.stories.js')
+    ).toBeTruthy();
   });
 
-  describe('applications', () => {
-    it('should configure everything at once', async () => {
-      appTree = await createTestAppLib('test-ui-app');
+  it('should configure everything at once', async () => {
+    appTree = await createTestAppLib('test-ui-app');
 
-      const tree = await runSchematic(
-        'storybook-configuration',
-        <StorybookConfigureSchema>{
-          name: 'test-ui-app',
-          configureCypress: true,
-        },
-        appTree
-      );
+    const tree = await runSchematic(
+      'storybook-configuration',
+      <StorybookConfigureSchema>{
+        name: 'test-ui-app',
+        configureCypress: true,
+      },
+      appTree
+    );
 
-      expect(tree.exists('apps/test-ui-app/.storybook/addons.js')).toBeTruthy();
-      expect(tree.exists('apps/test-ui-app/.storybook/config.js')).toBeTruthy();
-      expect(
-        tree.exists('apps/test-ui-app/.storybook/tsconfig.json')
-      ).toBeTruthy();
+    expect(tree.exists('apps/test-ui-app/.storybook/main.js')).toBeTruthy();
+    expect(
+      tree.exists('apps/test-ui-app/.storybook/tsconfig.json')
+    ).toBeTruthy();
 
-      /**
-       * Note on the removal of
-       * expect(tree.exists('apps/test-ui-app-e2e/cypress.json')).toBeTruthy();
-       *
-       * When calling createTestAppLib() we do not generate an e2e suite.
-       * The storybook schematic for apps does not generate e2e test.
-       * So, there exists no test-ui-app-e2e!
-       */
-    });
+    /**
+     * Note on the removal of
+     * expect(tree.exists('apps/test-ui-app-e2e/cypress.json')).toBeTruthy();
+     *
+     * When calling createTestAppLib() we do not generate an e2e suite.
+     * The storybook schematic for apps does not generate e2e test.
+     * So, there exists no test-ui-app-e2e!
+     */
+  });
 
-    it('should generate stories for components', async () => {
-      appTree = await createTestAppLib('test-ui-app');
+  it('should generate stories for components', async () => {
+    appTree = await createTestAppLib('test-ui-app');
 
-      const tree = await runSchematic(
-        'storybook-configuration',
-        <StorybookConfigureSchema>{
-          name: 'test-ui-app',
-          generateStories: true,
-        },
-        appTree
-      );
+    const tree = await runSchematic(
+      'storybook-configuration',
+      <StorybookConfigureSchema>{
+        name: 'test-ui-app',
+        generateStories: true,
+      },
+      appTree
+    );
 
-      // Currently the auto-generate stories feature only picks up components under the 'lib' directory.
-      // In our 'createTestAppLib' function, we call @nrwl/react:component to generate a component
-      // under the specified 'lib' directory
-      expect(
-        tree.exists(
-          'apps/test-ui-app/src/app/my-component/my-component.stories.tsx'
-        )
-      ).toBeTruthy();
-    });
+    // Currently the auto-generate stories feature only picks up components under the 'lib' directory.
+    // In our 'createTestAppLib' function, we call @nrwl/react:component to generate a component
+    // under the specified 'lib' directory
+    expect(
+      tree.exists(
+        'apps/test-ui-app/src/app/my-component/my-component.stories.tsx'
+      )
+    ).toBeTruthy();
   });
 });
+
 
 export async function createTestUILib(
   libName: string,
