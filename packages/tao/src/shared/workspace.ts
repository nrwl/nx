--- conflicted
+++ resolved
@@ -288,28 +288,9 @@
         normalizedGeneratorName,
       } = this.readGeneratorsJson(collectionName, generatorName);
       const generatorsDir = path.dirname(generatorsFilePath);
-<<<<<<< HEAD
-
-      /**
-       * In order to support incremental migration to @nrwl/devkit we support
-       * looking up a definition in generators first, falling back to schematics
-       * if needed (and then ultimately erroring if still not found).
-       */
-      let generatorConfig;
-      if (
-        generatorsJson.generators &&
-        generatorsJson.generators[normalizedGeneratorName]
-      ) {
-        generatorConfig = generatorsJson.generators[normalizedGeneratorName];
-      } else {
-        generatorConfig = generatorsJson.schematics[normalizedGeneratorName];
-      }
-
-=======
       const generatorConfig =
         generatorsJson.generators?.[normalizedGeneratorName] ||
         generatorsJson.schematics?.[normalizedGeneratorName];
->>>>>>> 593b9a9a
       const schemaPath = path.join(generatorsDir, generatorConfig.schema || '');
       const schema = JSON.parse(
         stripJsonComments(fs.readFileSync(schemaPath).toString())
@@ -401,49 +382,9 @@
       stripJsonComments(fs.readFileSync(generatorsFilePath).toString())
     );
 
-<<<<<<< HEAD
-    /**
-     * In order to support incremental migration to @nrwl/devkit we support
-     * looking up a definition in generators first, falling back to schematics
-     * if needed (and then ultimately erroring if still not found).
-     */
-    let normalizedGeneratorName;
-    if (generatorsJson.generators) {
-      for (let gen of Object.keys(generatorsJson.generators)) {
-        if (gen === generator) {
-          normalizedGeneratorName = gen;
-          break;
-        }
-        if (
-          generatorsJson.generators[gen].aliases &&
-          generatorsJson.generators[gen].aliases.indexOf(generator) > -1
-        ) {
-          normalizedGeneratorName = gen;
-          break;
-        }
-      }
-    }
-
-    if (generatorsJson.schematics) {
-      for (let schematic of Object.keys(generatorsJson.schematics)) {
-        if (schematic === generator) {
-          normalizedGeneratorName = schematic;
-          break;
-        }
-        if (
-          generatorsJson.schematics[schematic].aliases &&
-          generatorsJson.schematics[schematic].aliases.indexOf(generator) > -1
-        ) {
-          normalizedGeneratorName = schematic;
-          break;
-        }
-      }
-    }
-=======
     let normalizedGeneratorName =
       findFullGeneratorName(generator, generatorsJson.generators) ||
       findFullGeneratorName(generator, generatorsJson.schematics);
->>>>>>> 593b9a9a
 
     if (!normalizedGeneratorName) {
       for (let parent of generatorsJson.extends || []) {
