import * as yargsParser from 'yargs-parser';
import {
  combineOptionsForGenerator,
  convertToCamelCase,
  handleErrors,
  Options,
  Schema,
} from '../shared/params';
import { printHelp } from '../shared/print-help';
import { WorkspaceJsonConfiguration, Workspaces } from '../shared/workspace';
<<<<<<< HEAD
import { ensureDirSync, removeSync, writeFileSync } from 'fs-extra';
import * as path from 'path';
import { FileChange, FsTree } from '../shared/tree';
=======
import { FileChange, flushChanges, FsTree } from '../shared/tree';
>>>>>>> db1b510d
import { logger } from '../shared/logger';
import * as chalk from 'chalk';

export interface GenerateOptions {
  collectionName: string;
  generatorName: string;
  generatorOptions: Options;
  help: boolean;
  debug: boolean;
  dryRun: boolean;
  force: boolean;
  interactive: boolean;
  defaults: boolean;
}

function throwInvalidInvocation() {
  throw new Error(
    `Specify the generator name (e.g., nx generate @nrwl/workspace:library)`
  );
}

function parseGenerateOpts(
  args: string[],
  mode: 'generate' | 'new',
  defaultCollection: string | null
): GenerateOptions {
  const generatorOptions = convertToCamelCase(
    yargsParser(args, {
      boolean: ['help', 'dryRun', 'debug', 'force', 'interactive', 'defaults'],
      alias: {
        dryRun: 'dry-run',
        d: 'dryRun',
      },
      default: {
        debug: false,
        dryRun: false,
        interactive: true,
      },
    })
  );

  // TODO: vsavkin remove defaults in Nx 13
  if (generatorOptions.defaults) {
    logger.warn(
      `Use --no-interactive instead of --defaults. The --defaults option will be removed in Nx 13.`
    );
    generatorOptions.interactive = false;
  }

  let collectionName: string | null = null;
  let generatorName: string | null = null;
  if (mode === 'generate') {
    if (
      !generatorOptions['_'] ||
      (generatorOptions['_'] as string[]).length === 0
    ) {
      throwInvalidInvocation();
    }
    const generatorDescriptor = (generatorOptions['_'] as string[]).shift();
    const separatorIndex = generatorDescriptor.lastIndexOf(':');

    if (separatorIndex > 0) {
      collectionName = generatorDescriptor.substr(0, separatorIndex);
      generatorName = generatorDescriptor.substr(separatorIndex + 1);
    } else {
      collectionName = defaultCollection;
      generatorName = generatorDescriptor;
    }
  } else {
    collectionName = generatorOptions.collection as string;
    generatorName = 'new';
  }

  if (!collectionName) {
    throwInvalidInvocation();
  }

  const res = {
    collectionName,
    generatorName,
    generatorOptions,
    help: generatorOptions.help as boolean,
    debug: generatorOptions.debug as boolean,
    dryRun: generatorOptions.dryRun as boolean,
    force: generatorOptions.force as boolean,
    interactive: generatorOptions.interactive as boolean,
    defaults: generatorOptions.defaults as boolean,
  };

  delete generatorOptions.debug;
  delete generatorOptions.d;
  delete generatorOptions.dryRun;
  delete generatorOptions.force;
  delete generatorOptions.interactive;
  delete generatorOptions.defaults;
  delete generatorOptions.help;
  delete generatorOptions.collection;
  delete generatorOptions['--'];

  return res;
}

export function printGenHelp(opts: GenerateOptions, schema: Schema) {
  printHelp(`nx generate ${opts.collectionName}:${opts.generatorName}`, {
    ...schema,
    properties: {
      ...schema.properties,
      dryRun: {
        type: 'boolean',
        default: false,
        description: `Runs through and reports activity without writing to disk.`,
      },
    },
  });
}

function readDefaultCollection(workspace: WorkspaceJsonConfiguration) {
  return workspace.cli ? workspace.cli.defaultCollection : null;
}

function printChanges(fileChanges: FileChange[]) {
  fileChanges.forEach((f) => {
    if (f.type === 'CREATE') {
      console.log(`${chalk.green('CREATE')} ${f.path}`);
    } else if (f.type === 'UPDATE') {
      console.log(`${chalk.white('UPDATE')} ${f.path}`);
    } else if (f.type === 'DELETE') {
      console.log(`${chalk.yellow('DELETE')} ${f.path}`);
    }
  });
}

export async function taoNew(cwd: string, args: string[], isVerbose = false) {
  const ws = new Workspaces(null);
  return handleErrors(isVerbose, async () => {
    const opts = parseGenerateOpts(args, 'new', null);

    const { normalizedGeneratorName, schema, implementationFactory } =
      ws.readGenerator(opts.collectionName, opts.generatorName);

    const combinedOpts = await combineOptionsForGenerator(
      opts.generatorOptions,
      opts.collectionName,
      normalizedGeneratorName,
      null,
      schema,
      opts.interactive,
      null,
      null,
      isVerbose
    );

    if (ws.isNxGenerator(opts.collectionName, normalizedGeneratorName)) {
      const host = new FsTree(cwd, isVerbose);
      const implementation = implementationFactory();
      const task = await implementation(host, combinedOpts);
      const changes = host.listChanges();

      printChanges(changes);
      if (!opts.dryRun) {
        flushChanges(cwd, changes);
        if (task) {
          await task();
        }
      } else {
        logger.warn(`\nNOTE: The "dryRun" flag means no changes were made.`);
      }
    } else {
      return (await import('./ngcli-adapter')).generate(
        cwd,
        {
          ...opts,
          generatorOptions: combinedOpts,
        },
        isVerbose
      );
    }
  });
}

export async function generate(
  cwd: string,
  root: string,
  args: string[],
  isVerbose = false
) {
  const ws = new Workspaces(root);

  return handleErrors(isVerbose, async () => {
    const workspaceDefinition = ws.readWorkspaceConfiguration();
    const opts = parseGenerateOpts(
      args,
      'generate',
      readDefaultCollection(workspaceDefinition)
    );

    const { normalizedGeneratorName, schema, implementationFactory } =
      ws.readGenerator(opts.collectionName, opts.generatorName);

    if (opts.help) {
      printGenHelp(opts, schema);
      return 0;
    }
    const combinedOpts = await combineOptionsForGenerator(
      opts.generatorOptions,
      opts.collectionName,
      normalizedGeneratorName,
      workspaceDefinition,
      schema,
      opts.interactive,
      ws.calculateDefaultProjectName(cwd, workspaceDefinition),
      ws.relativeCwd(cwd),
      isVerbose
    );

    if (ws.isNxGenerator(opts.collectionName, normalizedGeneratorName)) {
      const host = new FsTree(root, isVerbose);
      const implementation = implementationFactory();
      const task = await implementation(host, combinedOpts);
      const changes = host.listChanges();

      printChanges(changes);
      if (!opts.dryRun) {
        flushChanges(root, changes);
        if (task) {
          await task();
        }
      } else {
        logger.warn(`\nNOTE: The "dryRun" flag means no changes were made.`);
      }
    } else {
      require('../compat/compat');
      return (await import('./ngcli-adapter')).generate(
        root,
        {
          ...opts,
          generatorOptions: combinedOpts,
        },
        isVerbose
      );
    }
  });
}<|MERGE_RESOLUTION|>--- conflicted
+++ resolved
@@ -8,13 +8,7 @@
 } from '../shared/params';
 import { printHelp } from '../shared/print-help';
 import { WorkspaceJsonConfiguration, Workspaces } from '../shared/workspace';
-<<<<<<< HEAD
-import { ensureDirSync, removeSync, writeFileSync } from 'fs-extra';
-import * as path from 'path';
-import { FileChange, FsTree } from '../shared/tree';
-=======
 import { FileChange, flushChanges, FsTree } from '../shared/tree';
->>>>>>> db1b510d
 import { logger } from '../shared/logger';
 import * as chalk from 'chalk';
 
