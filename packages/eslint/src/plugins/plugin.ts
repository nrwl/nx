import {
  CreateNodes,
  CreateNodesContext,
  TargetConfiguration,
} from '@nx/devkit';
import { dirname, join } from 'path';
import { readdirSync } from 'fs';
import { combineGlobPatterns } from 'nx/src/utils/globs';
import {
  ESLINT_CONFIG_FILENAMES,
  findBaseEslintFile,
  isFlatConfig,
} from '../utils/config-file';

export interface EslintPluginOptions {
  targetName?: string;
}

export const createNodes: CreateNodes<EslintPluginOptions> = [
  combineGlobPatterns(['**/project.json', '**/package.json']),
  (configFilePath, options, context) => {
    const projectRoot = dirname(configFilePath);

    options = normalizeOptions(options);

    const eslintConfigs = getEslintConfigsForProject(
      projectRoot,
      context.workspaceRoot
    );
    if (!eslintConfigs.length) {
      return {};
    }

    return {
      projects: {
        [projectRoot]: {
          targets: buildEslintTargets(
            eslintConfigs,
            projectRoot,
            options,
            context
          ),
        },
      },
    };
  },
];

function getEslintConfigsForProject(
  projectRoot: string,
  workspaceRoot: string
): string[] {
  const detectedConfigs = new Set<string>();
  const baseConfig = findBaseEslintFile(workspaceRoot);
  if (baseConfig) {
    detectedConfigs.add(baseConfig);
  }

  let siblingFiles = readdirSync(join(workspaceRoot, projectRoot));

  if (projectRoot === '.') {
    // If there's no src folder, it's not a standalone project
    if (!siblingFiles.includes('src')) {
      return [];
    }
    // If it's standalone but doesn't have eslint config, it's not a lintable
    const config = siblingFiles.find((f) =>
      ESLINT_CONFIG_FILENAMES.includes(f)
    );
    if (!config) {
      return [];
    }
    detectedConfigs.add(config);
    return Array.from(detectedConfigs);
  }
  while (projectRoot !== '.') {
    // if it has an eslint config it's lintable
    const config = siblingFiles.find((f) =>
      ESLINT_CONFIG_FILENAMES.includes(f)
    );
    if (config) {
      detectedConfigs.add(`${projectRoot}/${config}`);
      return Array.from(detectedConfigs);
    }
    projectRoot = dirname(projectRoot);
    siblingFiles = readdirSync(join(workspaceRoot, projectRoot));
  }
  // check whether the root has an eslint config
  const config = readdirSync(workspaceRoot).find((f) =>
    ESLINT_CONFIG_FILENAMES.includes(f)
  );
  if (config) {
    detectedConfigs.add(config);
    return Array.from(detectedConfigs);
  }
  return [];
}

function buildEslintTargets(
  eslintConfigs: string[],
  projectRoot: string,
  options: EslintPluginOptions,
  context: CreateNodesContext
) {
<<<<<<< HEAD
  const targetDefaults = readTargetDefaultsForTarget(
    options.targetName,
    context.nxJsonConfiguration.targetDefaults,
    'nx:run-commands'
  );

=======
>>>>>>> ab8c9298
  const isRootProject = projectRoot === '.';

  const targets: Record<string, TargetConfiguration> = {};

  const targetConfig: TargetConfiguration = {
    command: `eslint ${isRootProject ? './src' : '.'}`,
    options: {
      cwd: projectRoot,
    },
  };
  if (eslintConfigs.some((config) => isFlatConfig(config))) {
    targetConfig.options.env = {
      ESLINT_USE_FLAT_CONFIG: 'true',
    };
  }

<<<<<<< HEAD
  if (targetDefaults?.cache === undefined) {
    targetConfig.cache = true;
  }

  if (targetDefaults?.inputs === undefined) {
    targetConfig.inputs = [
=======
  targets[options.targetName] = {
    ...baseTargetConfig,
    cache: true,
    inputs: [
>>>>>>> ab8c9298
      'default',
      ...eslintConfigs.map((config) => `{workspaceRoot}/${config}`),
      '{workspaceRoot}/tools/eslint-rules/**/*',
      { externalDependencies: ['eslint'] },
    ];
  }

  targets[options.targetName] = targetConfig;

  return targets;
}

function normalizeOptions(options: EslintPluginOptions): EslintPluginOptions {
  options ??= {};
  options.targetName ??= 'lint';
  return options;
}<|MERGE_RESOLUTION|>--- conflicted
+++ resolved
@@ -1,8 +1,4 @@
-import {
-  CreateNodes,
-  CreateNodesContext,
-  TargetConfiguration,
-} from '@nx/devkit';
+import { CreateNodes, TargetConfiguration } from '@nx/devkit';
 import { dirname, join } from 'path';
 import { readdirSync } from 'fs';
 import { combineGlobPatterns } from 'nx/src/utils/globs';
@@ -34,12 +30,7 @@
     return {
       projects: {
         [projectRoot]: {
-          targets: buildEslintTargets(
-            eslintConfigs,
-            projectRoot,
-            options,
-            context
-          ),
+          targets: buildEslintTargets(eslintConfigs, projectRoot, options),
         },
       },
     };
@@ -99,52 +90,29 @@
 function buildEslintTargets(
   eslintConfigs: string[],
   projectRoot: string,
-  options: EslintPluginOptions,
-  context: CreateNodesContext
+  options: EslintPluginOptions
 ) {
-<<<<<<< HEAD
-  const targetDefaults = readTargetDefaultsForTarget(
-    options.targetName,
-    context.nxJsonConfiguration.targetDefaults,
-    'nx:run-commands'
-  );
-
-=======
->>>>>>> ab8c9298
   const isRootProject = projectRoot === '.';
 
   const targets: Record<string, TargetConfiguration> = {};
 
   const targetConfig: TargetConfiguration = {
     command: `eslint ${isRootProject ? './src' : '.'}`,
+    cache: true,
     options: {
       cwd: projectRoot,
     },
+    inputs: [
+      'default',
+      ...eslintConfigs.map((config) => `{workspaceRoot}/${config}`),
+      '{workspaceRoot}/tools/eslint-rules/**/*',
+      { externalDependencies: ['eslint'] },
+    ],
   };
   if (eslintConfigs.some((config) => isFlatConfig(config))) {
     targetConfig.options.env = {
       ESLINT_USE_FLAT_CONFIG: 'true',
     };
-  }
-
-<<<<<<< HEAD
-  if (targetDefaults?.cache === undefined) {
-    targetConfig.cache = true;
-  }
-
-  if (targetDefaults?.inputs === undefined) {
-    targetConfig.inputs = [
-=======
-  targets[options.targetName] = {
-    ...baseTargetConfig,
-    cache: true,
-    inputs: [
->>>>>>> ab8c9298
-      'default',
-      ...eslintConfigs.map((config) => `{workspaceRoot}/${config}`),
-      '{workspaceRoot}/tools/eslint-rules/**/*',
-      { externalDependencies: ['eslint'] },
-    ];
   }
 
   targets[options.targetName] = targetConfig;
