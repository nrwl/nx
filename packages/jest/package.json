{
  "name": "@nx/jest",
  "version": "0.0.1",
  "private": false,
  "description": "The Nx Plugin for Jest contains executors and generators allowing your workspace to use the powerful Jest testing capabilities.",
  "repository": {
    "type": "git",
    "url": "https://github.com/nrwl/nx.git",
    "directory": "packages/jest"
  },
  "keywords": [
    "Monorepo",
    "Angular",
    "React",
    "Web",
    "Node",
    "Nest",
    "Jest",
    "Unit Testing",
    "CLI",
    "Testing"
  ],
  "main": "./index.js",
  "typings": "./index.d.ts",
  "author": "Victor Savkin",
  "license": "MIT",
  "bugs": {
    "url": "https://github.com/nrwl/nx/issues"
  },
  "homepage": "https://nx.dev",
  "generators": "./generators.json",
  "executors": "./executors.json",
  "ng-update": {
    "requirements": {},
    "migrations": "./migrations.json"
  },
  "dependencies": {
<<<<<<< HEAD
    "@jest/reporters": "^29.4.1",
    "@jest/test-result": "^29.4.1",
    "@nx/devkit": "workspace:*",
    "jest": "^29.4.1",
    "@nx/js": "workspace:*",
=======
    "@jest/reporters": "^30.0.2",
    "@jest/test-result": "^30.0.2",
    "@nx/devkit": "file:../devkit",
    "@nx/js": "file:../js",
>>>>>>> f7e2256b
    "@phenomnomnominal/tsquery": "~5.0.1",
    "identity-obj-proxy": "3.0.0",
    "jest-config": "^30.0.2",
    "jest-resolve": "^30.0.2",
    "jest-util": "^30.0.2",
    "minimatch": "9.0.3",
    "picocolors": "^1.1.0",
    "resolve.exports": "2.0.3",
    "semver": "^7.5.3",
    "tslib": "^2.3.0",
    "yargs-parser": "21.1.1"
  },
  "devDependencies": {
    "nx": "workspace:*"
  },
  "publishConfig": {
    "access": "public"
  }
}<|MERGE_RESOLUTION|>--- conflicted
+++ resolved
@@ -35,18 +35,10 @@
     "migrations": "./migrations.json"
   },
   "dependencies": {
-<<<<<<< HEAD
-    "@jest/reporters": "^29.4.1",
-    "@jest/test-result": "^29.4.1",
-    "@nx/devkit": "workspace:*",
-    "jest": "^29.4.1",
-    "@nx/js": "workspace:*",
-=======
     "@jest/reporters": "^30.0.2",
     "@jest/test-result": "^30.0.2",
-    "@nx/devkit": "file:../devkit",
-    "@nx/js": "file:../js",
->>>>>>> f7e2256b
+    "@nx/devkit": "workspace:*",
+    "@nx/js": "workspace:*",
     "@phenomnomnominal/tsquery": "~5.0.1",
     "identity-obj-proxy": "3.0.0",
     "jest-config": "^30.0.2",
