import {
  DependencyType,
  ProjectGraph,
  ProjectType,
} from '@nrwl/workspace/src/core/project-graph';
import { TSESLint } from '@typescript-eslint/experimental-utils';
import * as parser from '@typescript-eslint/parser';
import { vol } from 'memfs';
import { extname, join } from 'path';
import enforceModuleBoundaries, {
  RULE_NAME as enforceModuleBoundariesRuleName,
} from '../../src/rules/enforce-module-boundaries';
import { TargetProjectLocator } from '@nrwl/workspace/src/core/target-project-locator';
import { readFileSync } from 'fs';
jest.mock('fs', () => require('memfs').fs);
jest.mock('@nrwl/workspace/src/utils/app-root', () => ({
  appRootPath: '/root',
}));

const tsconfig = {
  compilerOptions: {
    baseUrl: '.',
    paths: {
      '@mycompany/impl': ['libs/impl/src/index.ts'],
      '@mycompany/untagged': ['libs/untagged/src/index.ts'],
      '@mycompany/api': ['libs/api/src/index.ts'],
      '@mycompany/impl-domain2': ['libs/impl-domain2/src/index.ts'],
      '@mycompany/impl-both-domains': ['libs/impl-both-domains/src/index.ts'],
      '@mycompany/impl2': ['libs/impl2/src/index.ts'],
      '@mycompany/other': ['libs/other/src/index.ts'],
      '@mycompany/other/a/b': ['libs/other/src/a/b.ts'],
      '@mycompany/other/a': ['libs/other/src/a/index.ts'],
      '@mycompany/another/a/b': ['libs/another/a/b.ts'],
      '@mycompany/myapp': ['apps/myapp/src/index.ts'],
      '@mycompany/myapp-e2e': ['apps/myapp-e2e/src/index.ts'],
      '@mycompany/mylib': ['libs/mylib/src/index.ts'],
      '@mycompany/mylibName': ['libs/mylibName/src/index.ts'],
      '@mycompany/anotherlibName': ['libs/anotherlibName/src/index.ts'],
      '@mycompany/badcirclelib': ['libs/badcirclelib/src/index.ts'],
      '@mycompany/domain1': ['libs/domain1/src/index.ts'],
      '@mycompany/domain2': ['libs/domain2/src/index.ts'],
      '@mycompany/buildableLib': ['libs/buildableLib/src/main.ts'],
      '@nonBuildableScope/nonBuildableLib': [
        'libs/nonBuildableLib/src/main.ts',
      ],
    },
    types: ['node'],
  },
  exclude: ['**/*.spec.ts'],
  include: ['**/*.ts'],
};

const fileSys = {
  './libs/impl/src/index.ts': '',
  './libs/untagged/src/index.ts': '',
  './libs/api/src/index.ts': '',
  './libs/impl-domain2/src/index.ts': '',
  './libs/impl-both-domains/src/index.ts': '',
  './libs/impl2/src/index.ts': '',
  './libs/other/src/index.ts': '',
  './libs/other/src/a/b.ts': '',
  './libs/other/src/a/index.ts': '',
  './libs/another/a/b.ts': '',
  './apps/myapp/src/index.ts': '',
  './libs/mylib/src/index.ts': '',
  './libs/mylibName/src/index.ts': '',
  './libs/anotherlibName/src/index.ts': '',
  './libs/badcirclelib/src/index.ts': '',
  './libs/domain1/src/index.ts': '',
  './libs/domain2/src/index.ts': '',
  './libs/buildableLib/src/main.ts': '',
  './libs/nonBuildableLib/src/main.ts': '',
  './tsconfig.base.json': JSON.stringify(tsconfig),
};

describe('Enforce Module Boundaries', () => {
  beforeEach(() => {
    vol.fromJSON(fileSys, '/root');
  });

  it('should not error when everything is in order', () => {
    const failures = runRule(
      { allow: ['@mycompany/mylib/deep'] },
      `${process.cwd()}/proj/apps/myapp/src/main.ts`,
      `
        import '@mycompany/mylib';
        import '@mycompany/mylib/deep';
        import '../blah';
      `,

      {
        nodes: {
          myappName: {
            name: 'myappName',
            type: ProjectType.app,
            data: {
              root: 'libs/myapp',
              tags: [],
              implicitDependencies: [],
              architect: {},
              files: [
                createFile(`apps/myapp/src/main.ts`),
                createFile(`apps/myapp/blah.ts`),
              ],
            },
          },
          mylibName: {
            name: 'mylibName',
            type: ProjectType.lib,
            data: {
              root: 'libs/mylib',
              tags: [],
              implicitDependencies: [],
              architect: {},
              files: [
                createFile(`libs/mylib/src/index.ts`),
                createFile(`libs/mylib/src/deep.ts`),
              ],
            },
          },
        },
        dependencies: {},
      }
    );

    expect(failures.length).toEqual(0);
  });

  it('should handle multiple projects starting with the same prefix properly', () => {
    const failures = runRule(
      {},
      `${process.cwd()}/proj/apps/myapp/src/main.ts`,
      `
          import '@mycompany/myapp2/mylib';
        `,
      {
        nodes: {
          myappName: {
            name: 'myappName',
            type: ProjectType.app,
            data: {
              root: 'libs/myapp',
              tags: [],
              implicitDependencies: [],
              architect: {},
              files: [
                createFile(`apps/myapp/src/main.ts`),
                createFile(`apps/myapp/src/blah.ts`),
              ],
            },
          },
          myapp2Name: {
            name: 'myapp2Name',
            type: ProjectType.app,
            data: {
              root: 'libs/myapp2',
              tags: [],
              implicitDependencies: [],
              architect: {},
              files: [],
            },
          },
          'myapp2-mylib': {
            name: 'myapp2-mylib',
            type: ProjectType.lib,
            data: {
              root: 'libs/myapp2/mylib',
              tags: [],
              implicitDependencies: [],
              architect: {},
              files: [createFile('libs/myapp2/mylib/src/index.ts')],
            },
          },
        },
        dependencies: {},
      }
    );

    expect(failures.length).toEqual(0);
  });

  describe('depConstraints', () => {
    const graph = {
      nodes: {
        apiName: {
          name: 'apiName',
          type: ProjectType.lib,
          data: {
            root: 'libs/api',
            tags: ['api', 'domain1'],
            implicitDependencies: [],
            architect: {},
            files: [createFile(`libs/api/src/index.ts`)],
          },
        },
        'impl-both-domainsName': {
          name: 'impl-both-domainsName',
          type: ProjectType.lib,
          data: {
            root: 'libs/impl-both-domains',
            tags: ['impl', 'domain1', 'domain2'],
            implicitDependencies: [],
            architect: {},
            files: [createFile(`libs/impl-both-domains/src/index.ts`)],
          },
        },
        'impl-domain2Name': {
          name: 'impl-domain2Name',
          type: ProjectType.lib,
          data: {
            root: 'libs/impl-domain2',
            tags: ['impl', 'domain2'],
            implicitDependencies: [],
            architect: {},
            files: [createFile(`libs/impl-domain2/src/index.ts`)],
          },
        },
        impl2Name: {
          name: 'impl2Name',
          type: ProjectType.lib,
          data: {
            root: 'libs/impl2',
            tags: ['impl', 'domain1'],
            implicitDependencies: [],
            architect: {},
            files: [createFile(`libs/impl2/src/index.ts`)],
          },
        },
        implName: {
          name: 'implName',
          type: ProjectType.lib,
          data: {
            root: 'libs/impl',
            tags: ['impl', 'domain1'],
            implicitDependencies: [],
            architect: {},
            files: [createFile(`libs/impl/src/index.ts`)],
          },
        },
        untaggedName: {
          name: 'untaggedName',
          type: ProjectType.lib,
          data: {
            root: 'libs/untagged',
            tags: [],
            implicitDependencies: [],
            architect: {},
            files: [createFile(`libs/untagged/src/index.ts`)],
          },
        },
        npmPackage: {
          name: 'npm:npm-package',
          type: 'npm',
          data: {
            packageName: 'npm-package',
            version: '0.0.0',
            files: [],
          },
        },
      },
      dependencies: {},
    };

    const depConstraints = {
      depConstraints: [
        { sourceTag: 'api', onlyDependOnLibsWithTags: ['api'] },
        { sourceTag: 'impl', onlyDependOnLibsWithTags: ['api', 'impl'] },
        { sourceTag: 'domain1', onlyDependOnLibsWithTags: ['domain1'] },
        { sourceTag: 'domain2', onlyDependOnLibsWithTags: ['domain2'] },
      ],
    };

    beforeEach(() => {
      vol.fromJSON(fileSys, '/root');
    });

    it('should error when the target library does not have the right tag', () => {
      const failures = runRule(
        depConstraints,
        `${process.cwd()}/proj/libs/api/src/index.ts`,
        `
          import '@mycompany/impl';
        `,
        graph
      );

      expect(failures[0].message).toEqual(
        'A project tagged with "api" can only depend on libs tagged with "api"'
      );
    });

    it('should allow imports to npm packages', () => {
      const failures = runRule(
        depConstraints,
        `${process.cwd()}/proj/libs/api/src/index.ts`,
        `
            import 'npm-package';
          `,
        graph
      );
      expect(failures.length).toEqual(0);
    });

    it('should error when the target library is untagged', () => {
      const failures = runRule(
        depConstraints,
        `${process.cwd()}/proj/libs/api/src/index.ts`,
        `
            import '@mycompany/untagged';
          `,
        graph
      );

      expect(failures[0].message).toEqual(
        'A project tagged with "api" can only depend on libs tagged with "api"'
      );
    });

    it('should error when the source library is untagged', () => {
      const failures = runRule(
        depConstraints,
        `${process.cwd()}/proj/libs/untagged/src/index.ts`,
        `
            import '@mycompany/api';
          `,
        graph
      );

      expect(failures[0].message).toEqual(
        'A project without tags cannot depend on any libraries'
      );
    });

    it('should check all tags', () => {
      const failures = runRule(
        depConstraints,
        `${process.cwd()}/proj/libs/impl/src/index.ts`,
        `
            import '@mycompany/impl-domain2';
          `,
        graph
      );

      expect(failures[0].message).toEqual(
        'A project tagged with "domain1" can only depend on libs tagged with "domain1"'
      );
    });

    it('should allow a domain1 project to depend on a project that is tagged with domain1 and domain2', () => {
      const failures = runRule(
        depConstraints,
        `${process.cwd()}/proj/libs/impl/src/index.ts`,
        `
            import '@mycompany/impl-both-domains';
          `,
        graph
      );

      expect(failures.length).toEqual(0);
    });

    it('should allow a domain1/domain2 project depend on domain1', () => {
      const failures = runRule(
        depConstraints,
        `${process.cwd()}/proj/libs/impl-both-domain/src/index.ts`,
        `
            import '@mycompany/impl';
          `,
        graph
      );

      expect(failures.length).toEqual(0);
    });

    it('should not error when the constraints are satisfied', () => {
      const failures = runRule(
        depConstraints,
        `${process.cwd()}/proj/libs/impl/src/index.ts`,
        `
            import '@mycompany/impl2';
          `,
        graph
      );

      expect(failures.length).toEqual(0);
    });

    it('should support wild cards', () => {
      const failures = runRule(
        {
          depConstraints: [{ sourceTag: '*', onlyDependOnLibsWithTags: ['*'] }],
        },
        `${process.cwd()}/proj/libs/api/src/index.ts`,
        `
            import '@mycompany/impl';
          `,
        graph
      );

      expect(failures.length).toEqual(0);
    });
  });

  describe('relative imports', () => {
    it('should not error when relatively importing the same library', () => {
      const failures = runRule(
        {},
        `${process.cwd()}/proj/libs/mylib/src/main.ts`,
        'import "../other"',
        {
          nodes: {
            mylibName: {
              name: 'mylibName',
              type: ProjectType.lib,
              data: {
                root: 'libs/mylib',
                tags: [],
                implicitDependencies: [],
                architect: {},
                files: [
                  createFile(`libs/mylib/src/main.ts`),
                  createFile(`libs/mylib/other.ts`),
                ],
              },
            },
          },
          dependencies: {},
        }
      );
      expect(failures.length).toEqual(0);
    });

    it('should not error when relatively importing the same library (index file)', () => {
      const failures = runRule(
        {},
        `${process.cwd()}/proj/libs/mylib/src/main.ts`,
        'import "../other"',
        {
          nodes: {
            mylibName: {
              name: 'mylibName',
              type: ProjectType.lib,
              data: {
                root: 'libs/mylib',
                tags: [],
                implicitDependencies: [],
                architect: {},
                files: [
                  createFile(`libs/mylib/src/main.ts`),
                  createFile(`libs/mylib/other/index.ts`),
                ],
              },
            },
          },
          dependencies: {},
        }
      );
      expect(failures.length).toEqual(0);
    });

    it('should error when relatively importing another library', () => {
      const failures = runRule(
        {},
        `${process.cwd()}/proj/libs/mylib/src/main.ts`,
        'import "../../other"',
        {
          nodes: {
            mylibName: {
              name: 'mylibName',
              type: ProjectType.lib,
              data: {
                root: 'libs/mylib',
                tags: [],
                implicitDependencies: [],
                architect: {},
                files: [createFile(`libs/mylib/src/main.ts`)],
              },
            },
            otherName: {
              name: 'otherName',
              type: ProjectType.lib,
              data: {
                root: 'libs/other',
                tags: [],
                implicitDependencies: [],
                architect: {},
                files: [createFile('libs/other/src/index.ts')],
              },
            },
          },
          dependencies: {},
        }
      );
      expect(failures[0].message).toEqual(
        'Libraries cannot be imported by a relative or absolute path, and must begin with a npm scope'
      );
    });

    it('should error when relatively importing the src directory of another library', () => {
      const failures = runRule(
        {},
        `${process.cwd()}/proj/libs/mylib/src/main.ts`,
        'import "../../other/src"',
        {
          nodes: {
            mylibName: {
              name: 'mylibName',
              type: ProjectType.lib,
              data: {
                root: 'libs/mylib',
                tags: [],
                implicitDependencies: [],
                architect: {},
                files: [createFile(`libs/mylib/src/main.ts`)],
              },
            },
            otherName: {
              name: 'otherName',
              type: ProjectType.lib,
              data: {
                root: 'libs/other',
                tags: [],
                implicitDependencies: [],
                architect: {},
                files: [createFile('libs/other/src/index.ts')],
              },
            },
          },
          dependencies: {},
        }
      );
      expect(failures[0].message).toEqual(
        'Libraries cannot be imported by a relative or absolute path, and must begin with a npm scope'
      );
    });
  });

  it('should error on absolute imports into libraries without using the npm scope', () => {
    const failures = runRule(
      {},
      `${process.cwd()}/proj/libs/mylib/src/main.ts`,
      'import "libs/src/other.ts"',
      {
        nodes: {
          mylibName: {
            name: 'mylibName',
            type: ProjectType.lib,
            data: {
              root: 'libs/mylib',
              tags: [],
              implicitDependencies: [],
              architect: {},
              files: [
                createFile(`libs/mylib/src/main.ts`),
                createFile(`libs/mylib/src/other.ts`),
              ],
            },
          },
        },
        dependencies: {},
      }
    );

    expect(failures.length).toEqual(1);
    expect(failures[0].message).toEqual(
      'Libraries cannot be imported by a relative or absolute path, and must begin with a npm scope'
    );
  });

  it('should respect regexp in allow option', () => {
    const failures = runRule(
      { allow: ['^.*/utils/.*$'] },
      `${process.cwd()}/proj/libs/mylib/src/main.ts`,
      `
      import "../../utils/a";
      `,
      {
        nodes: {
          mylibName: {
            name: 'mylibName',
            type: ProjectType.lib,
            data: {
              root: 'libs/mylib',
              tags: [],
              implicitDependencies: [],
              architect: {},
              files: [createFile(`libs/mylib/src/main.ts`)],
            },
          },
          utils: {
            name: 'utils',
            type: ProjectType.lib,
            data: {
              root: 'libs/utils',
              tags: [],
              implicitDependencies: [],
              architect: {},
              files: [createFile(`libs/utils/a.ts`)],
            },
          },
        },
        dependencies: {},
      }
    );
    expect(failures.length).toEqual(0);
  });

  it('should error on importing a lazy-loaded library', () => {
    const failures = runRule(
      {},
      `${process.cwd()}/proj/libs/mylib/src/main.ts`,
      'import "@mycompany/other";',
      {
        nodes: {
          mylibName: {
            name: 'mylibName',
            type: ProjectType.lib,
            data: {
              root: 'libs/mylib',
              tags: [],
              implicitDependencies: [],
              architect: {},
              files: [createFile(`libs/mylib/src/main.ts`)],
            },
          },
          otherName: {
            name: 'otherName',
            type: ProjectType.lib,
            data: {
              root: 'libs/other',
              tags: [],
              implicitDependencies: [],
              architect: {},
              files: [createFile(`libs/other/index.ts`)],
            },
          },
        },
        dependencies: {
          mylibName: [
            {
              source: 'mylibName',
              target: 'otherName',
              type: DependencyType.dynamic,
            },
          ],
        },
      }
    );
    expect(failures[0].message).toEqual(
      'Imports of lazy-loaded libraries are forbidden'
    );
  });

  it('should error on importing an app', () => {
    const failures = runRule(
      {},
      `${process.cwd()}/proj/libs/mylib/src/main.ts`,
      'import "@mycompany/myapp"',
      {
        nodes: {
          mylibName: {
            name: 'mylibName',
            type: ProjectType.lib,
            data: {
              root: 'libs/mylib',
              tags: [],
              implicitDependencies: [],
              architect: {},
              files: [createFile(`libs/mylib/src/main.ts`)],
            },
          },
          myappName: {
            name: 'myappName',
            type: ProjectType.app,
            data: {
              root: 'apps/myapp',
              tags: [],
              implicitDependencies: [],
              architect: {},
              files: [createFile(`apps/myapp/src/index.ts`)],
            },
          },
        },
        dependencies: {},
      }
    );
    expect(failures[0].message).toEqual('Imports of apps are forbidden');
  });

  it('should error on importing an e2e project', () => {
    const failures = runRule(
      {},
      `${process.cwd()}/proj/libs/mylib/src/main.ts`,
      'import "@mycompany/myapp-e2e"',
      {
        nodes: {
          mylibName: {
            name: 'mylibName',
            type: ProjectType.lib,
            data: {
              root: 'libs/mylib',
              tags: [],
              implicitDependencies: [],
              architect: {},
              files: [createFile(`libs/mylib/src/main.ts`)],
            },
          },
          myappE2eName: {
            name: 'myappE2eName',
            type: ProjectType.e2e,
            data: {
              root: 'apps/myapp-e2e',
              tags: [],
              implicitDependencies: [],
              architect: {},
              files: [createFile(`apps/myapp-e2e/src/index.ts`)],
            },
          },
        },
        dependencies: {},
      }
    );
    expect(failures[0].message).toEqual(
      'Imports of e2e projects are forbidden'
    );
  });

  it('should error when circular dependency detected', () => {
    const failures = runRule(
      {},
      `${process.cwd()}/proj/libs/anotherlib/src/main.ts`,
      'import "@mycompany/mylib"',
      {
        nodes: {
          mylibName: {
            name: 'mylibName',
            type: ProjectType.lib,
            data: {
              root: 'libs/mylib',
              tags: [],
              implicitDependencies: [],
              architect: {},
              files: [createFile(`libs/mylib/src/main.ts`)],
            },
          },
          anotherlibName: {
            name: 'anotherlibName',
            type: ProjectType.lib,
            data: {
              root: 'libs/anotherlib',
              tags: [],
              implicitDependencies: [],
              architect: {},
              files: [createFile(`libs/anotherlib/src/main.ts`)],
            },
          },
          myappName: {
            name: 'myappName',
            type: ProjectType.app,
            data: {
              root: 'apps/myapp',
              tags: [],
              implicitDependencies: [],
              architect: {},
              files: [createFile(`apps/myapp/src/index.ts`)],
            },
          },
        },
        dependencies: {
          mylibName: [
            {
              source: 'mylibName',
              target: 'anotherlibName',
              type: DependencyType.static,
            },
          ],
        },
      }
    );
    expect(failures[0].message).toEqual(
      'Circular dependency between "anotherlibName" and "mylibName" detected: anotherlibName -> mylibName -> anotherlibName'
    );
  });

  it('should error when circular dependency detected (indirect)', () => {
    const failures = runRule(
      {},
      `${process.cwd()}/proj/libs/mylib/src/main.ts`,
      'import "@mycompany/badcirclelib"',
      {
        nodes: {
          mylibName: {
            name: 'mylibName',
            type: ProjectType.lib,
            data: {
              root: 'libs/mylib',
              tags: [],
              implicitDependencies: [],
              architect: {},
              files: [createFile(`libs/mylib/src/main.ts`)],
            },
          },
          anotherlibName: {
            name: 'anotherlibName',
            type: ProjectType.lib,
            data: {
              root: 'libs/anotherlib',
              tags: [],
              implicitDependencies: [],
              architect: {},
              files: [createFile(`libs/anotherlib/src/main.ts`)],
            },
          },
          badcirclelibName: {
            name: 'badcirclelibName',
            type: ProjectType.lib,
            data: {
              root: 'libs/badcirclelib',
              tags: [],
              implicitDependencies: [],
              architect: {},
              files: [createFile(`libs/badcirclelib/src/main.ts`)],
            },
          },
          myappName: {
            name: 'myappName',
            type: ProjectType.app,
            data: {
              root: 'apps/myapp',
              tags: [],
              implicitDependencies: [],
              architect: {},
              files: [createFile(`apps/myapp/index.ts`)],
            },
          },
        },
        dependencies: {
          mylibName: [
            {
              source: 'mylibName',
              target: 'badcirclelibName',
              type: DependencyType.static,
            },
          ],
          badcirclelibName: [
            {
              source: 'badcirclelibName',
              target: 'anotherlibName',
              type: DependencyType.static,
            },
          ],
          anotherlibName: [
            {
              source: 'anotherlibName',
              target: 'mylibName',
              type: DependencyType.static,
            },
          ],
        },
      }
    );
    expect(failures[0].message).toEqual(
      'Circular dependency between "mylibName" and "badcirclelibName" detected: mylibName -> badcirclelibName -> anotherlibName -> mylibName'
    );
  });

  describe('buildable library imports', () => {
    it('should ignore the buildable library verification if the enforceBuildableLibDependency is set to false', () => {
      const failures = runRule(
        {
          enforceBuildableLibDependency: false,
        },
        `${process.cwd()}/proj/libs/buildableLib/src/main.ts`,
        'import "@mycompany/nonBuildableLib"',
        {
          nodes: {
            buildableLib: {
              name: 'buildableLib',
              type: ProjectType.lib,
              data: {
                root: 'libs/buildableLib',
                tags: [],
                implicitDependencies: [],
                architect: {
                  build: {
                    // defines a buildable lib
                    builder: '@angular-devkit/build-ng-packagr:build',
                  },
                },
                files: [createFile(`libs/buildableLib/src/main.ts`)],
              },
            },
            nonBuildableLib: {
              name: 'nonBuildableLib',
              type: ProjectType.lib,
              data: {
                root: 'libs/nonBuildableLib',
                tags: [],
                implicitDependencies: [],
                architect: {},
                files: [createFile(`libs/nonBuildableLib/src/main.ts`)],
              },
            },
          },
          dependencies: {},
        }
      );
      expect(failures.length).toBe(0);
    });

    it('should error when buildable libraries import non-buildable libraries', () => {
      const failures = runRule(
        {
          enforceBuildableLibDependency: true,
        },
        `${process.cwd()}/proj/libs/buildableLib/src/main.ts`,
        'import "@nonBuildableScope/nonBuildableLib"',
        {
          nodes: {
            buildableLib: {
              name: 'buildableLib',
              type: ProjectType.lib,
              data: {
                root: 'libs/buildableLib',
                tags: [],
                implicitDependencies: [],
                architect: {
                  build: {
                    // defines a buildable lib
                    builder: '@angular-devkit/build-ng-packagr:build',
                  },
                },
                files: [createFile(`libs/buildableLib/src/main.ts`)],
              },
            },
            nonBuildableLib: {
              name: 'nonBuildableLib',
              type: ProjectType.lib,
              data: {
                root: 'libs/nonBuildableLib',
                tags: [],
                implicitDependencies: [],
                architect: {},
                files: [createFile(`libs/nonBuildableLib/src/main.ts`)],
              },
            },
          },
          dependencies: {},
        }
      );
      expect(failures[0].message).toEqual(
        'Buildable libraries cannot import non-buildable libraries'
      );
    });

    it('should not error when buildable libraries import another buildable libraries', () => {
      const failures = runRule(
        {
          enforceBuildableLibDependency: true,
        },
        `${process.cwd()}/proj/libs/buildableLib/src/main.ts`,
        'import "@mycompany/nonBuildableLib"',
        {
          nodes: {
            buildableLib: {
              name: 'buildableLib',
              type: ProjectType.lib,
              data: {
                root: 'libs/buildableLib',
                tags: [],
                implicitDependencies: [],
                architect: {
                  build: {
                    // defines a buildable lib
                    builder: '@angular-devkit/build-ng-packagr:build',
                  },
                },
                files: [createFile(`libs/buildableLib/src/main.ts`)],
              },
            },
            nonBuildableLib: {
              name: 'nonBuildableLib',
              type: ProjectType.lib,
              data: {
                root: 'libs/nonBuildableLib',
                tags: [],
                implicitDependencies: [],
                architect: {
                  build: {
                    // defines a buildable lib
                    builder: '@angular-devkit/build-ng-packagr:build',
                  },
                },
                files: [createFile(`libs/nonBuildableLib/src/main.ts`)],
              },
            },
          },
          dependencies: {},
        }
      );
      expect(failures.length).toBe(0);
    });

    it('should ignore the buildable library verification if no architect is specified', () => {
      const failures = runRule(
        {
          enforceBuildableLibDependency: true,
        },
        `${process.cwd()}/proj/libs/buildableLib/src/main.ts`,
        'import "@mycompany/nonBuildableLib"',
        {
          nodes: {
            buildableLib: {
              name: 'buildableLib',
              type: ProjectType.lib,
              data: {
                root: 'libs/buildableLib',
                tags: [],
                implicitDependencies: [],
                files: [createFile(`libs/buildableLib/src/main.ts`)],
              },
            },
            nonBuildableLib: {
              name: 'nonBuildableLib',
              type: ProjectType.lib,
              data: {
                root: 'libs/nonBuildableLib',
                tags: [],
                implicitDependencies: [],
                files: [createFile(`libs/nonBuildableLib/src/main.ts`)],
              },
            },
          },
          dependencies: {},
        }
      );
      expect(failures.length).toBe(0);
    });
  });
});

const linter = new TSESLint.Linter();
const baseConfig = {
  parser: '@typescript-eslint/parser',
  parserOptions: {
    ecmaVersion: 2018 as const,
    sourceType: 'module' as const,
  },
  rules: {
    [enforceModuleBoundariesRuleName]: 'error',
  },
};
linter.defineParser('@typescript-eslint/parser', parser);
linter.defineRule(enforceModuleBoundariesRuleName, enforceModuleBoundaries);

function createFile(f) {
  return { file: f, ext: extname(f), hash: '' };
}

function runRule(
  ruleArguments: any,
  contentPath: string,
  content: string,
  projectGraph: ProjectGraph
): TSESLint.Linter.LintMessage[] {
  (global as any).projectPath = `${process.cwd()}/proj`;
  (global as any).npmScope = 'mycompany';
  (global as any).projectGraph = projectGraph;
  (global as any).targetProjectLocator = new TargetProjectLocator(
    projectGraph.nodes,
    (path) => readFileSync(join('/root', path)).toString()
  );

  const config = {
    ...baseConfig,
    rules: {
      [enforceModuleBoundariesRuleName]: ['error', ruleArguments],
    },
  };

<<<<<<< HEAD
  return linter.verifyAndFix(content, config as any, { filename: contentPath })
    .messages;
=======
  return linter.verify(content, config as any, contentPath);
>>>>>>> 232fd9f3
}<|MERGE_RESOLUTION|>--- conflicted
+++ resolved
@@ -1078,10 +1078,5 @@
     },
   };
 
-<<<<<<< HEAD
-  return linter.verifyAndFix(content, config as any, { filename: contentPath })
-    .messages;
-=======
   return linter.verify(content, config as any, contentPath);
->>>>>>> 232fd9f3
 }