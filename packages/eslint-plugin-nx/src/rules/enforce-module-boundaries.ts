--- conflicted
+++ resolved
@@ -122,7 +122,6 @@
     const targetProjectLocator = (global as any)
       .targetProjectLocator as TargetProjectLocator;
 
-<<<<<<< HEAD
     function run(
       node:
         | TSESTree.ImportDeclaration
@@ -135,17 +134,13 @@
       if (!node.source) {
         return;
       }
-
-      const imp = (node.source as TSESTree.Literal).value as string;
-=======
-    function run(node: TSESTree.ImportDeclaration | TSESTree.ImportExpression) {
+        
       // accept only literals because template literals have no value
       if (node.source.type !== AST_NODE_TYPES.Literal) {
         return;
       }
 
       const imp = node.source.value as string;
->>>>>>> 98691392
 
       const sourceFilePath = getSourceFilePath(
         normalizePath(context.getFilename()),
