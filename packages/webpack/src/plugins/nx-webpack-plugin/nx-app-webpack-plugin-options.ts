--- conflicted
+++ resolved
@@ -92,11 +92,7 @@
    */
   externalDependencies?: 'all' | 'none' | string[];
   /**
-<<<<<<< HEAD
-   * Weather to combine plugin externals config with the existing webpack external config.
-=======
    * Whether to combine plugin externals config with the existing webpack external config.
->>>>>>> 9475bb43
    * Default is `false`.
    */
   mergeExternals?: boolean;
