// Jest Snapshot v1, https://goo.gl/fbAQLP

exports[`application generator should set up project correctly for cypress 1`] = `
"{
  "root": true,
  "ignorePatterns": ["**/*"],
  "plugins": ["@nx"],
  "overrides": [
    {
      "files": ["*.ts", "*.tsx", "*.js", "*.jsx", "*.vue"],
      "rules": {
        "@nx/enforce-module-boundaries": [
          "error",
          {
            "enforceBuildableLibDependency": true,
            "allow": [],
            "depConstraints": [
              {
                "sourceTag": "*",
                "onlyDependOnLibsWithTags": ["*"]
              }
            ]
          }
        ]
      }
    },
    {
      "files": ["*.ts", "*.tsx"],
      "extends": ["plugin:@nx/typescript"],
      "rules": {}
    },
    {
      "files": ["*.js", "*.jsx"],
      "extends": ["plugin:@nx/javascript"],
      "rules": {}
    }
  ]
}
"
`;

exports[`application generator should set up project correctly for cypress 2`] = `
"/// <reference types='vitest' />
import { defineConfig } from 'vite';
import vue from '@vitejs/plugin-vue';
import { nxViteTsPaths } from '@nx/vite/plugins/nx-tsconfig-paths.plugin';
import { nxCopyAssetsPlugin } from '@nx/vite/plugins/nx-copy-assets.plugin';

export default defineConfig({
  root: __dirname,
  cacheDir: '../node_modules/.vite/test',
  server: {
    port: 4200,
    host: 'localhost',
  },
  preview: {
    port: 4300,
    host: 'localhost',
  },
  plugins: [vue(), nxViteTsPaths(), nxCopyAssetsPlugin(['*.md'])],
  // Uncomment this if you are using workers.
  // worker: {
  //  plugins: [ nxViteTsPaths() ],
  // },
  build: {
    outDir: '../dist/test',
    emptyOutDir: true,
    reportCompressedSize: true,
    commonjsOptions: {
      transformMixedEsModules: true,
    },
  },
  test: {
    watch: false,
    globals: true,
    environment: 'jsdom',
    include: ['src/**/*.{test,spec}.{js,mjs,cjs,ts,mts,cts,jsx,tsx}'],
    reporters: ['default'],
    coverage: {
      reportsDirectory: '../coverage/test',
      provider: 'v8',
    },
  },
});
"
`;

exports[`application generator should set up project correctly for cypress 3`] = `
"{
  "extends": [
    "plugin:vue/vue3-essential",
    "eslint:recommended",
    "@vue/eslint-config-typescript",
    "@vue/eslint-config-prettier/skip-formatting",
    "../.eslintrc.json"
  ],
  "ignorePatterns": ["!**/*"],
  "overrides": [
    {
      "files": ["*.ts", "*.tsx", "*.js", "*.jsx", "*.vue"],
      "rules": {
        "vue/multi-word-component-names": "off"
      }
    }
  ]
}
"
`;

exports[`application generator should set up project correctly for cypress 4`] = `
"import { describe, it, expect } from 'vitest';

import { mount } from '@vue/test-utils';
import App from './App.vue';

describe('App', () => {
  it('renders properly', async () => {
    const wrapper = mount(App, {});

    expect(wrapper.text()).toContain('Welcome test 👋');
  });
});
"
`;

exports[`application generator should set up project correctly for cypress 5`] = `
"import { nxE2EPreset } from '@nx/cypress/plugins/cypress-preset';

import { defineConfig } from 'cypress';

export default defineConfig({
  e2e: {
    ...nxE2EPreset(__filename, {
      cypressDir: 'src',
      bundler: 'vite',
      webServerCommands: {
        default: 'npx nx run test:serve',
        production: 'npx nx run test:preview',
      },
      ciWebServerCommand: 'npx nx run test:preview',
      ciBaseUrl: 'http://localhost:4300',
    }),
    baseUrl: 'http://localhost:4200',
  },
});
"
`;

<<<<<<< HEAD
exports[`application generator should set up project correctly with PascalCase name 1`] = `
"{
  "root": true,
  "ignorePatterns": ["**/*"],
  "plugins": ["@nx"],
  "overrides": [
    {
      "files": ["*.ts", "*.tsx", "*.js", "*.jsx", "*.vue"],
      "rules": {
        "@nx/enforce-module-boundaries": [
          "error",
          {
            "enforceBuildableLibDependency": true,
            "allow": [],
            "depConstraints": [
              {
                "sourceTag": "*",
                "onlyDependOnLibsWithTags": ["*"]
              }
            ]
          }
        ]
      }
    },
    {
      "files": ["*.ts", "*.tsx"],
      "extends": ["plugin:@nx/typescript"],
      "rules": {}
    },
    {
      "files": ["*.js", "*.jsx"],
      "extends": ["plugin:@nx/javascript"],
      "rules": {}
    }
  ]
}
"
`;

exports[`application generator should set up project correctly with PascalCase name 2`] = `
"/// <reference types='vitest' />
import { defineConfig } from 'vite';
import vue from '@vitejs/plugin-vue';
import { nxViteTsPaths } from '@nx/vite/plugins/nx-tsconfig-paths.plugin';
import { nxCopyAssetsPlugin } from '@nx/vite/plugins/nx-copy-assets.plugin';

export default defineConfig({
  root: __dirname,
  cacheDir: '../node_modules/.vite/TestApp',

  server: {
    port: 4200,
    host: 'localhost',
  },

  preview: {
    port: 4300,
    host: 'localhost',
  },

  plugins: [vue(), nxViteTsPaths(), nxCopyAssetsPlugin(['*.md'])],

  // Uncomment this if you are using workers.
  // worker: {
  //  plugins: [ nxViteTsPaths() ],
  // },

  build: {
    outDir: '../dist/TestApp',
    emptyOutDir: true,
    reportCompressedSize: true,
    commonjsOptions: {
      transformMixedEsModules: true,
    },
  },

  test: {
    watch: false,
    globals: true,
    environment: 'jsdom',
    include: ['src/**/*.{test,spec}.{js,mjs,cjs,ts,mts,cts,jsx,tsx}'],
    reporters: ['default'],
    coverage: {
      reportsDirectory: '../coverage/TestApp',
      provider: 'v8',
    },
  },
});
"
`;

exports[`application generator should set up project correctly with PascalCase name 3`] = `
"{
  "extends": [
    "plugin:vue/vue3-essential",
    "eslint:recommended",
    "@vue/eslint-config-typescript",
    "@vue/eslint-config-prettier/skip-formatting",
    "../.eslintrc.json"
  ],
  "ignorePatterns": ["!**/*"],
  "overrides": [
    {
      "files": ["*.ts", "*.tsx", "*.js", "*.jsx", "*.vue"],
      "rules": {
        "vue/multi-word-component-names": "off"
      }
    }
  ]
}
"
`;

exports[`application generator should set up project correctly with PascalCase name 4`] = `
"import { describe, it, expect } from 'vitest';

import { mount } from '@vue/test-utils';
import App from './App.vue';

describe('App', () => {
  it('renders properly', async () => {
    const wrapper = mount(App, {});

    expect(wrapper.text()).toContain('Welcome TestApp 👋');
  });
});
"
`;

exports[`application generator should set up project correctly with PascalCase name 5`] = `
[
  ".eslintignore",
  ".eslintrc.json",
  ".prettierignore",
  ".prettierrc",
  ".vscode/extensions.json",
  "nx.json",
  "package.json",
  "TestApp-e2e/.eslintrc.json",
  "TestApp-e2e/playwright.config.ts",
  "TestApp-e2e/project.json",
  "TestApp-e2e/src/example.spec.ts",
  "TestApp-e2e/tsconfig.json",
  "TestApp/.eslintrc.json",
  "TestApp/index.html",
  "TestApp/project.json",
  "TestApp/src/app/App.spec.ts",
  "TestApp/src/app/App.vue",
  "TestApp/src/app/NxWelcome.vue",
  "TestApp/src/main.ts",
  "TestApp/src/styles.css",
  "TestApp/tsconfig.app.json",
  "TestApp/tsconfig.json",
  "TestApp/tsconfig.spec.json",
  "TestApp/vite.config.ts",
  "tsconfig.base.json",
  "vitest.workspace.ts",
]
`;

=======
>>>>>>> f84b6e5c
exports[`application generator should set up project correctly with given options 1`] = `
"{
  "root": true,
  "ignorePatterns": ["**/*"],
  "plugins": ["@nx"],
  "overrides": [
    {
      "files": ["*.ts", "*.tsx", "*.js", "*.jsx", "*.vue"],
      "rules": {
        "@nx/enforce-module-boundaries": [
          "error",
          {
            "enforceBuildableLibDependency": true,
            "allow": [],
            "depConstraints": [
              {
                "sourceTag": "*",
                "onlyDependOnLibsWithTags": ["*"]
              }
            ]
          }
        ]
      }
    },
    {
      "files": ["*.ts", "*.tsx"],
      "extends": ["plugin:@nx/typescript"],
      "rules": {}
    },
    {
      "files": ["*.js", "*.jsx"],
      "extends": ["plugin:@nx/javascript"],
      "rules": {}
    }
  ]
}
"
`;

exports[`application generator should set up project correctly with given options 2`] = `
"/// <reference types='vitest' />
import { defineConfig } from 'vite';
import vue from '@vitejs/plugin-vue';
import { nxViteTsPaths } from '@nx/vite/plugins/nx-tsconfig-paths.plugin';
import { nxCopyAssetsPlugin } from '@nx/vite/plugins/nx-copy-assets.plugin';

export default defineConfig({
  root: __dirname,
  cacheDir: '../node_modules/.vite/test',
  server: {
    port: 4200,
    host: 'localhost',
  },
  preview: {
    port: 4300,
    host: 'localhost',
  },
  plugins: [vue(), nxViteTsPaths(), nxCopyAssetsPlugin(['*.md'])],
  // Uncomment this if you are using workers.
  // worker: {
  //  plugins: [ nxViteTsPaths() ],
  // },
  build: {
    outDir: '../dist/test',
    emptyOutDir: true,
    reportCompressedSize: true,
    commonjsOptions: {
      transformMixedEsModules: true,
    },
  },
  test: {
    watch: false,
    globals: true,
    environment: 'jsdom',
    include: ['src/**/*.{test,spec}.{js,mjs,cjs,ts,mts,cts,jsx,tsx}'],
    reporters: ['default'],
    coverage: {
      reportsDirectory: '../coverage/test',
      provider: 'v8',
    },
  },
});
"
`;

exports[`application generator should set up project correctly with given options 3`] = `
"{
  "extends": [
    "plugin:vue/vue3-essential",
    "eslint:recommended",
    "@vue/eslint-config-typescript",
    "@vue/eslint-config-prettier/skip-formatting",
    "../.eslintrc.json"
  ],
  "ignorePatterns": ["!**/*"],
  "overrides": [
    {
      "files": ["*.ts", "*.tsx", "*.js", "*.jsx", "*.vue"],
      "rules": {
        "vue/multi-word-component-names": "off"
      }
    }
  ]
}
"
`;

exports[`application generator should set up project correctly with given options 4`] = `
"import { describe, it, expect } from 'vitest';

import { mount } from '@vue/test-utils';
import App from './App.vue';

describe('App', () => {
  it('renders properly', async () => {
    const wrapper = mount(App, {});

    expect(wrapper.text()).toContain('Welcome test 👋');
  });
});
"
`;

exports[`application generator should set up project correctly with given options 5`] = `
"import { defineConfig, devices } from '@playwright/test';
import { nxE2EPreset } from '@nx/playwright/preset';

import { workspaceRoot } from '@nx/devkit';

// For CI, you may want to set BASE_URL to the deployed application.
const baseURL = process.env['BASE_URL'] || 'http://localhost:4300';

/**
 * Read environment variables from file.
 * https://github.com/motdotla/dotenv
 */
// require('dotenv').config();

/**
 * See https://playwright.dev/docs/test-configuration.
 */
export default defineConfig({
  ...nxE2EPreset(__filename, { testDir: './src' }),
  /* Shared settings for all the projects below. See https://playwright.dev/docs/api/class-testoptions. */
  use: {
    baseURL,
    /* Collect trace when retrying the failed test. See https://playwright.dev/docs/trace-viewer */
    trace: 'on-first-retry',
  },
  /* Run your local dev server before starting the tests */
  webServer: {
    command: 'npx nx run test:preview',
    url: 'http://localhost:4300',
    reuseExistingServer: !process.env.CI,
    cwd: workspaceRoot,
  },
  projects: [
    {
      name: 'chromium',
      use: { ...devices['Desktop Chrome'] },
    },

    {
      name: 'firefox',
      use: { ...devices['Desktop Firefox'] },
    },

    {
      name: 'webkit',
      use: { ...devices['Desktop Safari'] },
    },

    // Uncomment for mobile browsers support
    /* {
      name: 'Mobile Chrome',
      use: { ...devices['Pixel 5'] },
    },
    {
      name: 'Mobile Safari',
      use: { ...devices['iPhone 12'] },
    }, */

    // Uncomment for branded browsers
    /* {
      name: 'Microsoft Edge',
      use: { ...devices['Desktop Edge'], channel: 'msedge' },
    },
    {
      name: 'Google Chrome',
      use: { ...devices['Desktop Chrome'], channel: 'chrome' },
    } */
  ],
});
"
`;

exports[`application generator should set up project correctly with given options 6`] = `
[
  ".eslintignore",
  ".eslintrc.json",
  ".gitignore",
  ".prettierignore",
  ".prettierrc",
  ".vscode/extensions.json",
  "nx.json",
  "package.json",
  "test-e2e/.eslintrc.json",
  "test-e2e/playwright.config.ts",
  "test-e2e/project.json",
  "test-e2e/src/example.spec.ts",
  "test-e2e/tsconfig.json",
  "test/.eslintrc.json",
  "test/index.html",
  "test/project.json",
  "test/src/app/App.spec.ts",
  "test/src/app/App.vue",
  "test/src/app/NxWelcome.vue",
  "test/src/main.ts",
  "test/src/styles.css",
  "test/tsconfig.app.json",
  "test/tsconfig.json",
  "test/tsconfig.spec.json",
  "test/vite.config.ts",
  "tsconfig.base.json",
  "vitest.workspace.ts",
]
`;<|MERGE_RESOLUTION|>--- conflicted
+++ resolved
@@ -146,169 +146,6 @@
 "
 `;
 
-<<<<<<< HEAD
-exports[`application generator should set up project correctly with PascalCase name 1`] = `
-"{
-  "root": true,
-  "ignorePatterns": ["**/*"],
-  "plugins": ["@nx"],
-  "overrides": [
-    {
-      "files": ["*.ts", "*.tsx", "*.js", "*.jsx", "*.vue"],
-      "rules": {
-        "@nx/enforce-module-boundaries": [
-          "error",
-          {
-            "enforceBuildableLibDependency": true,
-            "allow": [],
-            "depConstraints": [
-              {
-                "sourceTag": "*",
-                "onlyDependOnLibsWithTags": ["*"]
-              }
-            ]
-          }
-        ]
-      }
-    },
-    {
-      "files": ["*.ts", "*.tsx"],
-      "extends": ["plugin:@nx/typescript"],
-      "rules": {}
-    },
-    {
-      "files": ["*.js", "*.jsx"],
-      "extends": ["plugin:@nx/javascript"],
-      "rules": {}
-    }
-  ]
-}
-"
-`;
-
-exports[`application generator should set up project correctly with PascalCase name 2`] = `
-"/// <reference types='vitest' />
-import { defineConfig } from 'vite';
-import vue from '@vitejs/plugin-vue';
-import { nxViteTsPaths } from '@nx/vite/plugins/nx-tsconfig-paths.plugin';
-import { nxCopyAssetsPlugin } from '@nx/vite/plugins/nx-copy-assets.plugin';
-
-export default defineConfig({
-  root: __dirname,
-  cacheDir: '../node_modules/.vite/TestApp',
-
-  server: {
-    port: 4200,
-    host: 'localhost',
-  },
-
-  preview: {
-    port: 4300,
-    host: 'localhost',
-  },
-
-  plugins: [vue(), nxViteTsPaths(), nxCopyAssetsPlugin(['*.md'])],
-
-  // Uncomment this if you are using workers.
-  // worker: {
-  //  plugins: [ nxViteTsPaths() ],
-  // },
-
-  build: {
-    outDir: '../dist/TestApp',
-    emptyOutDir: true,
-    reportCompressedSize: true,
-    commonjsOptions: {
-      transformMixedEsModules: true,
-    },
-  },
-
-  test: {
-    watch: false,
-    globals: true,
-    environment: 'jsdom',
-    include: ['src/**/*.{test,spec}.{js,mjs,cjs,ts,mts,cts,jsx,tsx}'],
-    reporters: ['default'],
-    coverage: {
-      reportsDirectory: '../coverage/TestApp',
-      provider: 'v8',
-    },
-  },
-});
-"
-`;
-
-exports[`application generator should set up project correctly with PascalCase name 3`] = `
-"{
-  "extends": [
-    "plugin:vue/vue3-essential",
-    "eslint:recommended",
-    "@vue/eslint-config-typescript",
-    "@vue/eslint-config-prettier/skip-formatting",
-    "../.eslintrc.json"
-  ],
-  "ignorePatterns": ["!**/*"],
-  "overrides": [
-    {
-      "files": ["*.ts", "*.tsx", "*.js", "*.jsx", "*.vue"],
-      "rules": {
-        "vue/multi-word-component-names": "off"
-      }
-    }
-  ]
-}
-"
-`;
-
-exports[`application generator should set up project correctly with PascalCase name 4`] = `
-"import { describe, it, expect } from 'vitest';
-
-import { mount } from '@vue/test-utils';
-import App from './App.vue';
-
-describe('App', () => {
-  it('renders properly', async () => {
-    const wrapper = mount(App, {});
-
-    expect(wrapper.text()).toContain('Welcome TestApp 👋');
-  });
-});
-"
-`;
-
-exports[`application generator should set up project correctly with PascalCase name 5`] = `
-[
-  ".eslintignore",
-  ".eslintrc.json",
-  ".prettierignore",
-  ".prettierrc",
-  ".vscode/extensions.json",
-  "nx.json",
-  "package.json",
-  "TestApp-e2e/.eslintrc.json",
-  "TestApp-e2e/playwright.config.ts",
-  "TestApp-e2e/project.json",
-  "TestApp-e2e/src/example.spec.ts",
-  "TestApp-e2e/tsconfig.json",
-  "TestApp/.eslintrc.json",
-  "TestApp/index.html",
-  "TestApp/project.json",
-  "TestApp/src/app/App.spec.ts",
-  "TestApp/src/app/App.vue",
-  "TestApp/src/app/NxWelcome.vue",
-  "TestApp/src/main.ts",
-  "TestApp/src/styles.css",
-  "TestApp/tsconfig.app.json",
-  "TestApp/tsconfig.json",
-  "TestApp/tsconfig.spec.json",
-  "TestApp/vite.config.ts",
-  "tsconfig.base.json",
-  "vitest.workspace.ts",
-]
-`;
-
-=======
->>>>>>> f84b6e5c
 exports[`application generator should set up project correctly with given options 1`] = `
 "{
   "root": true,
