import {
  addDependenciesToPackageJson,
  convertNxGenerator,
  formatFiles,
  generateFiles,
  installPackagesTask,
  normalizePath,
  readProjectConfiguration,
  Tree,
  updateProjectConfiguration,
} from '@nx/devkit';
import { libraryGenerator as jsLibraryGenerator } from '@nx/js';
import { addSwcDependencies } from '@nx/js/src/utils/swc/add-swc-dependencies';
import { Linter } from '@nx/linter';
import * as path from 'path';
import { e2eProjectGenerator } from '../e2e-project/e2e';
import { executorGenerator } from '../executor/executor';
import { generatorGenerator } from '../generator/generator';
import pluginLintCheckGenerator from '../lint-checks/generator';
import { NormalizedSchema, normalizeOptions } from './utils/normalize-schema';
import { addTsLibDependencies } from '@nx/js/src/utils/typescript/add-tslib-dependencies';
import { addSwcRegisterDependencies } from '@nx/js/src/utils/swc/add-swc-dependencies';

import type { Schema } from './schema';

const nxVersion = require('../../../package.json').version;

async function addFiles(host: Tree, options: NormalizedSchema) {
  host.delete(normalizePath(`${options.projectRoot}/src/lib`));

  generateFiles(
    host,
    path.join(__dirname, './files/plugin'),
    options.projectRoot,
    {
      ...options,
      tmpl: '',
    }
  );

  if (options.minimal) {
    return;
  }
  await generatorGenerator(host, {
    project: options.name,
    name: options.name,
    unitTestRunner: options.unitTestRunner,
  });
  await executorGenerator(host, {
    project: options.name,
    name: 'build',
    unitTestRunner: options.unitTestRunner,
    includeHasher: false,
  });
}

function updatePluginConfig(host: Tree, options: NormalizedSchema) {
  const project = readProjectConfiguration(host, options.name);

  if (project.targets.build) {
    project.targets.build.options.assets ??= [];

    project.targets.build.options.assets = [
      ...project.targets.build.options.assets,
      {
        input: `./${options.projectRoot}/src`,
        glob: '**/!(*.ts)',
        output: './src',
      },
      {
        input: `./${options.projectRoot}/src`,
        glob: '**/*.d.ts',
        output: './src',
      },
      {
        input: `./${options.projectRoot}`,
        glob: 'generators.json',
        output: '.',
      },
      {
        input: `./${options.projectRoot}`,
        glob: 'executors.json',
        output: '.',
      },
    ];

    updateProjectConfiguration(host, options.name, project);
  }
}

export async function pluginGenerator(host: Tree, schema: Schema) {
  const options = normalizeOptions(host, schema);

  await jsLibraryGenerator(host, {
    ...schema,
    config: 'project',
    bundler: options.bundler,
    importPath: options.npmPackageName,
    skipFormat: true,
  });

  addDependenciesToPackageJson(
    host,
    {
<<<<<<< HEAD
      '@nrwl/devkit': nxVersion,
    },
    {
      '@nrwl/jest': nxVersion,
      '@nrwl/js': nxVersion,
=======
      '@nx/devkit': nxVersion,
      tslib: tsLibVersion,
    },
    {
      '@nx/jest': nxVersion,
      '@nx/js': nxVersion,
      '@nx/nx-plugin': nxVersion,
      '@swc-node/register': swcNodeVersion,
>>>>>>> 0d561ef9
    }
  );
  addTsLibDependencies(host);

  // Ensures Swc Deps are installed to handle running
  // local plugin generators and executors
  addSwcDependencies(host);
  addSwcRegisterDependencies(host);

  await addFiles(host, options);
  updatePluginConfig(host, options);

  if (options.e2eTestRunner !== 'none') {
    await e2eProjectGenerator(host, {
      pluginName: options.name,
      projectDirectory: options.projectDirectory,
      pluginOutputPath: `dist/${options.libsDir}/${options.projectDirectory}`,
      npmPackageName: options.npmPackageName,
      minimal: options.minimal ?? false,
      skipFormat: true,
      rootProject: options.rootProject,
    });
  }

  if (options.linter === Linter.EsLint && !options.skipLintChecks) {
    await pluginLintCheckGenerator(host, { projectName: options.name });
  }

  await formatFiles(host);

  return () => installPackagesTask(host);
}

export default pluginGenerator;
export const pluginSchematic = convertNxGenerator(pluginGenerator);<|MERGE_RESOLUTION|>--- conflicted
+++ resolved
@@ -102,22 +102,12 @@
   addDependenciesToPackageJson(
     host,
     {
-<<<<<<< HEAD
-      '@nrwl/devkit': nxVersion,
-    },
-    {
-      '@nrwl/jest': nxVersion,
-      '@nrwl/js': nxVersion,
-=======
       '@nx/devkit': nxVersion,
-      tslib: tsLibVersion,
     },
     {
       '@nx/jest': nxVersion,
       '@nx/js': nxVersion,
       '@nx/nx-plugin': nxVersion,
-      '@swc-node/register': swcNodeVersion,
->>>>>>> 0d561ef9
     }
   );
   addTsLibDependencies(host);
