--- conflicted
+++ resolved
@@ -149,21 +149,10 @@
 
 function updateLatestMigration(migrations: MigrationName[]): void {
   // we must reread .angular-cli.json because some of the migrations could have modified it
-<<<<<<< HEAD
   updateJsonFile('.angular-cli.json', angularCliJson => {
     angularCliJson.project.latestMigration =
       migrations[migrations.length - 1].name;
   });
-=======
-  const angularCliJson = JSON.parse(
-    fs.readFileSync('.angular-cli.json').toString()
-  );
-  angularCliJson.project.latestMigration =
-    migrations[migrations.length - 1].name;
-  fs.writeFileSync(
-    '.angular-cli.json',
-    JSON.stringify(angularCliJson, null, 2)
-  );
 }
 
 function updateNxVersion() {
@@ -218,5 +207,4 @@
       );
     } catch (e) {}
   }
->>>>>>> e8d85523
 }