import { Tree, readJson, readProjectConfiguration } from '@nrwl/devkit';
import { createTreeWithEmptyV1Workspace } from '@nrwl/devkit/testing';
import { overrideCollectionResolutionForTesting } from '@nrwl/devkit/ngcli-adapter';
import { presetGenerator } from './preset';
import * as path from 'path';
import { Preset } from '../utils/presets';
// nx-ignore-next-line
import { Linter } from '@nrwl/linter';

describe('preset', () => {
  let tree: Tree;

  beforeEach(() => {
    tree = createTreeWithEmptyV1Workspace();
    overrideCollectionResolutionForTesting({
      '@nrwl/workspace': path.join(
        __dirname,
        '../../../../workspace/generators.json'
      ),
      '@nrwl/angular': path.join(
        __dirname,
        '../../../../angular/generators.json'
      ),
      '@nrwl/linter': path.join(
        __dirname,
        '../../../../linter/generators.json'
      ),
      '@nrwl/nest': path.join(__dirname, '../../../../nest/generators.json'),
      '@nrwl/node': path.join(__dirname, '../../../../node/generators.json'),
      '@nrwl/jest': path.join(__dirname, '../../../../jest/generators.json'),
      '@nrwl/cypress': path.join(
        __dirname,
        '../../../../cypress/generators.json'
      ),
      '@nrwl/express': path.join(
        __dirname,
        '../../../../express/generators.json'
      ),
    });
  });

  afterEach(() => {
    overrideCollectionResolutionForTesting(null);
  });

  it(`should create files (preset = ${Preset.AngularMonorepo})`, async () => {
    await presetGenerator(tree, {
      name: 'proj',
      preset: Preset.AngularMonorepo,
      cli: 'nx',
      style: 'css',
      linter: Linter.EsLint,
      standaloneConfig: false,
    });
    expect(tree.children('apps/proj')).toMatchSnapshot();
    expect(tree.children('apps/proj/src/')).toMatchSnapshot();
    expect(tree.children('apps/proj/src/app')).toMatchSnapshot();
  }, 10000);

  it(`should create files (preset = ${Preset.WebComponents})`, async () => {
    await presetGenerator(tree, {
      name: 'proj',
      preset: Preset.WebComponents,
      cli: 'nx',
      standaloneConfig: false,
    });
    expect(tree.exists('/apps/proj/src/main.ts')).toBe(true);
  });

  it(`should create files (preset = ${Preset.ReactMonorepo})`, async () => {
    await presetGenerator(tree, {
      name: 'proj',
      preset: Preset.ReactMonorepo,
      style: 'css',
      linter: Linter.EsLint,
      cli: 'nx',
      standaloneConfig: false,
    });
    expect(tree.exists('/apps/proj/src/main.tsx')).toBe(true);
    expect(readProjectConfiguration(tree, 'proj').targets.serve).toBeDefined();
  });

  it(`should create files (preset = ${Preset.NextJs})`, async () => {
    await presetGenerator(tree, {
      name: 'proj',
      preset: Preset.NextJs,
      style: 'css',
      linter: Linter.EsLint,
      cli: 'nx',
      standaloneConfig: false,
    });
    expect(tree.exists('/apps/proj/pages/index.tsx')).toBe(true);
  });

<<<<<<< HEAD
  it(`should create files (preset = ${Preset.AngularWithNest})`, async () => {
    await presetGenerator(tree, {
      name: 'proj',
      preset: Preset.AngularWithNest,
      style: 'css',
      linter: Linter.EsLint,
      cli: 'nx',
      standaloneConfig: false,
    });

    expect(tree.exists('/apps/proj/src/app/app.component.ts')).toBe(true);
    expect(tree.exists('/apps/api/src/app/app.controller.ts')).toBe(true);
    expect(tree.exists('/libs/api-interfaces/src/lib/api-interfaces.ts')).toBe(
      true
    );
  });

  it(`should create files (preset = ${Preset.ReactWithExpress})`, async () => {
    await presetGenerator(tree, {
      name: 'proj',
      preset: Preset.ReactWithExpress,
      style: 'css',
      linter: Linter.EsLint,
      cli: 'nx',
      standaloneConfig: false,
    });

    expect(tree.exists('/apps/proj/src/app/app.tsx')).toBe(true);
    expect(tree.exists('/libs/api-interfaces/src/lib/api-interfaces.ts')).toBe(
      true
    );
    expect(tree.exists('/apps/proj/.eslintrc.json')).toBe(true);
    expect(tree.exists('/apps/api/.eslintrc.json')).toBe(true);
    expect(tree.exists('/libs/api-interfaces/.eslintrc.json')).toBe(true);
  });

=======
>>>>>>> 04e56f63
  it(`should create files (preset = ${Preset.Express})`, async () => {
    await presetGenerator(tree, {
      name: 'proj',
      preset: Preset.Express,
      linter: Linter.EsLint,
      cli: 'nx',
      standaloneConfig: false,
    });

    expect(tree.exists('apps/proj/src/main.ts')).toBe(true);
    expect(tree.exists('apps/proj/.eslintrc.json')).toBe(true);
  });

  it('should create files (preset = react-native)', async () => {
    await presetGenerator(tree, {
      name: 'proj',
      preset: Preset.ReactNative,
      linter: Linter.EsLint,
      cli: 'nx',
      standaloneConfig: false,
    });

    expect(tree.exists('/apps/proj/src/app/App.tsx')).toBe(true);
  });
});<|MERGE_RESOLUTION|>--- conflicted
+++ resolved
@@ -92,7 +92,6 @@
     expect(tree.exists('/apps/proj/pages/index.tsx')).toBe(true);
   });
 
-<<<<<<< HEAD
   it(`should create files (preset = ${Preset.AngularWithNest})`, async () => {
     await presetGenerator(tree, {
       name: 'proj',
@@ -129,8 +128,6 @@
     expect(tree.exists('/libs/api-interfaces/.eslintrc.json')).toBe(true);
   });
 
-=======
->>>>>>> 04e56f63
   it(`should create files (preset = ${Preset.Express})`, async () => {
     await presetGenerator(tree, {
       name: 'proj',
