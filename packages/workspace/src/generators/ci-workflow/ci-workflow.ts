import {
  Tree,
  names,
  generateFiles,
  getPackageManagerCommand,
  readJson,
  NxJsonConfiguration,
  formatFiles,
  writeJson,
  detectPackageManager,
} from '@nx/devkit';
import { deduceDefaultBase } from '../../utilities/default-base';
import { join } from 'path';
import { getNxCloudUrl } from 'nx/src/utils/nx-cloud-utils';

export interface Schema {
  name: string;
  ci: 'github' | 'azure' | 'circleci' | 'bitbucket-pipelines' | 'gitlab';
}

export async function ciWorkflowGenerator(tree: Tree, schema: Schema) {
  const ci = schema.ci;
<<<<<<< HEAD
=======
  const options = normalizeOptions(schema, tree);
>>>>>>> ce827237

  const nxJson: NxJsonConfiguration = readJson(tree, 'nx.json');
  const nxCloudUsed =
    nxJson.nxCloudAccessToken ??
    Object.values(nxJson.tasksRunnerOptions ?? {}).find(
      (r) => r.runner == '@nrwl/nx-cloud' || r.runner == 'nx-cloud'
    );
  if (!nxCloudUsed) {
    throw new Error('This workspace is not connected to Nx Cloud.');
  }
  const packageJson = readJson(host, 'package.json');
  const allDependencies = {
    ...packageJson.dependencies,
    ...packageJson.devDependencies,
  };
  const hasE2E =
    allDependencies['@nx/cypress'] || allDependencies['@nx/playwright'];

  if (ci === 'bitbucket-pipelines' && defaultBranchNeedsOriginPrefix(nxJson)) {
    writeJson(tree, 'nx.json', appendOriginPrefix(nxJson));
  }

<<<<<<< HEAD
  const options = normalizeOptions(schema, hasE2E);
  generateFiles(host, join(__dirname, 'files', ci), '', options);
  await formatFiles(host);
=======
  generateFiles(tree, join(__dirname, 'files', ci), '', options);
  await formatFiles(tree);
>>>>>>> ce827237
}

interface Substitutes {
  mainBranch: string;
  workflowName: string;
  workflowFileName: string;
  packageManager: string;
  packageManagerInstall: string;
  packageManagerPrefix: string;
<<<<<<< HEAD
  hasE2E: boolean;
  tmpl: '';
}

function normalizeOptions(options: Schema, hasE2E): Substitutes {
=======
  nxCloudHost: string;
  tmpl: '';
}

function normalizeOptions(options: Schema, tree: Tree): Substitutes {
>>>>>>> ce827237
  const { name: workflowName, fileName: workflowFileName } = names(
    options.name
  );
  const packageManager = detectPackageManager();
  const { exec: packageManagerPrefix, ciInstall: packageManagerInstall } =
    getPackageManagerCommand(packageManager);

<<<<<<< HEAD
=======
  const nxCloudUrl = getNxCloudUrl(readJson(tree, 'nx.json'));
  const nxCloudHost = new URL(nxCloudUrl).host;

>>>>>>> ce827237
  return {
    workflowName,
    workflowFileName,
    packageManager,
    packageManagerInstall,
    packageManagerPrefix,
    mainBranch: deduceDefaultBase(),
<<<<<<< HEAD
    hasE2E,
=======
    nxCloudHost,
>>>>>>> ce827237
    tmpl: '',
  };
}

function defaultBranchNeedsOriginPrefix(nxJson: NxJsonConfiguration): boolean {
  return !nxJson.affected?.defaultBase?.startsWith('origin/');
}

function appendOriginPrefix(nxJson: NxJsonConfiguration): NxJsonConfiguration {
  return {
    ...nxJson,
    affected: {
      ...(nxJson.affected ?? {}),
      defaultBase: nxJson.affected?.defaultBase
        ? `origin/${nxJson.affected.defaultBase}`
        : 'origin/main',
    },
  };
}<|MERGE_RESOLUTION|>--- conflicted
+++ resolved
@@ -20,10 +20,6 @@
 
 export async function ciWorkflowGenerator(tree: Tree, schema: Schema) {
   const ci = schema.ci;
-<<<<<<< HEAD
-=======
-  const options = normalizeOptions(schema, tree);
->>>>>>> ce827237
 
   const nxJson: NxJsonConfiguration = readJson(tree, 'nx.json');
   const nxCloudUsed =
@@ -34,26 +30,13 @@
   if (!nxCloudUsed) {
     throw new Error('This workspace is not connected to Nx Cloud.');
   }
-  const packageJson = readJson(host, 'package.json');
-  const allDependencies = {
-    ...packageJson.dependencies,
-    ...packageJson.devDependencies,
-  };
-  const hasE2E =
-    allDependencies['@nx/cypress'] || allDependencies['@nx/playwright'];
-
   if (ci === 'bitbucket-pipelines' && defaultBranchNeedsOriginPrefix(nxJson)) {
     writeJson(tree, 'nx.json', appendOriginPrefix(nxJson));
   }
 
-<<<<<<< HEAD
-  const options = normalizeOptions(schema, hasE2E);
-  generateFiles(host, join(__dirname, 'files', ci), '', options);
-  await formatFiles(host);
-=======
+  const options = normalizeOptions(schema, tree);
   generateFiles(tree, join(__dirname, 'files', ci), '', options);
   await formatFiles(tree);
->>>>>>> ce827237
 }
 
 interface Substitutes {
@@ -63,19 +46,12 @@
   packageManager: string;
   packageManagerInstall: string;
   packageManagerPrefix: string;
-<<<<<<< HEAD
+  nxCloudHost: string;
   hasE2E: boolean;
   tmpl: '';
 }
 
-function normalizeOptions(options: Schema, hasE2E): Substitutes {
-=======
-  nxCloudHost: string;
-  tmpl: '';
-}
-
 function normalizeOptions(options: Schema, tree: Tree): Substitutes {
->>>>>>> ce827237
   const { name: workflowName, fileName: workflowFileName } = names(
     options.name
   );
@@ -83,12 +59,18 @@
   const { exec: packageManagerPrefix, ciInstall: packageManagerInstall } =
     getPackageManagerCommand(packageManager);
 
-<<<<<<< HEAD
-=======
   const nxCloudUrl = getNxCloudUrl(readJson(tree, 'nx.json'));
   const nxCloudHost = new URL(nxCloudUrl).host;
 
->>>>>>> ce827237
+  const packageJson = readJson(tree, 'package.json');
+  const allDependencies = {
+    ...packageJson.dependencies,
+    ...packageJson.devDependencies,
+  };
+
+  const hasE2E =
+    allDependencies['@nx/cypress'] || allDependencies['@nx/playwright'];
+
   return {
     workflowName,
     workflowFileName,
@@ -96,11 +78,8 @@
     packageManagerInstall,
     packageManagerPrefix,
     mainBranch: deduceDefaultBase(),
-<<<<<<< HEAD
     hasE2E,
-=======
     nxCloudHost,
->>>>>>> ce827237
     tmpl: '',
   };
 }
