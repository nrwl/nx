name: <%= workflowName %>

on:
  push:
    branches:
      - <%= mainBranch %>
  pull_request:

permissions:
  actions: read
  contents: read

jobs:
  main:
    runs-on: ubuntu-latest
    steps:
      - uses: actions/checkout@v4
        with:
          fetch-depth: 0

      # Uncomment to enable task distribution. --stop-agents-after is optional, but allows idle agents to shut down once the "build" targets have been requested
      # - run: <%= packageManagerPrefix %> nx-cloud start-ci-run --distribute-on="5 linux-medium-js" --stop-agents-after="build"

      <% if(packageManager == 'pnpm'){ %>
      - uses: pnpm/action-setup@v2
        with:
          version: 8
      <% } %># Cache node_modules
      - uses: actions/setup-node@v3
        with:
          node-version: 20
          cache: '<%= packageManager %>'
      - run: <%= packageManagerInstall %>
      - uses: nrwl/nx-set-shas@v4

<<<<<<< HEAD
      # Uncomment to enable task distribution. --stop-agents-after is optional, but allows idle agents to shut down once the "<% if(hasE2E){ %>e2e<% } else { %>build<% } %>" targets have been requested
      # - run: <%= packageManagerPrefix %> nx-cloud start-ci-run --distribute-on="5 linux-medium-js" --stop-agents-after="<% if(hasE2E){ %>e2e<% } else { %>build<% } %>"

=======
>>>>>>> d6d7b1c6
      - run: <%= packageManagerPrefix %> nx-cloud record -- nx format:check
      - run: <%= packageManagerPrefix %> nx affected -t=lint test build<% if(hasE2E){ %> e2e<% } %><|MERGE_RESOLUTION|>--- conflicted
+++ resolved
@@ -18,8 +18,8 @@
         with:
           fetch-depth: 0
 
-      # Uncomment to enable task distribution. --stop-agents-after is optional, but allows idle agents to shut down once the "build" targets have been requested
-      # - run: <%= packageManagerPrefix %> nx-cloud start-ci-run --distribute-on="5 linux-medium-js" --stop-agents-after="build"
+      # Uncomment to enable task distribution. --stop-agents-after is optional, but allows idle agents to shut down once the "<% if(hasE2E){ %>e2e<% } else { %>build<% } %>" targets have been requested
+      # - run: <%= packageManagerPrefix %> nx-cloud start-ci-run --distribute-on="5 linux-medium-js" --stop-agents-after="<% if(hasE2E){ %>e2e<% } else { %>build<% } %>"
 
       <% if(packageManager == 'pnpm'){ %>
       - uses: pnpm/action-setup@v2
@@ -33,11 +33,5 @@
       - run: <%= packageManagerInstall %>
       - uses: nrwl/nx-set-shas@v4
 
-<<<<<<< HEAD
-      # Uncomment to enable task distribution. --stop-agents-after is optional, but allows idle agents to shut down once the "<% if(hasE2E){ %>e2e<% } else { %>build<% } %>" targets have been requested
-      # - run: <%= packageManagerPrefix %> nx-cloud start-ci-run --distribute-on="5 linux-medium-js" --stop-agents-after="<% if(hasE2E){ %>e2e<% } else { %>build<% } %>"
-
-=======
->>>>>>> d6d7b1c6
       - run: <%= packageManagerPrefix %> nx-cloud record -- nx format:check
       - run: <%= packageManagerPrefix %> nx affected -t=lint test build<% if(hasE2E){ %> e2e<% } %>