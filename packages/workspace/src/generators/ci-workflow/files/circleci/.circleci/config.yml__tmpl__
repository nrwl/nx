--- conflicted
+++ resolved
@@ -10,8 +10,8 @@
     steps:
       - checkout
 
-      # Uncomment to enable task distribution. --stop-agents-after is optional, but allows idle agents to shut down once the "build" targets have been requested
-      # - run: <%= packageManagerPrefix %> nx-cloud start-ci-run --distribute-on="5 linux-medium-js" --stop-agents-after="build"
+      # Uncomment to enable task distribution. --stop-agents-after is optional, but allows idle agents to shut down once the "<% if(hasE2E){ %>e2e<% } else { %>build<% } %>" targets have been requested
+      # - run: <%= packageManagerPrefix %> nx-cloud start-ci-run --distribute-on="5 linux-medium-js" --stop-agents-after="<% if(hasE2E){ %>e2e<% } else { %>build<% } %>"
 
       <% if(packageManager == 'pnpm'){ %>
       - run:
@@ -21,12 +21,6 @@
       - nx/set-shas:
           main-branch-name: '<%= mainBranch %>'
 
-<<<<<<< HEAD
-      # Uncomment to enable task distribution. --stop-agents-after is optional, but allows idle agents to shut down once the "<% if(hasE2E){ %>e2e<% } else { %>build<% } %>" targets have been requested
-      # - run: <%= packageManagerPrefix %> nx-cloud start-ci-run --distribute-on="5 linux-medium-js" --stop-agents-after="<% if(hasE2E){ %>e2e<% } else { %>build<% } %>"
-
-=======
->>>>>>> d6d7b1c6
       - run: <%= packageManagerPrefix %> nx-cloud record -- nx format:check --base=$NX_BASE --head=$NX_HEAD
       - run: <%= packageManagerPrefix %> nx affected --base=$NX_BASE --head=$NX_HEAD -t=lint test build<% if(hasE2E){ %> e2e<% } %>
 
