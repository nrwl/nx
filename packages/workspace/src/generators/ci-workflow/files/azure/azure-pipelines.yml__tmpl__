name: <%= workflowName %>

trigger:
  - <%= mainBranch %>
pr:
  - <%= mainBranch %>

variables:
  CI: 'true'
  ${{ if eq(variables['Build.Reason'], 'PullRequest') }}:
    NX_BRANCH: $(System.PullRequest.PullRequestNumber)
    TARGET_BRANCH: $[replace(variables['System.PullRequest.TargetBranch'],'refs/heads/','origin/')]
    BASE_SHA: $(git merge-base $(TARGET_BRANCH) HEAD)
  ${{ if ne(variables['Build.Reason'], 'PullRequest') }}:
    NX_BRANCH: $(Build.SourceBranchName)
    BASE_SHA: $(git rev-parse HEAD~1)
  HEAD_SHA: $(git rev-parse HEAD)

jobs:
  - job: main
    pool:
      vmImage: 'ubuntu-latest'
    steps:
      - checkout: self
        fetchDepth: 0
      # Set Azure Devops CLI default settings
      - bash: az devops configure --defaults organization=$(System.TeamFoundationCollectionUri) project=$(System.TeamProject)
        displayName: 'Set default Azure DevOps organization and project'
      # Get last successfull commit from Azure Devops CLI
      - displayName: 'Get last successful commit SHA'
        condition: ne(variables['Build.Reason'], 'PullRequest')
        env:
          AZURE_DEVOPS_EXT_PAT: $(System.AccessToken)
        bash: |
          LAST_SHA=$(az pipelines build list --branch $(Build.SourceBranchName) --definition-ids $(System.DefinitionId) --result succeeded --top 1 --query "[0].triggerInfo.\"ci.sourceSha\"")
          if [ -z "$LAST_SHA" ]
          then
            echo "Last successful commit not found. Using fallback 'HEAD~1': $BASE_SHA"
          else
            echo "Last successful commit SHA: $LAST_SHA"
            echo "##vso[task.setvariable variable=BASE_SHA]$LAST_SHA"
          fi

      <% if(packageManager == 'pnpm'){ %>
      - script: npm install --prefix=$HOME/.local -g pnpm@8
        displayName: Install PNPM

      <% } %>
      # Connect your workspace on <%= nxCloudHost %> and uncomment this to enable task distribution.
      # The "--stop-agents-after" is optional, but allows idle agents to shut down once the "<% if(hasE2E){ %>e2e-ci<% } else { %>build<% } %>" targets have been requested
      # - script: <%= packageManagerPrefix %> nx-cloud start-ci-run --distribute-on="5 linux-medium-js" --stop-agents-after="<% if(hasE2E){ %>e2e-ci<% } else { %>build<% } %>"

<<<<<<< HEAD
      - script: <%= packageManagerInstall %>
=======
      <% if(packageManager == 'pnpm'){ %>
      - script: npm install --prefix=$HOME/.local -g pnpm@8
        displayName: Install PNPM
      <% } %>- script: <%= packageManagerInstall %>
      - script: git branch --track main origin/main
        condition: eq(variables['Build.Reason'], 'PullRequest')
>>>>>>> 3b182e46

      - script: <%= packageManagerPrefix %> nx-cloud record -- nx format:check --base=$(BASE_SHA) --head=$(HEAD_SHA)
      - script: <%= packageManagerPrefix %> nx affected --base=$(BASE_SHA) --head=$(HEAD_SHA) -t lint test build<% if(hasE2E){ %> e2e-ci<% } %><|MERGE_RESOLUTION|>--- conflicted
+++ resolved
@@ -50,16 +50,9 @@
       # The "--stop-agents-after" is optional, but allows idle agents to shut down once the "<% if(hasE2E){ %>e2e-ci<% } else { %>build<% } %>" targets have been requested
       # - script: <%= packageManagerPrefix %> nx-cloud start-ci-run --distribute-on="5 linux-medium-js" --stop-agents-after="<% if(hasE2E){ %>e2e-ci<% } else { %>build<% } %>"
 
-<<<<<<< HEAD
       - script: <%= packageManagerInstall %>
-=======
-      <% if(packageManager == 'pnpm'){ %>
-      - script: npm install --prefix=$HOME/.local -g pnpm@8
-        displayName: Install PNPM
-      <% } %>- script: <%= packageManagerInstall %>
       - script: git branch --track main origin/main
         condition: eq(variables['Build.Reason'], 'PullRequest')
->>>>>>> 3b182e46
 
       - script: <%= packageManagerPrefix %> nx-cloud record -- nx format:check --base=$(BASE_SHA) --head=$(HEAD_SHA)
       - script: <%= packageManagerPrefix %> nx affected --base=$(BASE_SHA) --head=$(HEAD_SHA) -t lint test build<% if(hasE2E){ %> e2e-ci<% } %>