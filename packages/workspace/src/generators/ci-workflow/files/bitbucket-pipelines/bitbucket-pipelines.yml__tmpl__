--- conflicted
+++ resolved
@@ -12,19 +12,13 @@
               script:
                 - export NX_BRANCH=$BITBUCKET_PR_ID
 
-                # Uncomment to enable task distribution. --stop-agents-after is optional, but allows idle agents to shut down once the "build" targets have been requested
-                # - <%= packageManagerPrefix %> nx-cloud start-ci-run --distribute-on="5 linux-medium-js" --stop-agents-after="build"
+                # Uncomment to enable task distribution. --stop-agents-after is optional, but allows idle agents to shut down once the "<% if(hasE2E){ %>e2e<% } else { %>build<% } %>" targets have been requested
+                # - <%= packageManagerPrefix %> nx-cloud start-ci-run --distribute-on="5 linux-medium-js" --stop-agents-after="<% if(hasE2E){ %>e2e<% } else { %>build<% } %>"
 
                 <% if(packageManager == 'pnpm'){ %>
                 - npm install --prefix=$HOME/.local -g pnpm@8
                 <% } %>
                 - <%= packageManagerInstall %>
 
-<<<<<<< HEAD
-                # Uncomment to enable task distribution. --stop-agents-after is optional, but allows idle agents to shut down once the "<% if(hasE2E){ %>e2e<% } else { %>build<% } %>" targets have been requested
-                # - <%= packageManagerPrefix %> nx-cloud start-ci-run --distribute-on="5 linux-medium-js" --stop-agents-after="<% if(hasE2E){ %>e2e<% } else { %>build<% } %>"
-
-=======
->>>>>>> d6d7b1c6
                 - <%= packageManagerPrefix %> nx-cloud record -- nx format:check
                 - <%= packageManagerPrefix %> nx affected -t=lint test build<% if(hasE2E){ %> e2e<% } %>