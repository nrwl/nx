--- conflicted
+++ resolved
@@ -12,14 +12,9 @@
               script:
                 - export NX_BRANCH=$BITBUCKET_PR_ID
 
-<<<<<<< HEAD
-                # Uncomment to enable task distribution. --stop-agents-after is optional, but allows idle agents to shut down once the "<% if(hasE2E){ %>e2e<% } else { %>build<% } %>" targets have been requested
+                # Connect your workspace on <%= nxCloudHost %> and uncomment this to enable task distribution.
+                # The "--stop-agents-after" is optional, but allows idle agents to shut down once the "<% if(hasE2E){ %>e2e<% } else { %>build<% } %>" targets have been requested
                 # - <%= packageManagerPrefix %> nx-cloud start-ci-run --distribute-on="5 linux-medium-js" --stop-agents-after="<% if(hasE2E){ %>e2e<% } else { %>build<% } %>"
-=======
-                # Connect your workspace on <%= nxCloudHost %> and uncomment this to enable task distribution.
-                # The "--stop-agents-after" is optional, but allows idle agents to shut down once the "build" targets have been requested
-                # - <%= packageManagerPrefix %> nx-cloud start-ci-run --distribute-on="5 linux-medium-js" --stop-agents-after="build"
->>>>>>> ce827237
 
                 <% if(packageManager == 'pnpm'){ %>
                 - npm install --prefix=$HOME/.local -g pnpm@8
