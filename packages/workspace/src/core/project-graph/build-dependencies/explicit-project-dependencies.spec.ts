--- conflicted
+++ resolved
@@ -200,16 +200,7 @@
 
     expect(res).toEqual([
       {
-<<<<<<< HEAD
-        sourceProjectFile: 'libs/proj1234/index.ts',
-        sourceProjectName: 'proj1234',
-        targetProjectName: 'proj1234-child',
-        dependencyType: DependencyType.static,
-      },
-      {
-=======
         dependencyType: 'static',
->>>>>>> 2b376be2
         sourceProjectFile: 'libs/proj/index.ts',
         sourceProjectName: 'proj',
         targetProjectName: 'proj2',
