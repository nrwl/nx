--- conflicted
+++ resolved
@@ -9,14 +9,9 @@
   ProjectGraphProcessorContext,
   WorkspaceJsonConfiguration,
 } from '@nrwl/devkit';
-<<<<<<< HEAD
-import { ProjectGraphBuilder } from '@nrwl/devkit';
-import { appRootPath } from '@nrwl/tao/src/utils/app-root';
-=======
 import { ProjectGraphBuilder, readJsonFile } from '@nrwl/devkit';
 import { appRootPath } from '@nrwl/tao/src/utils/app-root';
 import { join } from 'path';
->>>>>>> f86a0736
 import { performance } from 'perf_hooks';
 import { assertWorkspaceValidity } from '../assert-workspace-validity';
 import { createProjectFileMap } from '../file-graph';
@@ -27,37 +22,29 @@
 } from '../file-utils';
 import { normalizeNxJson } from '../normalize-nx-json';
 import {
-<<<<<<< HEAD
-  differentFromCache,
+  extractCachedPartOfProjectGraph,
   ProjectGraphCache,
   readCache,
-=======
-  extractCachedPartOfProjectGraph,
-  readCache,
   shouldRecomputeWholeGraph,
->>>>>>> f86a0736
   writeCache,
 } from '../nx-deps/nx-deps-cache';
 import {
-  BuildDependencies,
   buildExplicitPackageJsonDependencies,
   buildExplicitTypeScriptDependencies,
   buildImplicitProjectDependencies,
 } from './build-dependencies';
 import {
-  BuildNodes,
   buildNpmPackageNodes,
   buildWorkspaceProjectNodes,
 } from './build-nodes';
-<<<<<<< HEAD
 
 /**
  * Synchronously reads the latest cached copy of the workspace's ProjectGraph.
  * @throws {Error} if there is no cached ProjectGraph to read from
  */
-export function readCachedProjectGraph(): ProjectGraphCache {
-  const cachedProjectGraph = readCache();
-  if (!cachedProjectGraph) {
+export function readCachedProjectGraph(): ProjectGraph {
+  const projectGraphCache: ProjectGraphCache | false = readCache();
+  if (!projectGraphCache) {
     throw new Error(`
       [readCachedProjectGraph] ERROR: No cached ProjectGraph is available.
       
@@ -67,10 +54,11 @@
       If you encounter this error as part of running standard \`nx\` commands then please open an issue on https://github.com/nrwl/nx
     `);
   }
-  return cachedProjectGraph;
-}
-=======
->>>>>>> f86a0736
+  return {
+    nodes: projectGraphCache.nodes,
+    dependencies: projectGraphCache.dependencies,
+  };
+}
 
 export async function createProjectGraphAsync(): Promise<ProjectGraph> {
   return createProjectGraph();
