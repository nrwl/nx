{
  "schematics": {
    "update-8.2.0": {
      "version": "8.2.0-beta.1",
      "description": "Add exclusions to lint config",
      "factory": "./src/migrations/update-8-2-0/update-8-2-0"
    },
    "rename-lint-into-workspace-lint": {
      "version": "8.3.0-beta.1",
      "description": "Rename 'nx lint' into 'nx workspace-lint' to avoid confusion",
      "factory": "./src/migrations/update-8-3-0/rename-lint"
    },
    "update-angular-cli-8-1": {
      "version": "8.3.0-beta.1",
      "description": "Update Angular CLI to 8.1.1",
      "factory": "./src/migrations/update-8-3-0/update-ng-cli-8-1"
    },
    "update-cypress-to-34": {
      "version": "8.3.0-beta.1",
      "description": "Update Cypress to 3.4",
      "factory": "./src/migrations/update-8-3-0/update-cypress-to-34"
    },
    "add-nx-script": {
      "version": "8.4.0-beta.1",
      "description": "Add 'nx' script to package.json",
      "factory": "./src/migrations/update-8-4-0/add-nx-script"
    },
    "fix-tsconfig-lib-json": {
      "version": "8.5.0-beta.1",
      "description": "Fix the exclude paths in tsconfig.lib.json files for Jest projects",
      "factory": "./src/migrations/update-8-5-0/fix-tsconfig-lib-json"
    },
    "fix-tslint-json": {
      "version": "8.10.0-beta.1",
      "description": "Fix rules in `tslint.json`",
      "factory": "./src/migrations/update-8-10-0/fix-tslint-json"
    },
    "add-implicit-e2e-deps": {
      "version": "8.12.0-beta.1",
      "description": "Add implicit e2e dependencies",
      "factory": "./src/migrations/update-8-12-0/add-implicit-e2e-deps"
    },
    "update-package-json-deps": {
      "version": "8.12.0-beta.1",
      "description": "Update package.json dependencies",
      "factory": "./src/migrations/update-8-12-0/update-package-json-deps"
    },
    "update-enforce-boundary-lint-rule": {
      "version": "8.12.0-beta.1",
      "description": "Add enforceBuildableLibDependency flag to the nx enforce boundary lint rule",
      "factory": "./src/migrations/update-8-12-0/update-enforce-boundary-lint-rule"
    },
    "update-9-0-0": {
      "version": "9.0.0-beta.1",
      "description": "Update typescript to 3.6 and angular/cli to version 9",
      "factory": "./src/migrations/update-9-0-0/update-9-0-0"
    },
    "update-9-1-0": {
      "version": "9.1.0-beta.1",
      "description": "Update prettier to 1.19.1 with support for typescript 3.7; Update eslint and tslint",
      "factory": "./src/migrations/update-9-1-0/update-9-1-0"
    },
    "update-lint-config-9-1-0": {
      "version": "9.1.0-beta.1",
      "description": "Update eslint and tslint config to provide better IDE support",
      "factory": "./src/migrations/update-9-1-0/update-lint-config"
    },
    "update-9-2-0": {
      "version": "9.2.0-beta.1",
      "description": "Add cacheable operations to nx.json",
      "factory": "./src/migrations/update-9-2-0/update-9-2-0"
    },
    "update-9-3-0": {
      "version": "9.3.0-beta.1",
      "description": "Update prettier to v2",
      "factory": "./src/migrations/update-9-3-0/update-9-3-0"
    },
    "update-eslint-config": {
      "version": "9.4.0-beta.1",
      "description": "Remove config builder option when using eslint to enable automatic detection",
      "factory": "./src/migrations/update-9-4-0/update-eslint-config"
    },
    "update-linters-exclude": {
      "version": "9.4.0-beta.1",
      "description": "Fix exclude patterns in tslint and eslint to ensure it does not break linting when a files option is defined",
      "factory": "./src/migrations/update-9-4-0/update-linters-exclude"
    },
    "add-decorate-cli": {
      "version": "9.4.0-beta.1",
      "description": "Decorate cli to enable computation caching",
      "factory": "./src/migrations/update-9-4-0/add-decorate-cli"
    },
    "add-default-branch-to-nx-json": {
      "version": "10.0.0-beta.0",
      "description": "Add default branch to nx.json",
      "factory": "./src/migrations/update-10-0-0/update-10-0-0"
    },
    "solution-tsconfigs": {
      "version": "10.0.0-beta.0",
      "description": "Migrate tsconfigs to solution style tsconfigs",
      "factory": "./src/migrations/update-10-0-0/solution-tsconfigs"
    },
    "migrate-eslintrc-tsconfig": {
      "version": "10.0.1-beta.0",
      "description": "Migrate .eslintrc files to reference new tsconfig",
      "factory": "./src/migrations/update-10-0-1/migrate-eslintrc"
    },
    "migrate-eslintrc-tsconfig-wildcard": {
      "version": "10.1.0-beta.0",
      "description": "Migrate .eslintrc files to use tsconfig with a wildcard",
      "factory": "./src/migrations/update-10-1-0/migrate-eslintrc-tsconfig-wildcard"
    },
<<<<<<< HEAD
    "add-buildable-project-deps-in-package-json-type": {
      "version": "10.3.0-beta.0",
      "description": "Adds `buildableProjectDepsInPackageJsonType` for web and angular package builders",
      "factory": "./src/migrations/update-10-3-0/add-buildable-project-deps-in-package-json-type.ts"
=======
    "add-cli-dependency": {
      "version": "10.3.0-beta.0",
      "description": "Add @nrwl/cli as dependency",
      "factory": "./src/migrations/update-10-3-0/add-cli-dependency"
    },
    "update-10-3-0": {
      "version": "10.3.0-beta.0",
      "description": "Update typescript to v4",
      "factory": "./src/migrations/update-10-3-0/update-typescript"
    },
    "add-vscode-extensions": {
      "version": "10.3.0-beta.1",
      "description": "Adds .vscode/extensions.json to a workspace",
      "factory": "./src/migrations/update-10-3-0/add-vscode-extensions"
>>>>>>> ac1a0e20
    }
  },
  "packageJsonUpdates": {
    "852": {
      "version": "8.5.2",
      "packages": {
        "@nrwl/angular": {
          "version": "8.5.2",
          "alwaysAddToPackageJson": false
        },
        "@nrwl/cypress": {
          "version": "8.5.2",
          "alwaysAddToPackageJson": false
        },
        "@nrwl/eslint-plugin-nx": {
          "version": "8.5.2",
          "alwaysAddToPackageJson": false
        },
        "@nrwl/express": {
          "version": "8.5.2",
          "alwaysAddToPackageJson": false
        },
        "@nrwl/jest": {
          "version": "8.5.2",
          "alwaysAddToPackageJson": false
        },
        "@nrwl/linter": {
          "version": "8.5.2",
          "alwaysAddToPackageJson": false
        },
        "@nrwl/nest": {
          "version": "8.5.2",
          "alwaysAddToPackageJson": false
        },
        "@nrwl/next": {
          "version": "8.5.2",
          "alwaysAddToPackageJson": false
        },
        "@nrwl/node": {
          "version": "8.5.2",
          "alwaysAddToPackageJson": false
        },
        "@nrwl/react": {
          "version": "8.5.2",
          "alwaysAddToPackageJson": false
        },
        "@nrwl/tao": {
          "version": "8.5.2",
          "alwaysAddToPackageJson": false
        },
        "@nrwl/web": {
          "version": "8.5.2",
          "alwaysAddToPackageJson": false
        }
      }
    },
    "853": {
      "version": "8.5.3",
      "packages": {
        "@nrwl/angular": {
          "version": "8.5.3",
          "alwaysAddToPackageJson": false
        },
        "@nrwl/cypress": {
          "version": "8.5.3",
          "alwaysAddToPackageJson": false
        },
        "@nrwl/eslint-plugin-nx": {
          "version": "8.5.3",
          "alwaysAddToPackageJson": false
        },
        "@nrwl/express": {
          "version": "8.5.3",
          "alwaysAddToPackageJson": false
        },
        "@nrwl/jest": {
          "version": "8.5.3",
          "alwaysAddToPackageJson": false
        },
        "@nrwl/linter": {
          "version": "8.5.3",
          "alwaysAddToPackageJson": false
        },
        "@nrwl/nest": {
          "version": "8.5.3",
          "alwaysAddToPackageJson": false
        },
        "@nrwl/next": {
          "version": "8.5.3",
          "alwaysAddToPackageJson": false
        },
        "@nrwl/node": {
          "version": "8.5.3",
          "alwaysAddToPackageJson": false
        },
        "@nrwl/react": {
          "version": "8.5.3",
          "alwaysAddToPackageJson": false
        },
        "@nrwl/tao": {
          "version": "8.5.3",
          "alwaysAddToPackageJson": false
        },
        "@nrwl/web": {
          "version": "8.5.3",
          "alwaysAddToPackageJson": false
        }
      }
    },
    "870": {
      "version": "8.7.0",
      "packages": {
        "@nrwl/angular": {
          "version": "8.7.0",
          "alwaysAddToPackageJson": false
        },
        "@nrwl/cypress": {
          "version": "8.7.0",
          "alwaysAddToPackageJson": false
        },
        "@nrwl/eslint-plugin-nx": {
          "version": "8.7.0",
          "alwaysAddToPackageJson": false
        },
        "@nrwl/express": {
          "version": "8.7.0",
          "alwaysAddToPackageJson": false
        },
        "@nrwl/jest": {
          "version": "8.7.0",
          "alwaysAddToPackageJson": false
        },
        "@nrwl/linter": {
          "version": "8.7.0",
          "alwaysAddToPackageJson": false
        },
        "@nrwl/nest": {
          "version": "8.7.0",
          "alwaysAddToPackageJson": false
        },
        "@nrwl/next": {
          "version": "8.7.0",
          "alwaysAddToPackageJson": false
        },
        "@nrwl/node": {
          "version": "8.7.0",
          "alwaysAddToPackageJson": false
        },
        "@nrwl/react": {
          "version": "8.7.0",
          "alwaysAddToPackageJson": false
        },
        "@nrwl/tao": {
          "version": "8.7.0",
          "alwaysAddToPackageJson": false
        },
        "@nrwl/web": {
          "version": "8.7.0",
          "alwaysAddToPackageJson": false
        }
      }
    },
    "880": {
      "version": "8.8.0",
      "packages": {
        "@ngrx/store": {
          "version": "8.5.0",
          "alwaysAddToPackageJson": false
        },
        "@ngrx/effects": {
          "version": "8.5.0",
          "alwaysAddToPackageJson": false
        },
        "@ngrx/entity": {
          "version": "8.5.0",
          "alwaysAddToPackageJson": false
        },
        "@ngrx/router-store": {
          "version": "8.5.0",
          "alwaysAddToPackageJson": false
        },
        "@ngrx/schematics": {
          "version": "8.5.0",
          "alwaysAddToPackageJson": false
        },
        "@ngrx/store-devtools": {
          "version": "8.5.0",
          "alwaysAddToPackageJson": false
        },
        "@angular-devkit/architect": {
          "version": "0.803.14",
          "alwaysAddToPackageJson": false
        },
        "@angular-devkit/build-angular": {
          "version": "0.803.14",
          "alwaysAddToPackageJson": false
        },
        "@angular-devkit/build-ng-packagr": {
          "version": "0.803.14",
          "alwaysAddToPackageJson": false
        },
        "@angular-devkit/build-webpack": {
          "version": "0.803.14",
          "alwaysAddToPackageJson": false
        },
        "@angular-devkit/core": {
          "version": "8.3.14",
          "alwaysAddToPackageJson": false
        },
        "@angular-devkit/schematics": {
          "version": "8.3.14",
          "alwaysAddToPackageJson": false
        },
        "@angular/cli": {
          "version": "8.3.14",
          "alwaysAddToPackageJson": false
        },
        "@angular/common": {
          "version": "8.2.12",
          "alwaysAddToPackageJson": false
        },
        "@angular/compiler": {
          "version": "8.2.12",
          "alwaysAddToPackageJson": false
        },
        "@angular/compiler-cli": {
          "version": "8.2.12",
          "alwaysAddToPackageJson": false
        },
        "@angular/core": {
          "version": "8.2.12",
          "alwaysAddToPackageJson": false
        },
        "@angular/platform-browser": {
          "version": "8.2.12",
          "alwaysAddToPackageJson": false
        },
        "@angular/platform-browser-dynamic": {
          "version": "8.2.12",
          "alwaysAddToPackageJson": false
        },
        "@angular/router": {
          "version": "8.2.12",
          "alwaysAddToPackageJson": false
        },
        "@angular/upgrade": {
          "version": "8.2.12",
          "alwaysAddToPackageJson": false
        },
        "@schematics/angular": {
          "version": "8.3.14",
          "alwaysAddToPackageJson": false
        }
      }
    },
    "8120": {
      "version": "8.12.0-beta.1",
      "packages": {
        "@angular-devkit/architect": {
          "version": "0.803.23",
          "alwaysAddToPackageJson": false
        },
        "@angular-devkit/build-angular": {
          "version": "0.803.23",
          "alwaysAddToPackageJson": false
        },
        "@angular-devkit/build-ng-packagr": {
          "version": "0.803.23",
          "alwaysAddToPackageJson": false
        },
        "@angular-devkit/build-webpack": {
          "version": "0.803.23",
          "alwaysAddToPackageJson": false
        },
        "@angular-devkit/build-optimizer": {
          "version": "0.803.23",
          "alwaysAddToPackageJson": false
        },
        "@angular-devkit/schematics": {
          "version": "8.3.23",
          "alwaysAddToPackageJson": false
        },
        "@angular/cli": {
          "version": "8.3.23",
          "alwaysAddToPackageJson": false
        },
        "@schematics/angular": {
          "version": "8.3.23",
          "alwaysAddToPackageJson": false
        }
      }
    },
    "9.0.0": {
      "version": "9.0.0-beta.1",
      "packages": {
        "@angular/cli": {
          "version": "~9.0.1",
          "alwaysAddToPackageJson": false
        },
        "typescript": {
          "version": "~3.7.4",
          "alwaysAddToPackageJson": false
        },
        "@angular-devkit/architect": {
          "version": "~0.900.1",
          "alwaysAddToPackageJson": false
        },
        "@angular-devkit/build-angular": {
          "version": "~0.900.1",
          "alwaysAddToPackageJson": false
        },
        "@angular-devkit/build-ng-packagr": {
          "version": "~0.900.1",
          "alwaysAddToPackageJson": false
        },
        "@angular-devkit/build-webpack": {
          "version": "~0.900.1",
          "alwaysAddToPackageJson": false
        },
        "@angular-devkit/build-optimizer": {
          "version": "~0.900.1",
          "alwaysAddToPackageJson": false
        },
        "@angular-devkit/core": {
          "version": "~9.0.1",
          "alwaysAddToPackageJson": false
        },
        "@angular-devkit/schematics": {
          "version": "~9.0.1",
          "alwaysAddToPackageJson": false
        },
        "@schematics/angular": {
          "version": "~9.0.1",
          "alwaysAddToPackageJson": false
        }
      }
    },
    "9.1.0": {
      "version": "9.1.0-beta.1",
      "packages": {
        "eslint": {
          "version": "6.8.0"
        },
        "prettier": {
          "version": "1.19.1"
        },
        "tslint": {
          "version": "6.0.0"
        },
        "@ngrx/store": {
          "version": "9.0.0",
          "alwaysAddToPackageJson": false
        },
        "@ngrx/effects": {
          "version": "9.0.0",
          "alwaysAddToPackageJson": false
        },
        "@ngrx/entity": {
          "version": "9.0.0",
          "alwaysAddToPackageJson": false
        },
        "@ngrx/router-store": {
          "version": "9.0.0",
          "alwaysAddToPackageJson": false
        },
        "@ngrx/schematics": {
          "version": "9.0.0",
          "alwaysAddToPackageJson": false
        },
        "@ngrx/store-devtools": {
          "version": "9.0.0",
          "alwaysAddToPackageJson": false
        }
      }
    },
    "9.2.0": {
      "version": "9.2.0-beta.1",
      "packages": {
        "@angular/cli": {
          "version": "~9.1.0",
          "alwaysAddToPackageJson": false
        },
        "typescript": {
          "version": "~3.8.3",
          "alwaysAddToPackageJson": false
        },
        "@angular-devkit/architect": {
          "version": "~0.901.0",
          "alwaysAddToPackageJson": false
        },
        "@angular-devkit/build-angular": {
          "version": "~0.901.0",
          "alwaysAddToPackageJson": false
        },
        "@angular-devkit/build-ng-packagr": {
          "version": "~0.901.0",
          "alwaysAddToPackageJson": false
        },
        "@angular-devkit/build-webpack": {
          "version": "~0.901.0",
          "alwaysAddToPackageJson": false
        },
        "@angular-devkit/build-optimizer": {
          "version": "~0.901.0",
          "alwaysAddToPackageJson": false
        },
        "@angular-devkit/core": {
          "version": "~9.1.0",
          "alwaysAddToPackageJson": false
        },
        "@angular-devkit/schematics": {
          "version": "~9.1.0",
          "alwaysAddToPackageJson": false
        },
        "@schematics/angular": {
          "version": "~9.1.0",
          "alwaysAddToPackageJson": false
        },
        "rxjs": {
          "version": "~6.5.4",
          "alwaysAddToPackageJson": false
        },
        "@angular/core": {
          "version": "~9.1.0",
          "alwaysAddToPackageJson": false
        },
        "@angular/common": {
          "version": "~9.1.0",
          "alwaysAddToPackageJson": false
        },
        "@angular/forms": {
          "version": "~9.1.0",
          "alwaysAddToPackageJson": false
        },
        "@angular/compiler": {
          "version": "~9.1.0",
          "alwaysAddToPackageJson": false
        },
        "@angular/compiler-cli": {
          "version": "~9.1.0",
          "alwaysAddToPackageJson": false
        },
        "@angular/platform-browser": {
          "version": "~9.1.0",
          "alwaysAddToPackageJson": false
        },
        "@angular/platform-browser-dynamic": {
          "version": "~9.1.0",
          "alwaysAddToPackageJson": false
        },
        "@angular/router": {
          "version": "~9.1.0",
          "alwaysAddToPackageJson": false
        },
        "@angular/upgrade": {
          "version": "~9.1.0",
          "alwaysAddToPackageJson": false
        },
        "@angular/language-service": {
          "version": "~9.1.0",
          "alwaysAddToPackageJson": false
        },
        "@angular/animations": {
          "version": "~9.1.0",
          "alwaysAddToPackageJson": false
        },
        "@angular/service-worker": {
          "version": "~9.1.0",
          "alwaysAddToPackageJson": false
        }
      }
    },
    "9.3.0": {
      "version": "9.3.0-beta.1",
      "packages": {
        "prettier": {
          "version": "2.0.4"
        },
        "@ngrx/store": {
          "version": "9.1.0",
          "alwaysAddToPackageJson": false
        },
        "@ngrx/effects": {
          "version": "9.1.0",
          "alwaysAddToPackageJson": false
        },
        "@ngrx/entity": {
          "version": "9.1.0",
          "alwaysAddToPackageJson": false
        },
        "@ngrx/router-store": {
          "version": "9.1.0",
          "alwaysAddToPackageJson": false
        },
        "@ngrx/schematics": {
          "version": "9.1.0",
          "alwaysAddToPackageJson": false
        },
        "@ngrx/store-devtools": {
          "version": "9.1.0",
          "alwaysAddToPackageJson": false
        }
      }
    },
    "10.0.0": {
      "version": "10.0.0-beta.1",
      "packages": {
        "@angular/cli": {
          "version": "~10.0.0",
          "alwaysAddToPackageJson": false
        },
        "typescript": {
          "version": "~3.9.3",
          "alwaysAddToPackageJson": false
        },
        "@angular-devkit/architect": {
          "version": "~0.1000.0",
          "alwaysAddToPackageJson": false
        },
        "@angular-devkit/build-angular": {
          "version": "~0.1000.0",
          "alwaysAddToPackageJson": false
        },
        "@angular-devkit/build-ng-packagr": {
          "version": "~0.1000.0",
          "alwaysAddToPackageJson": false
        },
        "@angular-devkit/build-webpack": {
          "version": "~0.1000.0",
          "alwaysAddToPackageJson": false
        },
        "@angular-devkit/build-optimizer": {
          "version": "~0.1000.0",
          "alwaysAddToPackageJson": false
        },
        "@angular-devkit/core": {
          "version": "~10.0.0",
          "alwaysAddToPackageJson": false
        },
        "@angular-devkit/schematics": {
          "version": "~10.0.0",
          "alwaysAddToPackageJson": false
        },
        "@schematics/angular": {
          "version": "~10.0.0",
          "alwaysAddToPackageJson": false
        },
        "rxjs": {
          "version": "~6.5.4",
          "alwaysAddToPackageJson": false
        },
        "@angular/core": {
          "version": "^10.0.0",
          "alwaysAddToPackageJson": false
        },
        "@angular/common": {
          "version": "^10.0.0",
          "alwaysAddToPackageJson": false
        },
        "@angular/forms": {
          "version": "^10.0.0",
          "alwaysAddToPackageJson": false
        },
        "@angular/compiler": {
          "version": "^10.0.0",
          "alwaysAddToPackageJson": false
        },
        "@angular/compiler-cli": {
          "version": "^10.0.0",
          "alwaysAddToPackageJson": false
        },
        "@angular/platform-browser": {
          "version": "^10.0.0",
          "alwaysAddToPackageJson": false
        },
        "@angular/platform-browser-dynamic": {
          "version": "^10.0.0",
          "alwaysAddToPackageJson": false
        },
        "@angular/router": {
          "version": "^10.0.0",
          "alwaysAddToPackageJson": false
        },
        "@angular/upgrade": {
          "version": "^10.0.0",
          "alwaysAddToPackageJson": false
        },
        "@angular/language-service": {
          "version": "^10.0.0",
          "alwaysAddToPackageJson": false
        },
        "@angular/animations": {
          "version": "^10.0.0",
          "alwaysAddToPackageJson": false
        },
        "@angular/service-worker": {
          "version": "^10.0.0",
          "alwaysAddToPackageJson": false
        }
      }
    },
    "10.3.0": {
      "version": "10.3.0-beta.1",
      "packages": {
        "typescript": {
          "version": "~4.0.3",
          "alwaysAddToPackageJson": false
        },
        "@typescript-eslint/parser": {
          "version": "4.3.0",
          "alwaysAddToPackageJson": false
        },
        "@typescript-eslint/eslint-plugin": {
          "version": "4.3.0",
          "alwaysAddToPackageJson": false
        },
        "@angular/cli": {
          "version": "~10.1.3",
          "alwaysAddToPackageJson": false
        },
        "@angular-devkit/architect": {
          "version": "~0.1001.3",
          "alwaysAddToPackageJson": false
        },
        "@angular-devkit/build-angular": {
          "version": "~0.1001.3",
          "alwaysAddToPackageJson": false
        },
        "@angular-devkit/build-ng-packagr": {
          "version": "~0.1001.3",
          "alwaysAddToPackageJson": false
        },
        "@angular-devkit/build-webpack": {
          "version": "~0.1001.3",
          "alwaysAddToPackageJson": false
        },
        "@angular-devkit/build-optimizer": {
          "version": "~0.1001.3",
          "alwaysAddToPackageJson": false
        },
        "@angular-devkit/core": {
          "version": "~10.1.3",
          "alwaysAddToPackageJson": false
        },
        "@angular-devkit/schematics": {
          "version": "~10.1.3",
          "alwaysAddToPackageJson": false
        },
        "@schematics/angular": {
          "version": "~10.1.3",
          "alwaysAddToPackageJson": false
        }
      }
    }
  }
}<|MERGE_RESOLUTION|>--- conflicted
+++ resolved
@@ -110,12 +110,6 @@
       "description": "Migrate .eslintrc files to use tsconfig with a wildcard",
       "factory": "./src/migrations/update-10-1-0/migrate-eslintrc-tsconfig-wildcard"
     },
-<<<<<<< HEAD
-    "add-buildable-project-deps-in-package-json-type": {
-      "version": "10.3.0-beta.0",
-      "description": "Adds `buildableProjectDepsInPackageJsonType` for web and angular package builders",
-      "factory": "./src/migrations/update-10-3-0/add-buildable-project-deps-in-package-json-type.ts"
-=======
     "add-cli-dependency": {
       "version": "10.3.0-beta.0",
       "description": "Add @nrwl/cli as dependency",
@@ -130,7 +124,11 @@
       "version": "10.3.0-beta.1",
       "description": "Adds .vscode/extensions.json to a workspace",
       "factory": "./src/migrations/update-10-3-0/add-vscode-extensions"
->>>>>>> ac1a0e20
+    },
+     "add-buildable-project-deps-in-package-json-type": {
+      "version": "10.3.0-beta.0",
+      "description": "Adds `buildableProjectDepsInPackageJsonType` for web and angular package builders",
+      "factory": "./src/migrations/update-10-3-0/add-buildable-project-deps-in-package-json-type"'
     }
   },
   "packageJsonUpdates": {
