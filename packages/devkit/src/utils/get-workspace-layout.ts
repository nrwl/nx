import { RawWorkspaceJsonConfiguration } from '@nrwl/tao/src/shared/workspace';

import { readNxJson } from '../generators/project-configuration';
import { readJson } from './json';

import type { Tree } from '@nrwl/tao/src/shared/tree';

/**
 * Returns workspace defaults. It includes defaults folders for apps and libs,
 * and the default scope.
 *
 * Example:
 *
 * ```typescript
 * { appsDir: 'apps', libsDir: 'libs', npmScope: 'myorg' }
 * ```
 * @param tree - file system tree
 */
export function getWorkspaceLayout(tree: Tree): {
  appsDir: string;
  libsDir: string;
  standaloneAsDefault: boolean;
  npmScope: string;
} {
<<<<<<< HEAD
  const nxJson = readNxJson(host);
=======
  const nxJson = readJson<NxJsonConfiguration>(tree, 'nx.json');
>>>>>>> 9f1e530c
  const rawWorkspace = readJson<RawWorkspaceJsonConfiguration>(
    tree,
    getWorkspacePath(tree)
  );

  return {
    appsDir: nxJson?.workspaceLayout?.appsDir ?? 'apps',
    libsDir: nxJson?.workspaceLayout?.libsDir ?? 'libs',
    npmScope: nxJson?.npmScope ?? '',
    standaloneAsDefault: Object.values(rawWorkspace.projects).reduce(
      // default for second, third... projects should be based on all projects being defined as a path
      // for configuration read from ng schematics, this is determined by configFilePath's presence
      (allStandalone, next) =>
        allStandalone && (typeof next === 'string' || 'configFilePath' in next),

      // default for first project should be false
      Object.values(rawWorkspace.projects).length > 0
    ),
  };
}

export function getWorkspacePath(tree: Tree): string {
  const possibleFiles = ['/angular.json', '/workspace.json'];
  return possibleFiles.filter((path) => tree.exists(path))[0];
}<|MERGE_RESOLUTION|>--- conflicted
+++ resolved
@@ -22,11 +22,7 @@
   standaloneAsDefault: boolean;
   npmScope: string;
 } {
-<<<<<<< HEAD
-  const nxJson = readNxJson(host);
-=======
-  const nxJson = readJson<NxJsonConfiguration>(tree, 'nx.json');
->>>>>>> 9f1e530c
+  const nxJson = readNxJson(tree);
   const rawWorkspace = readJson<RawWorkspaceJsonConfiguration>(
     tree,
     getWorkspacePath(tree)
