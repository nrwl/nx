--- conflicted
+++ resolved
@@ -84,11 +84,8 @@
 
   const tsconfig = readTsConfig(tsConfigPath);
   tsconfig.options.outDir = options.normalizedOutputPath;
-<<<<<<< HEAD
   tsconfig.options.noEmitOnError = true;
-=======
 
->>>>>>> d5481e58
   if (options.srcRootForCompilationRoot) {
     tsconfig.options.rootDir = options.srcRootForCompilationRoot;
   } else {
