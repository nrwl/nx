--- conflicted
+++ resolved
@@ -45,11 +45,6 @@
 }
 
 impl App {
-<<<<<<< HEAD
-    pub fn new(tasks: Vec<Task>, target_names: Vec<String>) -> Result<Self> {
-        let tasks_list = TasksList::new(tasks, target_names);
-        let help_popup = HelpPopup::new();
-=======
     pub fn new(
         tasks: Vec<Task>,
         target_names: Vec<String>,
@@ -58,7 +53,6 @@
         let tasks_list = TasksList::new(tasks, target_names, pinned_tasks);
         let help_popup = HelpPopup::new();
         let focus = tasks_list.get_focus();
->>>>>>> ba22eceb
         let components: Vec<Box<dyn Component>> = vec![Box::new(tasks_list), Box::new(help_popup)];
 
         Ok(Self {
