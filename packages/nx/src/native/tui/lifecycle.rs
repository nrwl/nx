--- conflicted
+++ resolved
@@ -136,11 +136,7 @@
 
         Self {
             app: Arc::new(std::sync::Mutex::new(
-<<<<<<< HEAD
-                App::new(tasks.into_iter().map(|t| t.into()).collect(), target_names).unwrap(),
-=======
                 App::new(tasks.into_iter().map(|t| t.into()).collect(), target_names, pinned_tasks).unwrap(),
->>>>>>> ba22eceb
             )),
         }
     }
