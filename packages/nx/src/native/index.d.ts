--- conflicted
+++ resolved
@@ -28,7 +28,7 @@
 
 export class RustPseudoTerminal {
   constructor()
-  runCommand(command: string, commandDir?: string | undefined | null, jsEnv?: Record<string, string> | undefined | null, quiet?: boolean | undefined | null): ChildProcess
+  runCommand(command: string, commandDir?: string | undefined | null, jsEnv?: Record<string, string> | undefined | null, quiet?: boolean | undefined | null, tty?: boolean | undefined | null): ChildProcess
   /**
    * This allows us to run a pseudoterminal with a fake node ipc channel
    * this makes it possible to be backwards compatible with the old implementation
@@ -95,11 +95,7 @@
 }
 
 export interface ExternalNode {
-  version: string
-  hash?: string
-}
-
-export interface ExternalNodeData {
+  packageName?: string
   version: string
   hash?: string
 }
@@ -138,7 +134,6 @@
 }
 
 export function hashFile(file: string): string | null
-<<<<<<< HEAD
 
 export interface InputsInput {
   input: string
@@ -149,18 +144,6 @@
 /** Stripped version of the NxJson interface for use in rust */
 export interface NxJson {
   namedInputs?: Record<string, Array<JsInputs>>
-=======
-export function findImports(projectFileMap: Record<string, Array<string>>): Array<ImportResult>
-/**
- * Transfer the project graph from the JS world to the Rust world, so that we can pass the project graph via memory quicker
- * This wont be needed once the project graph is created in Rust
- */
-export function transferProjectGraph(projectGraph: ProjectGraph): ExternalObject<ProjectGraph>
-export interface ExternalNode {
-  packageName?: string
-  version: string
-  hash?: string
->>>>>>> f32f692c
 }
 
 export interface NxWorkspaceFiles {
@@ -244,78 +227,3 @@
   ParseError = 'ParseError',
   Generic = 'Generic'
 }
-<<<<<<< HEAD
-=======
-export interface NxWorkspaceFiles {
-  projectFileMap: ProjectFiles
-  globalFiles: Array<FileData>
-  externalReferences?: NxWorkspaceFilesExternals
-}
-export interface NxWorkspaceFilesExternals {
-  projectFiles: ExternalObject<ProjectFiles>
-  globalFiles: ExternalObject<Array<FileData>>
-  allWorkspaceFiles: ExternalObject<Array<FileData>>
-}
-export interface UpdatedWorkspaceFiles {
-  fileMap: FileMap
-  externalReferences: NxWorkspaceFilesExternals
-}
-export interface FileMap {
-  projectFileMap: ProjectFiles
-  nonProjectFiles: Array<FileData>
-}
-export function testOnlyTransferFileMap(projectFiles: Record<string, Array<FileData>>, nonProjectFiles: Array<FileData>): NxWorkspaceFilesExternals
-export class ImportResult {
-  file: string
-  sourceProject: string
-  dynamicImportExpressions: Array<string>
-  staticImportExpressions: Array<string>
-}
-export class ChildProcess {
-  kill(): void
-  onExit(callback: (message: string) => void): void
-  onOutput(callback: (message: string) => void): void
-}
-export class RustPseudoTerminal {
-  constructor()
-  runCommand(command: string, commandDir?: string | undefined | null, jsEnv?: Record<string, string> | undefined | null, quiet?: boolean | undefined | null, tty?: boolean | undefined | null): ChildProcess
-  /**
-   * This allows us to run a pseudoterminal with a fake node ipc channel
-   * this makes it possible to be backwards compatible with the old implementation
-   */
-  fork(id: string, forkScript: string, pseudoIpcPath: string, commandDir: string | undefined | null, jsEnv: Record<string, string> | undefined | null, quiet: boolean): ChildProcess
-}
-export class HashPlanner {
-  constructor(nxJson: NxJson, projectGraph: ExternalObject<ProjectGraph>)
-  getPlans(taskIds: Array<string>, taskGraph: TaskGraph): Record<string, string[]>
-  getPlansReference(taskIds: Array<string>, taskGraph: TaskGraph): JsExternal
-}
-export class TaskHasher {
-  constructor(workspaceRoot: string, projectGraph: ExternalObject<ProjectGraph>, projectFileMap: ExternalObject<ProjectFiles>, allWorkspaceFiles: ExternalObject<Array<FileData>>, tsConfig: Buffer, tsConfigPaths: Record<string, Array<string>>, options?: HasherOptions | undefined | null)
-  hashPlans(hashPlans: ExternalObject<Record<string, Array<HashInstruction>>>, jsEnv: Record<string, string>): NapiDashMap
-}
-export class Watcher {
-  origin: string
-  /**
-   * Creates a new Watcher instance.
-   * Will always ignore the following directories:
-   * * .git/
-   * * node_modules/
-   * * .nx/
-   */
-  constructor(origin: string, additionalGlobs?: Array<string> | undefined | null, useIgnore?: boolean | undefined | null)
-  watch(callback: (err: string | null, events: WatchEvent[]) => void): void
-  stop(): Promise<void>
-}
-export class WorkspaceContext {
-  workspaceRoot: string
-  constructor(workspaceRoot: string, cacheDir: string)
-  getWorkspaceFiles(projectRootMap: Record<string, string>): NxWorkspaceFiles
-  glob(globs: Array<string>, exclude?: Array<string> | undefined | null): Array<string>
-  hashFilesMatchingGlob(globs: Array<string>, exclude?: Array<string> | undefined | null): string
-  incrementalUpdate(updatedFiles: Array<string>, deletedFiles: Array<string>): Record<string, string>
-  updateProjectFiles(projectRootMappings: ProjectRootMappings, projectFiles: ExternalObject<ProjectFiles>, globalFiles: ExternalObject<Array<FileData>>, updatedFiles: Record<string, string>, deletedFiles: Array<string>): UpdatedWorkspaceFiles
-  allFileData(): Array<FileData>
-  getFilesInDirectory(directory: string): Array<string>
-}
->>>>>>> f32f692c
