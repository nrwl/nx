use anyhow::anyhow;
use crossbeam_channel::{bounded, unbounded, Receiver};
use crossterm::{
    terminal,
    terminal::{disable_raw_mode, enable_raw_mode},
    tty::IsTty,
};
use napi::bindgen_prelude::*;
use nom::AsBytes;
use portable_pty::{CommandBuilder, NativePtySystem, PtyPair, PtySize, PtySystem};
use std::io::stdout;
use std::sync::{Mutex, PoisonError, RwLock, RwLockReadGuard};
use std::{
    collections::HashMap,
    env,
    io::{Read, Write},
    sync::{
        atomic::{AtomicBool, Ordering},
        Arc,
    },
    time::Instant,
};
use tracing::debug;
use tracing::log::trace;
use vt100_ctt::{Parser, Screen};

use super::os;
use crate::native::pseudo_terminal::child_process::ChildProcess;

pub struct PseudoTerminal {
    pub pty_pair: PtyPair,
    pub message_rx: Receiver<String>,
    pub printing_rx: Receiver<()>,
    pub quiet: Arc<AtomicBool>,
    pub running: Arc<AtomicBool>,
<<<<<<< HEAD
    pub writer: Arc<Mutex<Box<dyn Write + Send>>>,
=======
    pub writer: WriterArc,
>>>>>>> ba22eceb
    pub parser: ParserArc,
    is_within_nx_tui: bool,
}

pub struct PseudoTerminalOptions {
    pub size: (u16, u16),
    pub passthrough_stdin: bool,
}

impl Default for PseudoTerminalOptions {
    fn default() -> Self {
        let (w, h) = terminal::size().unwrap();
        Self {
            size: (w, h),
            passthrough_stdin: !env::var("NX_TUI").is_ok_and(|s| s == "true"),
        }
    }
}

pub type ParserArc = Arc<RwLock<Parser>>;
pub type WriterArc = Arc<Mutex<Box<dyn Write + Send>>>;

impl PseudoTerminal {
    pub fn new(options: PseudoTerminalOptions) -> Result<Self> {
        let quiet = Arc::new(AtomicBool::new(true));
        let running = Arc::new(AtomicBool::new(false));

        let pty_system = NativePtySystem::default();

        trace!("Opening Pseudo Terminal");
        let (w, h) = options.size;
        let pty_pair = pty_system.openpty(PtySize {
            rows: h,
            cols: w,
            pixel_width: 0,
            pixel_height: 0,
        })?;

        let writer = pty_pair.master.take_writer()?;
        let writer_arc = Arc::new(Mutex::new(writer));
<<<<<<< HEAD
        // let writer_clone = writer_arc.clone();

        let is_within_nx_tui =
            std::env::var("NX_TUI").unwrap_or_else(|_| String::from("false")) == "true";
        // if options.passthrough_stdin && std::io::stdout().is_tty() {
        //     // Stdin -> pty stdin
        //     trace!("Passing through stdin");
        //     std::thread::spawn(move || {
        //         let mut stdin = std::io::stdin();
        //         if let Err(e) = os::write_to_pty(&mut stdin, &mut writer_clone.lock().unwrap()) {
        //             trace!("Error writing to pty: {:?}", e);
        //         }
        //     });
        // }
=======
        let writer_clone = writer_arc.clone();

        let is_within_nx_tui =
            std::env::var("NX_TUI").unwrap_or_else(|_| String::from("false")) == "true";
        if options.passthrough_stdin && stdout().is_tty() {
            // Stdin -> pty stdin
            trace!("Passing through stdin");
            std::thread::spawn(move || {
                let mut stdin = std::io::stdin();
                if let Err(e) = os::write_to_pty(&mut stdin, writer_clone) {
                    trace!("Error writing to pty: {:?}", e);
                }
            });
        }
>>>>>>> ba22eceb

        let mut reader = pty_pair.master.try_clone_reader()?;
        let (message_tx, message_rx) = unbounded();
        let (printing_tx, printing_rx) = unbounded();
        // Output -> stdout handling
        let quiet_clone = quiet.clone();
        let running_clone = running.clone();

        let parser = Arc::new(RwLock::new(Parser::new(h, w, 10000)));
        let parser_clone = parser.clone();
        std::thread::spawn(move || {
            let mut stdout = std::io::stdout();
            let mut buf = [0; 8 * 1024];
            let mut first: bool = true;

            // let mut processed_buf = Vec::new();
            'read_loop: loop {
                if let Ok(len) = reader.read(&mut buf) {
                    if len == 0 {
                        break;
                    }
                    message_tx
                        .send(String::from_utf8_lossy(&buf[0..len]).to_string())
                        .ok();
                    let quiet = quiet_clone.load(Ordering::Relaxed);
                    trace!("Quiet: {}", quiet);
                    let contains_clear = buf[..len]
                        .windows(4)
                        .any(|window| window == [0x1B, 0x5B, 0x32, 0x4A]);
                    debug!("Contains clear: {}", contains_clear);
                    debug!("Read {} bytes", len);
                    if let Ok(mut parser) = parser_clone.write() {
                        let prev = parser.screen().clone();

                        // // Check if this buffer contains a clear screen sequence
                        // let contains_clear = buf[..len]
                        //     .windows(4)
                        //     .any(|window| window == [0x1B, 0x5B, 0x32, 0x4A]);
                        //
                        // if contains_clear {
                        //     // If we detect a clear screen sequence, start fresh
                        //     processed_buf.clear();
                        //     processed_buf.extend_from_slice(&buf[..len]);
                        //
                        //     let mut parser = parser_clone.write().unwrap();
                        //     // Get current dimensions
                        //     let (rows, cols) = parser.screen().size();
                        //     // Create a fresh parser
                        //     let mut new_parser = Parser::new(rows, cols, 10000);
                        //     // Process just this buffer
                        //     new_parser.process(&processed_buf);
                        //     *parser = new_parser;
                        // } else {
                        //     // Normal processing
                        //     processed_buf.extend_from_slice(&buf[..len]);
                        //     let mut parser = parser_clone.write().unwrap();
                        //     parser.process(&processed_buf);
                        // }
                        //
                        // processed_buf.clear();

                        parser.process(&buf[..len]);
                        debug!("{}", parser.get_raw_output().len());

                        let write_buf = if first {
                            parser.screen().contents_formatted()
                        } else {
                            parser.screen().contents_diff(&prev)
                        };
                        first = false;
                        if !quiet {
                            let mut logged_interrupted_error = false;
                            while let Err(e) = stdout.write_all(&write_buf) {
                                match e.kind() {
                                    std::io::ErrorKind::Interrupted => {
                                        if !logged_interrupted_error {
                                            trace!("Interrupted error writing to stdout: {:?}", e);
                                            logged_interrupted_error = true;
                                        }
                                        continue;
                                    }
                                    _ => {
                                        // We should figure out what to do for more error types as they appear.
                                        trace!("Error writing to stdout: {:?}", e);
                                        trace!("Error kind: {:?}", e.kind());
                                        break 'read_loop;
                                    }
                                }
                            }
                            let _ = stdout.flush();
                        }
                    } else {
                        println!("Failed to lock parser");
                    }
                }
                if !running_clone.load(Ordering::SeqCst) {
                    printing_tx.send(()).ok();
                }
            }

            printing_tx.send(()).ok();
        });
        Ok(PseudoTerminal {
            quiet,
            writer: writer_arc,
            running,
            parser,
            pty_pair,
            message_rx,
            printing_rx,
            is_within_nx_tui,
        })
    }

    pub fn get_parser_clone(&self) -> Arc<RwLock<Parser>> {
        self.parser.clone()
    }

    pub fn default() -> Result<PseudoTerminal> {
        Self::new(PseudoTerminalOptions::default())
    }

    pub fn run_command(
        &mut self,
        command: String,
        command_dir: Option<String>,
        js_env: Option<HashMap<String, String>>,
        exec_argv: Option<Vec<String>>,
        quiet: Option<bool>,
        tty: Option<bool>,
        prepend_command_to_output: Option<bool>,
    ) -> napi::Result<ChildProcess> {
        let command_dir = get_directory(command_dir)?;

        let pair = &self.pty_pair;

        let quiet = quiet.unwrap_or(false);

        self.quiet.store(quiet, Ordering::Relaxed);

        let mut cmd = command_builder();
        cmd.arg(command.as_str());
        cmd.cwd(command_dir);

        if let Some(js_env) = js_env {
            for (key, value) in js_env {
                cmd.env(key, value);
            }
        }

        if let Some(exec_argv) = exec_argv {
            cmd.env("NX_PSEUDO_TERMINAL_EXEC_ARGV", exec_argv.join("|"));
        }

        let (exit_to_process_tx, exit_to_process_rx) = bounded(1);
        trace!("Running {}", command);

        // Prepend the command to the output if needed
        if prepend_command_to_output.unwrap_or(false) {
            self.writer
                .lock()
                .unwrap()
                // Sadly ANSI escape codes don't seem to work properly when writing directly to the writer...
                .write_all(format!("> {}\n\n", command).as_bytes())
                .unwrap();
        }

        let mut child = pair.slave.spawn_command(cmd)?;
        self.running.store(true, Ordering::SeqCst);

        let is_tty = tty.unwrap_or_else(|| std::io::stdout().is_tty());
        // Do not manipulate raw mode if running within the context of the NX_TUI, it handles it itself
        let should_control_raw_mode = is_tty && !self.is_within_nx_tui;
        if should_control_raw_mode {
            trace!("Enabling raw mode");
            enable_raw_mode().expect("Failed to enter raw terminal mode");
        }
        let process_killer = child.clone_killer();

        trace!("Getting running clone");
        let running_clone = self.running.clone();
        trace!("Getting printing_rx clone");
        let printing_rx = self.printing_rx.clone();

        trace!("spawning thread to wait for command");
        std::thread::spawn(move || {
            trace!("Waiting for {}", command);

            let res = child.wait();
            if let Ok(exit) = res {
                trace!("{} Exited", command);
                // This mitigates the issues with ConPTY on windows and makes it work.
                running_clone.store(false, Ordering::SeqCst);
                if cfg!(windows) {
                    trace!("Waiting for printing to finish");
                    let timeout = 500;
                    let a = Instant::now();
                    loop {
                        if printing_rx.try_recv().is_ok() {
                            break;
                        }
                        if a.elapsed().as_millis() > timeout {
                            break;
                        }
                    }
                    trace!("Printing finished");
                }
                if should_control_raw_mode {
                    trace!("Disabling raw mode");
                    disable_raw_mode().expect("Failed to restore non-raw terminal");
                }
                exit_to_process_tx.send(exit.to_string()).ok();
            } else {
                trace!("Error waiting for {}", command);
            };
        });

        trace!("Returning ChildProcess");
        Ok(ChildProcess::new(
            self.parser.clone(),
            self.writer.clone(),
            process_killer,
            self.message_rx.clone(),
            exit_to_process_rx,
        ))
    }
}

#[napi]
pub fn show_info_about_parser(terminal: External<&PseudoTerminal>) {
    if let Ok(a) = terminal.get_parser_clone().read() {
        stdout()
            .write_all(a.screen().contents().as_bytes())
            .unwrap();
    } else {
        println!("Failed to lock parser");
    }
}

fn get_directory(command_dir: Option<String>) -> anyhow::Result<String> {
    if let Some(command_dir) = command_dir {
        Ok(command_dir)
    } else {
        std::env::current_dir()
            .map(|v| v.to_string_lossy().to_string())
            .map_err(|_| {
                anyhow!("failed to get current directory, please specify command_dir explicitly")
            })
    }
}

pub fn command_builder() -> CommandBuilder {
    if cfg!(windows) {
        let comspec = std::env::var("COMSPEC");
        let shell = comspec
            .as_ref()
            .map(|v| v.as_str())
            .unwrap_or_else(|_| "cmd.exe");
        let mut command = CommandBuilder::new(shell);
        command.arg("/C");

        command
    } else {
        let mut command = CommandBuilder::new("sh");
        command.arg("-c");
        command
    }
}

#[cfg(all(test, windows))]
mod tests {
    use super::*;

    #[test]
    fn can_run_commands() {
        let mut i = 0;
        let mut pseudo_terminal = PseudoTerminal::default().unwrap();
        while i < 10 {
            println!("Running {}", i);
            let cp1 = pseudo_terminal
                .run_command(String::from("whoami"), None, None, None)
                .unwrap();
            cp1.wait_receiver.recv().unwrap();
            i += 1;
        }
        drop(pseudo_terminal);
    }
}<|MERGE_RESOLUTION|>--- conflicted
+++ resolved
@@ -33,11 +33,7 @@
     pub printing_rx: Receiver<()>,
     pub quiet: Arc<AtomicBool>,
     pub running: Arc<AtomicBool>,
-<<<<<<< HEAD
-    pub writer: Arc<Mutex<Box<dyn Write + Send>>>,
-=======
     pub writer: WriterArc,
->>>>>>> ba22eceb
     pub parser: ParserArc,
     is_within_nx_tui: bool,
 }
@@ -78,22 +74,6 @@
 
         let writer = pty_pair.master.take_writer()?;
         let writer_arc = Arc::new(Mutex::new(writer));
-<<<<<<< HEAD
-        // let writer_clone = writer_arc.clone();
-
-        let is_within_nx_tui =
-            std::env::var("NX_TUI").unwrap_or_else(|_| String::from("false")) == "true";
-        // if options.passthrough_stdin && std::io::stdout().is_tty() {
-        //     // Stdin -> pty stdin
-        //     trace!("Passing through stdin");
-        //     std::thread::spawn(move || {
-        //         let mut stdin = std::io::stdin();
-        //         if let Err(e) = os::write_to_pty(&mut stdin, &mut writer_clone.lock().unwrap()) {
-        //             trace!("Error writing to pty: {:?}", e);
-        //         }
-        //     });
-        // }
-=======
         let writer_clone = writer_arc.clone();
 
         let is_within_nx_tui =
@@ -108,7 +88,6 @@
                 }
             });
         }
->>>>>>> ba22eceb
 
         let mut reader = pty_pair.master.try_clone_reader()?;
         let (message_tx, message_rx) = unbounded();
