import { getRootTsConfigFileName, resolveModuleByImport } from './typescript';
import { isRelativePath, readJsonFile } from './fileutils';
import { dirname, join, posix } from 'path';
import { workspaceRoot } from './workspace-root';
import {
  ProjectGraphExternalNode,
  ProjectGraphProjectNode,
} from '../config/project-graph';
import {
  createProjectRootMappings,
  findProjectForPath,
} from '../project-graph/utils/find-project-for-path';

export class TargetProjectLocator {
  private projectRootMappings = createProjectRootMappings(this.nodes);
  private npmProjects = filterRootExternalDependencies(this.externalNodes);
  private tsConfig = this.getRootTsConfig();
  private paths = this.tsConfig.config?.compilerOptions?.paths;
  private typescriptResolutionCache = new Map<string, string | null>();
  private npmResolutionCache = new Map<string, string | null>();

  constructor(
    private readonly nodes: Record<string, ProjectGraphProjectNode>,
    private readonly externalNodes: Record<string, ProjectGraphExternalNode>
  ) {}

  /**
   * Find a project based on its import
   *
   * @param importExpr
   * @param filePath
   */
  findProjectWithImport(importExpr: string, filePath: string): string {
    const normalizedImportExpr = importExpr.split('#')[0];
    if (isRelativePath(normalizedImportExpr)) {
      const resolvedModule = posix.join(
        dirname(filePath),
        normalizedImportExpr
      );
      return this.findProjectOfResolvedModule(resolvedModule);
    }

    const paths = this.findPaths(normalizedImportExpr);
    if (paths) {
      for (let p of paths) {
        const maybeResolvedProject = this.findProjectOfResolvedModule(p);
        if (maybeResolvedProject) {
          return maybeResolvedProject;
        }
      }
    }

    // try to find npm package before using expensive typescript resolution
    const npmProject = this.findNpmPackage(normalizedImportExpr);
    if (npmProject) {
      return npmProject;
    }

    if (this.tsConfig.config) {
      // TODO(meeroslav): this block is probably obsolete
      // and existed only because of the incomplete `paths` matching
      // if import cannot be matched using tsconfig `paths` the compilation would fail anyway
      const resolvedProject = this.resolveImportWithTypescript(
        normalizedImportExpr,
        filePath
      );
      if (resolvedProject) {
        return resolvedProject;
      }
    }

    // nothing found, cache for later
    this.npmResolutionCache.set(normalizedImportExpr, undefined);
    return null;
  }

  /**
   * Return file paths matching the import relative to the repo root
   * @param normalizedImportExpr
   * @returns
   */
  findPaths(normalizedImportExpr: string): string[] | undefined {
    if (!this.paths) {
      return undefined;
    }
    if (this.paths[normalizedImportExpr]) {
      return this.paths[normalizedImportExpr];
    }
    const wildcardPath = Object.keys(this.paths).find(
      (path) =>
        path.endsWith('/*') &&
        (normalizedImportExpr.startsWith(path.replace(/\*$/, '')) ||
          normalizedImportExpr === path.replace(/\/\*$/, ''))
    );
    if (wildcardPath) {
      return this.paths[wildcardPath];
    }
    return undefined;
  }

  private resolveImportWithTypescript(
    normalizedImportExpr: string,
    filePath: string
  ): string | undefined {
    let resolvedModule: string;
    if (this.typescriptResolutionCache.has(normalizedImportExpr)) {
      resolvedModule = this.typescriptResolutionCache.get(normalizedImportExpr);
    } else {
      resolvedModule = resolveModuleByImport(
        normalizedImportExpr,
        filePath,
        this.tsConfig.absolutePath
      );
      this.typescriptResolutionCache.set(
        normalizedImportExpr,
        resolvedModule ? resolvedModule : null
      );
    }

    // TODO: vsavkin temporary workaround. Remove it once we reworking handling of npm packages.
    if (resolvedModule && resolvedModule.indexOf('node_modules/') === -1) {
      const resolvedProject = this.findProjectOfResolvedModule(resolvedModule);
      if (resolvedProject) {
        return resolvedProject;
      }
    }
    return;
  }

  private findNpmPackage(npmImport: string): string | undefined {
    if (this.npmResolutionCache.has(npmImport)) {
      return this.npmResolutionCache.get(npmImport);
    } else {
      const pkg = this.npmProjects.find(
        (pkg) =>
          npmImport === pkg.data.packageName ||
          npmImport.startsWith(`${pkg.data.packageName}/`)
      );
      if (pkg) {
        this.npmResolutionCache.set(npmImport, pkg.name);
        return pkg.name;
      }
    }
  }

  private findProjectOfResolvedModule(
    resolvedModule: string
  ): string | undefined {
    const normalizedResolvedModule = resolvedModule.startsWith('./')
      ? resolvedModule.substring(2)
      : resolvedModule;
    const importedProject = this.findMatchingProjectFiles(
      normalizedResolvedModule
    );
    return importedProject ? importedProject.name : void 0;
  }

  private getAbsolutePath(path: string) {
    return join(workspaceRoot, path);
  }

  private getRootTsConfig() {
    const path = getRootTsConfigFileName();
    if (!path) {
      return {
        path: null,
        absolutePath: null,
        config: null,
      };
    }

    const absolutePath = this.getAbsolutePath(path);
    return {
      absolutePath,
      path,
      config: readJsonFile(absolutePath),
    };
  }

  private findMatchingProjectFiles(file: string) {
    const project = findProjectForPath(file, this.projectRootMappings);
    return this.nodes[project];
  }
}

// matches `npm:@scope/name`, `npm:name` but not `npm:@scope/name@version` and `npm:name@version`
const ROOT_VERSION_PACKAGE_NAME_REGEX = /^npm:(?!.+@.+)/;

function filterRootExternalDependencies(
  externalNodes: Record<string, ProjectGraphExternalNode>
): ProjectGraphExternalNode[] {
  if (!externalNodes) {
    return [];
  }
  const keys = Object.keys(externalNodes);
  const nodes = [];
  for (let i = 0; i < keys.length; i++) {
    if (keys[i].match(ROOT_VERSION_PACKAGE_NAME_REGEX)) {
      nodes.push(externalNodes[keys[i]]);
    }
  }
  return nodes;
<<<<<<< HEAD
}

/**
 * @deprecated This function will be removed in v16. Use {@link createProjectFileMappings} instead.
 *
 * Mapps the project root paths to the project name
 * @param nodes
 * @returns
 */
export function createProjectRootMappings(
  nodes: Record<string, ProjectGraphProjectNode>
): Map<string, string> {
  const projectRootMappings = new Map<string, string>();
  for (const projectName of Object.keys(nodes)) {
    const root = nodes[projectName].data.root;
    projectRootMappings.set(
      root && root.endsWith('/') ? root.substring(0, root.length - 1) : root,
      projectName
    );
  }
  return projectRootMappings;
}

const FILE_EXTENSION_REGEX = /(?<!(^|\/))\.[^/.]+$/;

/**
 * Strips the file extension from the file path
 * @param file
 * @returns
 */
export function removeExt(file: string): string {
  return file.replace(FILE_EXTENSION_REGEX, '');
}

/**
 * Maps the file paths to the project name, both with and without the file extension
 * apps/myapp/src/main.ts -> { 'apps/myapp/src/main': 'myapp', 'apps/myapp/src/main.ts': 'myapp' }
 * @param projectGraph
 * @returns
 */
export function createProjectFileMappings(
  nodes: Record<string, ProjectGraphProjectNode>
): Record<string, string> {
  const result: Record<string, string> = {};
  Object.entries(nodes).forEach(([name, node]) => {
    node.data.files.forEach(({ file }) => {
      const fileName = removeExt(file);
      result[fileName] = name;
      result[file] = name;
    });
  });

  return result;
}

/**
 * @deprecated This function will be removed in v16. Use {@link createProjectFileMappings} instead.
 *
 * Locates a project in projectRootMap based on a file within it
 * @param filePath path that is inside of projectName
 * @param projectRootMap Map<projectRoot, projectName>
 */
export function findMatchingProjectForPath(
  filePath: string,
  projectRootMap: Map<string, string>
): string | null {
  for (
    let currentPath = filePath;
    currentPath != dirname(currentPath);
    currentPath = dirname(currentPath)
  ) {
    const p = projectRootMap.get(currentPath);
    if (p) {
      return p;
    }
  }
  return null;
=======
>>>>>>> 020795ce
}<|MERGE_RESOLUTION|>--- conflicted
+++ resolved
@@ -200,84 +200,4 @@
     }
   }
   return nodes;
-<<<<<<< HEAD
-}
-
-/**
- * @deprecated This function will be removed in v16. Use {@link createProjectFileMappings} instead.
- *
- * Mapps the project root paths to the project name
- * @param nodes
- * @returns
- */
-export function createProjectRootMappings(
-  nodes: Record<string, ProjectGraphProjectNode>
-): Map<string, string> {
-  const projectRootMappings = new Map<string, string>();
-  for (const projectName of Object.keys(nodes)) {
-    const root = nodes[projectName].data.root;
-    projectRootMappings.set(
-      root && root.endsWith('/') ? root.substring(0, root.length - 1) : root,
-      projectName
-    );
-  }
-  return projectRootMappings;
-}
-
-const FILE_EXTENSION_REGEX = /(?<!(^|\/))\.[^/.]+$/;
-
-/**
- * Strips the file extension from the file path
- * @param file
- * @returns
- */
-export function removeExt(file: string): string {
-  return file.replace(FILE_EXTENSION_REGEX, '');
-}
-
-/**
- * Maps the file paths to the project name, both with and without the file extension
- * apps/myapp/src/main.ts -> { 'apps/myapp/src/main': 'myapp', 'apps/myapp/src/main.ts': 'myapp' }
- * @param projectGraph
- * @returns
- */
-export function createProjectFileMappings(
-  nodes: Record<string, ProjectGraphProjectNode>
-): Record<string, string> {
-  const result: Record<string, string> = {};
-  Object.entries(nodes).forEach(([name, node]) => {
-    node.data.files.forEach(({ file }) => {
-      const fileName = removeExt(file);
-      result[fileName] = name;
-      result[file] = name;
-    });
-  });
-
-  return result;
-}
-
-/**
- * @deprecated This function will be removed in v16. Use {@link createProjectFileMappings} instead.
- *
- * Locates a project in projectRootMap based on a file within it
- * @param filePath path that is inside of projectName
- * @param projectRootMap Map<projectRoot, projectName>
- */
-export function findMatchingProjectForPath(
-  filePath: string,
-  projectRootMap: Map<string, string>
-): string | null {
-  for (
-    let currentPath = filePath;
-    currentPath != dirname(currentPath);
-    currentPath = dirname(currentPath)
-  ) {
-    const p = projectRootMap.get(currentPath);
-    if (p) {
-      return p;
-    }
-  }
-  return null;
-=======
->>>>>>> 020795ce
 }