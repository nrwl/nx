--- conflicted
+++ resolved
@@ -49,7 +49,6 @@
   packageManager: PackageManager = detectPackageManager()
 ): PackageManagerCommands {
   const commands: { [pm in PackageManager]: () => PackageManagerCommands } = {
-<<<<<<< HEAD
     yarn: () => {
       const yarnVersion = getPackageManagerVersion('yarn');
       const useBerry = gte(yarnVersion, '2.0.0');
@@ -61,25 +60,12 @@
           : 'yarn install --frozen-lockfile',
         add: useBerry ? 'yarn add' : 'yarn add -W',
         addDev: useBerry ? 'yarn add -D' : 'yarn add -D -W',
-        addGlobal: 'yarn global add',
         rm: 'yarn remove',
         exec: useBerry ? 'yarn exec' : 'yarn',
         run: (script: string, args: string) => `yarn ${script} ${args}`,
         list: useBerry ? 'yarn info --name-only' : 'yarn list',
       };
     },
-=======
-    yarn: () => ({
-      install: 'yarn',
-      ciInstall: 'yarn --frozen-lockfile',
-      add: 'yarn add -W',
-      addDev: 'yarn add -D -W',
-      rm: 'yarn remove',
-      exec: 'yarn',
-      run: (script: string, args: string) => `yarn ${script} ${args}`,
-      list: 'yarn list',
-    }),
->>>>>>> 8645272c
     pnpm: () => {
       const pnpmVersion = getPackageManagerVersion('pnpm');
       const useExec = gte(pnpmVersion, '6.13.0');
