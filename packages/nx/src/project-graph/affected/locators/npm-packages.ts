--- conflicted
+++ resolved
@@ -35,21 +35,16 @@
         touched = Object.keys(projectGraph.nodes);
         break;
       } else {
-<<<<<<< HEAD
         let npmPackage: ProjectGraphProjectNode | ProjectGraphExternalNode =
           npmPackages.find((pkg) => pkg.data.packageName === c.path[1]);
         if (!npmPackage) {
           // dependency can also point to a workspace project
           const nodes = Object.values(projectGraph.nodes);
           npmPackage = nodes.find((n) => n.name === c.path[1]);
-=======
-        const npmPackage = npmPackages.find(
-          (pkg) => pkg.data.packageName === c.path[1]
-        );
+        }
         if (!npmPackage) {
           missingTouchedNpmPackages.push(c.path[1]);
           continue;
->>>>>>> af157ffa
         }
         touched.push(npmPackage.name);
         // If it was a type declarations package then also mark its corresponding implementation package as affected
