import { NxJsonConfiguration } from '../../../config/nx-json';
import { ProjectGraph } from '../../../config/project-graph';
import { JsonDiffType } from '../../../utils/json-diff';
import { logger } from '../../../utils/logger';
import { WholeFileChange } from '../../file-utils';
import { getTouchedNpmPackages } from './npm-packages';

describe('getTouchedNpmPackages', () => {
  let workspaceJson;
  let nxJson: NxJsonConfiguration<string[]>;
  let projectGraph: ProjectGraph;
  beforeEach(() => {
    workspaceJson = {
      projects: {
        proj1: {},
        proj2: {},
      },
    };
    nxJson = {
      implicitDependencies: {
        'package.json': {
          dependencies: ['proj1'],
          some: {
            'deep-field': ['proj2'],
          },
        },
      },
      npmScope: 'scope',
    };
    projectGraph = {
      nodes: {
        proj1: {
          type: 'app',
          name: 'proj1',
          data: {
            files: [],
          },
        },
        proj2: {
          type: 'lib',
          name: 'proj2',
          data: {
            files: [],
          },
        },
      },
      externalNodes: {
        'npm:happy-nrwl': {
          name: 'npm:happy-nrwl',
          type: 'npm',
          data: {
            packageName: 'happy-nrwl',
            version: '1',
          },
        },
        'npm:@types/happy-nrwl': {
          name: 'npm:@types/happy-nrwl',
          type: 'npm',
          data: {
            packageName: '@types/happy-nrwl',
            version: '1',
          },
        },
      },
      dependencies: {
        proj1: [],
        proj2: [],
      },
    };
  });

  it('should handle json changes', () => {
    const result = getTouchedNpmPackages(
      [
        {
          file: 'package.json',
          hash: 'some-hash',
          getChanges: () => [
            {
              type: JsonDiffType.Modified,
              path: ['dependencies', 'happy-nrwl'],
              value: {
                lhs: '0.0.1',
                rhs: '0.0.2',
              },
            },
          ],
        },
      ],
      workspaceJson,
      nxJson,
      {
        dependencies: {
          'happy-nrwl': '0.0.2',
        },
      },
      projectGraph
    );
    expect(result).toEqual(['npm:happy-nrwl']);
  });

  it('should handle json changes for type declaration packages where the implementation package exists', () => {
    const result = getTouchedNpmPackages(
      [
        {
          file: 'package.json',
          hash: 'some-hash',
          getChanges: () => [
            {
              type: JsonDiffType.Modified,
              path: ['dependencies', '@types/happy-nrwl'],
              value: {
                lhs: '0.0.1',
                rhs: '0.0.2',
              },
            },
          ],
        },
      ],
      workspaceJson,
      nxJson,
      {
        dependencies: {
          'happy-nrwl': '0.0.2',
        },
        devDependencies: {
          '@types/happy-nrwl': '0.0.2',
        },
      },
      projectGraph
    );
    expect(result).toEqual(
      expect.arrayContaining(['npm:@types/happy-nrwl', 'npm:happy-nrwl'])
    );
  });

  it('should handle json changes for type declaration packages where the implementation package does not exist', () => {
    const result = getTouchedNpmPackages(
      [
        {
          file: 'package.json',
          hash: 'some-hash',
          getChanges: () => [
            {
              type: JsonDiffType.Modified,
              path: ['dependencies', '@types/happy-nrwl'],
              value: {
                lhs: '0.0.1',
                rhs: '0.0.2',
              },
            },
          ],
        },
      ],
      workspaceJson,
      nxJson,
      {
        devDependencies: {
          '@types/happy-nrwl': '0.0.2',
        },
      },
      projectGraph
    );
    expect(result).toEqual(expect.arrayContaining(['npm:@types/happy-nrwl']));
  });

  it('should handle package deletion', () => {
    const result = getTouchedNpmPackages(
      [
        {
          file: 'package.json',
          hash: 'some-hash',
          getChanges: () => [
            {
              type: JsonDiffType.Deleted,
              path: ['dependencies', 'sad-nrwl'],
              value: {
                lhs: '0.0.1',
                rhs: undefined,
              },
            },
          ],
        },
      ],
      workspaceJson,
      nxJson,
      {
        dependencies: {
          'happy-nrwl': '0.0.2',
        },
      },
      projectGraph
    );
    expect(result).toEqual(['proj1', 'proj2']);
  });

  it('should handle package addition', () => {
    projectGraph.externalNodes['npm:awesome-nrwl'] = {
      name: 'npm:awesome-nrwl',
      type: 'npm',
      data: {
        packageName: 'awesome-nrwl',
        version: '1',
      },
    };
    const result = getTouchedNpmPackages(
      [
        {
          file: 'package.json',
          hash: 'some-hash',
          getChanges: () => [
            {
              type: JsonDiffType.Added,
              path: ['dependencies', 'awesome-nrwl'],
              value: {
                lhs: undefined,
                rhs: '0.0.1',
              },
            },
          ],
        },
      ],
      workspaceJson,
      nxJson,
      {
        dependencies: {
          'happy-nrwl': '0.0.2',
          'awesome-nrwl': '0.0.1',
        },
      },
      projectGraph
    );
    expect(result).toEqual(['npm:awesome-nrwl']);
  });

  it('should handle whole file changes', () => {
    projectGraph.externalNodes['npm:awesome-nrwl'] = {
      name: 'npm:awesome-nrwl',
      type: 'npm',
      data: {
        packageName: 'awesome-nrwl',
        version: '1',
      },
    };
    const result = getTouchedNpmPackages(
      [
        {
          file: 'package.json',
          hash: 'some-hash',
          getChanges: () => [new WholeFileChange()],
        },
      ],
      workspaceJson,
      nxJson,
      {
        dependencies: {
          'happy-nrwl': '0.0.1',
          'awesome-nrwl': '0.0.1',
        },
      },
      projectGraph
    );
    expect(result).toEqual([
      'npm:happy-nrwl',
      'npm:@types/happy-nrwl',
      'npm:awesome-nrwl',
    ]);
  });
<<<<<<< HEAD

  it('should handle and workspace packages when defined in dependencies', () => {
    const result = getTouchedNpmPackages(
      [
        {
          file: 'package.json',
          hash: 'some-hash',
          getChanges: () => [
            {
              type: 'JsonPropertyAdded',
              path: ['devDependencies', 'changed-test-pkg-name-1'],
              value: { rhs: 'workspace:*' },
            },
          ],
        },
      ],
      workspaceJson,
      nxJson,
      {
        dependencies: {
          'happy-nrwl': '0.0.1',
          'awesome-nrwl': '0.0.1',
        },
      },
      {
        ...projectGraph,
        nodes: {
          ...projectGraph.nodes,
          'any-random-name': {
            name: 'changed-test-pkg-name-1',
            type: 'lib',
            data: {},
          },
        },
      }
    );
    expect(result).toEqual(['changed-test-pkg-name-1']);
=======
  it('should handle and log workspace package.json changes when the changes are not in `npmPackages` (projectGraph.externalNodes)', () => {
    jest.spyOn(logger, 'warn');
    expect(() => {
      getTouchedNpmPackages(
        [
          {
            file: 'package.json',
            hash: 'some-hash',
            getChanges: () => [
              {
                type: 'JsonPropertyAdded',
                path: ['devDependencies', 'changed-test-pkg-name-1'],
                value: { rhs: 'workspace:*' },
              },
              {
                type: 'JsonPropertyAdded',
                path: ['devDependencies', 'changed-test-pkg-name-2'],
                value: { rhs: 'workspace:*' },
              },
            ],
          },
        ],
        workspaceJson,
        nxJson,
        {
          dependencies: {
            'happy-nrwl': '0.0.1',
            'awesome-nrwl': '0.0.1',
          },
        },
        projectGraph
      );
    }).not.toThrowError();
    expect(logger.warn).toHaveBeenCalledWith(
      'The affected projects might have not been identified properly. The package(s) changed-test-pkg-name-1, changed-test-pkg-name-2 were not found. Please open an issue in Github including the package.json file.'
    );
>>>>>>> af157ffa
  });
});<|MERGE_RESOLUTION|>--- conflicted
+++ resolved
@@ -266,7 +266,6 @@
       'npm:awesome-nrwl',
     ]);
   });
-<<<<<<< HEAD
 
   it('should handle and workspace packages when defined in dependencies', () => {
     const result = getTouchedNpmPackages(
@@ -304,7 +303,8 @@
       }
     );
     expect(result).toEqual(['changed-test-pkg-name-1']);
-=======
+  });
+
   it('should handle and log workspace package.json changes when the changes are not in `npmPackages` (projectGraph.externalNodes)', () => {
     jest.spyOn(logger, 'warn');
     expect(() => {
@@ -341,6 +341,5 @@
     expect(logger.warn).toHaveBeenCalledWith(
       'The affected projects might have not been identified properly. The package(s) changed-test-pkg-name-1, changed-test-pkg-name-2 were not found. Please open an issue in Github including the package.json file.'
     );
->>>>>>> af157ffa
   });
 });