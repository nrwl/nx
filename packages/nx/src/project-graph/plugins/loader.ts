// This file contains methods and utilities that should **only** be used by the plugin worker.

import { ProjectConfiguration } from '../../config/workspace-json-project-json';

import { join } from 'node:path/posix';
import { getNxRequirePaths } from '../../utils/installation-directory';
import {
  PackageJson,
  readModulePackageJsonWithoutFallbacks,
} from '../../utils/package-json';
import { readJsonFile } from '../../utils/fileutils';
import { workspaceRoot } from '../../utils/workspace-root';
import { existsSync } from 'node:fs';
import { readTsConfig } from '../../utils/typescript';
import {
  registerTranspiler,
  registerTsConfigPaths,
} from '../../plugins/js/utils/register';
import {
  ProjectRootMappings,
  createProjectRootMappingsFromProjectConfigurations,
  findProjectForPath,
} from '../utils/find-project-for-path';
import { normalizePath } from '../../utils/path';
import { logger } from '../../utils/logger';

import type * as ts from 'typescript';
import { extname } from 'node:path';
import { NxPlugin } from './public-api';
import { PluginConfiguration } from '../../config/nx-json';
import { retrieveProjectConfigurationsWithoutPluginInference } from '../utils/retrieve-workspace-files';
import { normalizeNxPlugin } from './utils';
import { LoadedNxPlugin } from './internal-api';
import { LoadPluginError } from '../error-types';
import path = require('node:path/posix');

export function readPluginPackageJson(
  pluginName: string,
  projects: Record<string, ProjectConfiguration>,
  paths = getNxRequirePaths()
): {
  path: string;
  json: PackageJson;
} {
  try {
    const result = readModulePackageJsonWithoutFallbacks(pluginName, paths);
    return {
      json: result.packageJson,
      path: result.path,
    };
  } catch (e) {
    if (e.code === 'MODULE_NOT_FOUND') {
      const localPluginPath = resolveLocalNxPlugin(pluginName, projects);
      if (localPluginPath) {
        const localPluginPackageJson = path.join(
          localPluginPath.path,
          'package.json'
        );
        return {
          path: localPluginPackageJson,
          json: readJsonFile(localPluginPackageJson),
        };
      }
    }
    throw e;
  }
}

export function resolveLocalNxPlugin(
  importPath: string,
  projects: Record<string, ProjectConfiguration>,
  root = workspaceRoot
): { path: string; projectConfig: ProjectConfiguration } | null {
  return lookupLocalPlugin(importPath, projects, root);
}

export let unregisterPluginTSTranspiler: (() => void) | null = null;

/**
 * Register swc-node or ts-node if they are not currently registered
 * with some default settings which work well for Nx plugins.
 */
export function registerPluginTSTranspiler() {
  // Get the first tsconfig that matches the allowed set
  const tsConfigName = [
    join(workspaceRoot, 'tsconfig.base.json'),
    join(workspaceRoot, 'tsconfig.json'),
  ].find((x) => existsSync(x));

  if (!tsConfigName) {
    return;
  }

  const tsConfig: Partial<ts.ParsedCommandLine> = tsConfigName
    ? readTsConfig(tsConfigName)
    : {};
  const cleanupFns = [
    registerTsConfigPaths(tsConfigName),
    registerTranspiler({
      experimentalDecorators: true,
      emitDecoratorMetadata: true,
      ...tsConfig.options,
    }),
  ];
  unregisterPluginTSTranspiler = () => {
    cleanupFns.forEach((fn) => fn?.());
  };
}

function lookupLocalPlugin(
  importPath: string,
  projects: Record<string, ProjectConfiguration>,
  root = workspaceRoot
) {
  const projectConfig = findNxProjectForImportPath(importPath, projects, root);
  if (!projectConfig) {
    return null;
  }

<<<<<<< HEAD
  if (!unregisterPluginTSTranspiler) {
    registerPluginTSTranspiler();
  }

  const projectConfig: ProjectConfiguration = projects[plugin];
=======
>>>>>>> 6cab4c9a
  return { path: path.join(root, projectConfig.root), projectConfig };
}

function findNxProjectForImportPath(
  importPath: string,
  projects: Record<string, ProjectConfiguration>,
  root = workspaceRoot
): ProjectConfiguration | null {
  const tsConfigPaths: Record<string, string[]> = readTsConfigPaths(root);
  const possiblePaths = tsConfigPaths[importPath]?.map((p) =>
    normalizePath(path.relative(root, path.join(root, p)))
  );
  if (possiblePaths?.length) {
    const projectRootMappings: ProjectRootMappings = new Map();
    const projectNameMap = new Map<string, ProjectConfiguration>();
    for (const projectRoot in projects) {
      const project = projects[projectRoot];
      projectRootMappings.set(project.root, project.name);
      projectNameMap.set(project.name, project);
    }
    for (const tsConfigPath of possiblePaths) {
      const nxProject = findProjectForPath(tsConfigPath, projectRootMappings);
      if (nxProject) {
        return projectNameMap.get(nxProject);
      }
    }
    logger.verbose(
      'Unable to find local plugin',
      possiblePaths,
      projectRootMappings
    );
    throw new Error(
      'Unable to resolve local plugin with import path ' + importPath
    );
  }
}

let tsconfigPaths: Record<string, string[]>;

function readTsConfigPaths(root: string = workspaceRoot) {
  if (!tsconfigPaths) {
    const tsconfigPath: string | null = ['tsconfig.base.json', 'tsconfig.json']
      .map((x) => path.join(root, x))
      .filter((x) => existsSync(x))[0];
    if (!tsconfigPath) {
      throw new Error('unable to find tsconfig.base.json or tsconfig.json');
    }
    const { compilerOptions } = readJsonFile(tsconfigPath);
    tsconfigPaths = compilerOptions?.paths;
  }
  return tsconfigPaths ?? {};
}

function readPluginMainFromProjectConfiguration(
  plugin: ProjectConfiguration
): string | null {
  const { main } =
    Object.values(plugin.targets).find((x) =>
      [
        '@nx/js:tsc',
        '@nrwl/js:tsc',
        '@nx/js:swc',
        '@nrwl/js:swc',
        '@nx/node:package',
        '@nrwl/node:package',
      ].includes(x.executor)
    )?.options ||
    plugin.targets?.build?.options ||
    {};
  return main;
}

export function getPluginPathAndName(
  moduleName: string,
  paths: string[],
  projects: Record<string, ProjectConfiguration>,
  root: string
) {
  let pluginPath: string;
  let registerTSTranspiler = false;
  try {
    pluginPath = require.resolve(moduleName, {
      paths,
    });
    const extension = path.extname(pluginPath);
    registerTSTranspiler = extension === '.ts';
  } catch (e) {
    if (e.code === 'MODULE_NOT_FOUND') {
      const plugin = resolveLocalNxPlugin(moduleName, projects, root);
      if (plugin) {
        registerTSTranspiler = true;
        const main = readPluginMainFromProjectConfiguration(
          plugin.projectConfig
        );
        pluginPath = main ? path.join(root, main) : plugin.path;
      } else {
        logger.error(`Plugin listed in \`nx.json\` not found: ${moduleName}`);
        throw e;
      }
    } else {
      throw e;
    }
  }
  const packageJsonPath = path.join(pluginPath, 'package.json');

  // Register the ts-transpiler if we are pointing to a
  // plain ts file that's not part of a plugin project
  if (registerTSTranspiler) {
    registerPluginTSTranspiler();
  }

  const { name } =
    !['.ts', '.js'].some((x) => extname(moduleName) === x) && // Not trying to point to a ts or js file
    existsSync(packageJsonPath) // plugin has a package.json
      ? readJsonFile(packageJsonPath) // read name from package.json
      : { name: moduleName };
  return { pluginPath, name };
}

let projectsWithoutInference: Record<string, ProjectConfiguration>;

export function loadNxPlugin(plugin: PluginConfiguration, root: string) {
  return [
    loadNxPluginAsync(plugin, getNxRequirePaths(root), root),
    () => {},
  ] as const;
}

export async function loadNxPluginAsync(
  pluginConfiguration: PluginConfiguration,
  paths: string[],
  root: string
): Promise<LoadedNxPlugin> {
  const moduleName =
    typeof pluginConfiguration === 'string'
      ? pluginConfiguration
      : pluginConfiguration.plugin;
  try {
    try {
      require.resolve(moduleName);
    } catch {
      // If a plugin cannot be resolved, we will need projects to resolve it
      projectsWithoutInference ??=
        await retrieveProjectConfigurationsWithoutPluginInference(root);
    }

    performance.mark(`Load Nx Plugin: ${moduleName} - start`);
    let { pluginPath, name } = await getPluginPathAndName(
      moduleName,
      paths,
      projectsWithoutInference,
      root
    );
    const plugin = normalizeNxPlugin(await importPluginModule(pluginPath));
    plugin.name ??= name;
    performance.mark(`Load Nx Plugin: ${moduleName} - end`);
    performance.measure(
      `Load Nx Plugin: ${moduleName}`,
      `Load Nx Plugin: ${moduleName} - start`,
      `Load Nx Plugin: ${moduleName} - end`
    );
    return new LoadedNxPlugin(plugin, pluginConfiguration);
  } catch (e) {
    throw new LoadPluginError(moduleName, e);
  }
}

async function importPluginModule(pluginPath: string): Promise<NxPlugin> {
  const m = await import(pluginPath);
  if (
    m.default &&
    ('createNodes' in m.default || 'createDependencies' in m.default)
  ) {
    return m.default;
  }
  return m;
}<|MERGE_RESOLUTION|>--- conflicted
+++ resolved
@@ -117,14 +117,10 @@
     return null;
   }
 
-<<<<<<< HEAD
   if (!unregisterPluginTSTranspiler) {
     registerPluginTSTranspiler();
   }
 
-  const projectConfig: ProjectConfiguration = projects[plugin];
-=======
->>>>>>> 6cab4c9a
   return { path: path.join(root, projectConfig.root), projectConfig };
 }
 
