--- conflicted
+++ resolved
@@ -310,7 +310,6 @@
     >
   );
 
-<<<<<<< HEAD
   const rootConventionalCommitsConfig: NxReleaseConfig['conventionalCommits'] =
     deepMergeDefaults(
       [WORKSPACE_DEFAULTS.conventionalCommits],
@@ -321,15 +320,10 @@
       )
     );
 
-  // git configuration is not supported at the group level, only the root/command level
-  const rootVersionWithoutGit = { ...rootVersionConfig };
-  delete rootVersionWithoutGit.git;
-=======
   // these options are not supported at the group level, only the root/command level
   const rootVersionWithoutGlobalOptions = { ...rootVersionConfig };
   delete rootVersionWithoutGlobalOptions.git;
   delete rootVersionWithoutGlobalOptions.preVersionCommand;
->>>>>>> cc2f6551
 
   // Apply conventionalCommits shorthand to the final group defaults if explicitly configured in the original user config
   if (userConfig.version?.conventionalCommits === true) {
