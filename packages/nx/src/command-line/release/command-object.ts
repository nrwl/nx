--- conflicted
+++ resolved
@@ -191,8 +191,6 @@
             'The optional prerelease identifier to apply to the version, in the case that specifier has been set to prerelease.',
           default: '',
         })
-<<<<<<< HEAD
-=======
         .option('stage-changes', {
           type: 'boolean',
           describe:
@@ -203,7 +201,6 @@
           description:
             'Indicates that this is the first release for the selected release group. If the current version cannot be determined as usual, the version on disk will be used as a fallback. This is useful when using git or the registry to determine the current version of packages, since those sources are only available after the first release.',
         })
->>>>>>> 8f2dee05
     ),
   handler: (args) =>
     import('./version')
