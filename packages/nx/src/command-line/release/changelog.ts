import * as chalk from 'chalk';
import { prompt } from 'enquirer';
import { removeSync } from 'fs-extra';
import { readFileSync, writeFileSync } from 'node:fs';
import { valid } from 'semver';
import { dirSync } from 'tmp';
import type { DependencyBump } from '../../../release/changelog-renderer';
import {
  NxReleaseChangelogConfiguration,
  readNxJson,
} from '../../config/nx-json';
import {
  FileData,
  ProjectFileMap,
  ProjectGraph,
  ProjectGraphProjectNode,
} from '../../config/project-graph';
import { FsTree, Tree } from '../../generators/tree';
import {
  createFileMapUsingProjectGraph,
  createProjectFileMapUsingProjectGraph,
} from '../../project-graph/file-map-utils';
import { createProjectGraphAsync } from '../../project-graph/project-graph';
import { interpolate } from '../../tasks-runner/utils';
import { isCI } from '../../utils/is-ci';
import { output } from '../../utils/output';
import { handleErrors } from '../../utils/params';
import { joinPathFragments } from '../../utils/path';
import { workspaceRoot } from '../../utils/workspace-root';
import { ChangelogOptions } from './command-object';
import {
  NxReleaseConfig,
  createNxReleaseConfig,
  handleNxReleaseConfigError,
} from './config/config';
import {
  ReleaseGroupWithName,
  filterReleaseGroups,
} from './config/filter-release-groups';
import {
  GroupVersionPlan,
  ProjectsVersionPlan,
  readRawVersionPlans,
  setVersionPlansOnGroups,
} from './config/version-plans';
import {
  GitCommit,
  Reference,
  getCommitHash,
  getFirstGitCommit,
  getGitDiff,
  getLatestGitTagForPattern,
  gitAdd,
  gitPush,
  gitTag,
  parseCommits,
  parseConventionalCommitsMessage,
} from './utils/git';
import { createOrUpdateGithubRelease, getGitHubRepoSlug } from './utils/github';
import { launchEditor } from './utils/launch-editor';
import { parseChangelogMarkdown } from './utils/markdown';
import { printAndFlushChanges } from './utils/print-changes';
import { resolveChangelogRenderer } from './utils/resolve-changelog-renderer';
import { resolveNxJsonConfigErrorMessage } from './utils/resolve-nx-json-error-message';
import {
  ReleaseVersion,
  VersionData,
  commitChanges,
  createCommitMessageValues,
  createGitTagValues,
  handleDuplicateGitTags,
  noDiffInChangelogMessage,
} from './utils/shared';

export interface NxReleaseChangelogResult {
  workspaceChangelog?: {
    releaseVersion: ReleaseVersion;
    contents: string;
  };
  projectChangelogs?: {
    [projectName: string]: {
      releaseVersion: ReleaseVersion;
      contents: string;
    };
  };
}

export interface ChangelogChange {
  type: string;
  scope: string;
  description: string;
  affectedProjects: string[] | '*';
  body?: string;
  isBreaking?: boolean;
  githubReferences?: Reference[];
  author?: { name: string; email: string };
  shortHash?: string;
  revertedHashes?: string[];
}

type PostGitTask = (latestCommit: string) => Promise<void>;

export const releaseChangelogCLIHandler = (args: ChangelogOptions) =>
  handleErrors(args.verbose, () => releaseChangelog(args));

/**
 * NOTE: This function is also exported for programmatic usage and forms part of the public API
 * of Nx. We intentionally do not wrap the implementation with handleErrors because users need
 * to have control over their own error handling when using the API.
 */
export async function releaseChangelog(
  args: ChangelogOptions
): Promise<NxReleaseChangelogResult> {
  const projectGraph = await createProjectGraphAsync({ exitOnError: true });
  const nxJson = readNxJson();

  if (args.verbose) {
    process.env.NX_VERBOSE_LOGGING = 'true';
  }

  // Apply default configuration to any optional user configuration
  const { error: configError, nxReleaseConfig } = await createNxReleaseConfig(
    projectGraph,
    await createProjectFileMapUsingProjectGraph(projectGraph),
    nxJson.release
  );
  if (configError) {
    return await handleNxReleaseConfigError(configError);
  }

  // The nx release top level command will always override these three git args. This is how we can tell
  // if the top level release command was used or if the user is using the changelog subcommand.
  // If the user explicitly overrides these args, then it doesn't matter if the top level config is set,
  // as all of the git options would be overridden anyway.
  if (
    (args.gitCommit === undefined ||
      args.gitTag === undefined ||
      args.stageChanges === undefined) &&
    nxJson.release?.git
  ) {
    const nxJsonMessage = await resolveNxJsonConfigErrorMessage([
      'release',
      'git',
    ]);
    output.error({
      title: `The "release.git" property in nx.json may not be used with the "nx release changelog" subcommand or programmatic API. Instead, configure git options for subcommands directly with "release.version.git" and "release.changelog.git".`,
      bodyLines: [nxJsonMessage],
    });
    process.exit(1);
  }

  const {
    error: filterError,
    releaseGroups,
    releaseGroupToFilteredProjects,
  } = filterReleaseGroups(
    projectGraph,
    nxReleaseConfig,
    args.projects,
    args.groups
  );
  if (filterError) {
    output.error(filterError);
    process.exit(1);
  }
  const rawVersionPlans = await readRawVersionPlans();
  setVersionPlansOnGroups(
    rawVersionPlans,
    releaseGroups,
    Object.keys(projectGraph.nodes)
  );

  if (args.deleteVersionPlans === undefined) {
    // default to deleting version plans in this command instead of after versioning
    args.deleteVersionPlans = true;
  }

  const changelogGenerationEnabled =
    !!nxReleaseConfig.changelog.workspaceChangelog ||
    Object.values(nxReleaseConfig.groups).some((g) => g.changelog);
  if (!changelogGenerationEnabled) {
    output.warn({
      title: `Changelogs are disabled. No changelog entries will be generated`,
      bodyLines: [
        `To explicitly enable changelog generation, configure "release.changelog.workspaceChangelog" or "release.changelog.projectChangelogs" in nx.json.`,
      ],
    });
    return {};
  }

  const tree = new FsTree(workspaceRoot, args.verbose);

  const useAutomaticFromRef =
    nxReleaseConfig.changelog?.automaticFromRef || args.firstRelease;

  /**
   * For determining the versions to use within changelog files, there are a few different possibilities:
   * - the user is using the nx CLI, and therefore passes a single --version argument which represents the version for any and all changelog
   * files which will be generated (i.e. both the workspace changelog, and all project changelogs, depending on which of those has been enabled)
   * - the user is using the nxReleaseChangelog API programmatically, and:
   *   - passes only a version property
   *     - this works in the same way as described above for the CLI
   *   - passes only a versionData object
   *     - this is a special case where the user is providing a version for each project, and therefore the version argument is not needed
   *     - NOTE: it is not possible to generate a workspace level changelog with only a versionData object, and this will produce an error
   *   - passes both a version and a versionData object
   *     - in this case, the version property will be used as the reference for the workspace changelog, and the versionData object will be used
   *    to generate project changelogs
   */
  const { workspaceChangelogVersion, projectsVersionData } =
    resolveChangelogVersions(
      args,
      releaseGroups,
      releaseGroupToFilteredProjects
    );

  const to = args.to || 'HEAD';
  const toSHA = await getCommitHash(to);
  const headSHA = to === 'HEAD' ? toSHA : await getCommitHash('HEAD');

  /**
   * Protect the user against attempting to create a new commit when recreating an old release changelog,
   * this seems like it would always be unintentional.
   */
  const autoCommitEnabled =
    args.gitCommit ?? nxReleaseConfig.changelog.git.commit;
  if (autoCommitEnabled && headSHA !== toSHA) {
    throw new Error(
      `You are attempting to recreate the changelog for an old release, but you have enabled auto-commit mode. Please disable auto-commit mode by updating your nx.json, or passing --git-commit=false`
    );
  }

  const commitMessage: string | undefined =
    args.gitCommitMessage || nxReleaseConfig.changelog.git.commitMessage;

  const commitMessageValues: string[] = createCommitMessageValues(
    releaseGroups,
    releaseGroupToFilteredProjects,
    projectsVersionData,
    commitMessage
  );

  // Resolve any git tags as early as possible so that we can hard error in case of any duplicates before reaching the actual git command
  const gitTagValues: string[] =
    args.gitTag ?? nxReleaseConfig.changelog.git.tag
      ? createGitTagValues(
          releaseGroups,
          releaseGroupToFilteredProjects,
          projectsVersionData
        )
      : [];
  handleDuplicateGitTags(gitTagValues);

  const postGitTasks: PostGitTask[] = [];

<<<<<<< HEAD
  let workspaceChangelogChanges: ChangelogChange[] = [];

  // If there are multiple release groups, we'll just skip the workspace changelog anyway.
  const versionPlansEnabledForWorkspaceChangelog =
    releaseGroups[0].versionPlans;
  if (versionPlansEnabledForWorkspaceChangelog) {
    if (releaseGroups.length === 1) {
      const releaseGroup = releaseGroups[0];
      if (releaseGroup.projectsRelationship === 'fixed') {
        const versionPlans = releaseGroup.versionPlans as GroupVersionPlan[];
        workspaceChangelogChanges = filterHiddenChanges(
          versionPlans
            .map((vp) => {
              const parsedMessage = parseConventionalCommitsMessage(vp.message);

              // only properly formatted conventional commits messages will be included in the changelog
              if (!parsedMessage) {
                return null;
              }

              return <ChangelogChange>{
                type: parsedMessage.type,
                scope: parsedMessage.scope,
                description: parsedMessage.description,
                body: '',
                isBreaking: parsedMessage.breaking,
                githubReferences: [],
              };
            })
            .filter(Boolean),
          nxReleaseConfig.conventionalCommits
        );
      }
    }
  } else {
    let workspaceChangelogFromRef =
      args.from ||
      (await getLatestGitTagForPattern(nxReleaseConfig.releaseTagPattern))?.tag;
    if (!workspaceChangelogFromRef) {
      if (useAutomaticFromRef) {
        workspaceChangelogFromRef = await getFirstGitCommit();
        if (args.verbose) {
          console.log(
            `Determined workspace --from ref from the first commit in workspace: ${workspaceChangelogFromRef}`
          );
        }
      } else {
        throw new Error(
          `Unable to determine the previous git tag. If this is the first release of your workspace, use the --first-release option or set the "release.changelog.automaticFromRef" config property in nx.json to generate a changelog from the first commit. Otherwise, be sure to configure the "release.releaseTagPattern" property in nx.json to match the structure of your repository's git tags.`
=======
  let workspaceChangelogFromRef =
    args.from ||
    (await getLatestGitTagForPattern(nxReleaseConfig.releaseTagPattern))?.tag;
  if (!workspaceChangelogFromRef) {
    if (useAutomaticFromRef) {
      workspaceChangelogFromRef = await getFirstGitCommit();
      if (args.verbose) {
        console.log(
          `Determined workspace --from ref from the first commit in the workspace: ${workspaceChangelogFromRef}`
>>>>>>> 4966797f
        );
      }
    }

    // Make sure that the fromRef is actually resolvable
    const workspaceChangelogFromSHA = await getCommitHash(
      workspaceChangelogFromRef
    );

    const workspaceChangelogCommits = await getCommits(
      workspaceChangelogFromSHA,
      toSHA
    );

    workspaceChangelogChanges = filterHiddenChanges(
      workspaceChangelogCommits.map((c) => {
        return {
          type: c.type,
          scope: c.scope,
          description: c.description,
          body: c.body,
          isBreaking: c.isBreaking,
          githubReferences: c.references,
          author: c.author,
          shortHash: c.shortHash,
          revertedHashes: c.revertedHashes,
          affectedProjects: '*',
        };
      }),
      nxReleaseConfig.conventionalCommits
    );
  }

  const workspaceChangelog = await generateChangelogForWorkspace(
    tree,
    args,
    projectGraph,
    nxReleaseConfig,
    workspaceChangelogVersion,
    workspaceChangelogChanges
  );

  if (
    workspaceChangelog &&
    shouldCreateGitHubRelease(
      nxReleaseConfig.changelog.workspaceChangelog,
      args.createRelease
    )
  ) {
    let hasPushed = false;

    postGitTasks.push(async (latestCommit) => {
      if (!hasPushed) {
        output.logSingleLine(`Pushing to git remote`);

        // Before we can create/update the release we need to ensure the commit exists on the remote
        await gitPush({
          gitRemote: args.gitRemote,
          dryRun: args.dryRun,
          verbose: args.verbose,
        });
        hasPushed = true;
      }

      output.logSingleLine(`Creating GitHub Release`);

      await createOrUpdateGithubRelease(
        workspaceChangelog.releaseVersion,
        workspaceChangelog.contents,
        latestCommit,
        { dryRun: args.dryRun }
      );
    });
  }

  /**
   * Compute any additional dependency bumps up front because there could be cases of circular dependencies,
   * and figuring them out during the main iteration would be too late.
   */
  const projectToAdditionalDependencyBumps = new Map<
    string,
    DependencyBump[]
  >();
  for (const releaseGroup of releaseGroups) {
    if (releaseGroup.projectsRelationship !== 'independent') {
      continue;
    }
    for (const project of releaseGroup.projects) {
      if (projectToAdditionalDependencyBumps.has(project)) {
        continue;
      }
      const dependentProjects = (
        projectsVersionData[project]?.dependentProjects || []
      )
        .map((dep) => {
          return {
            dependencyName: dep.source,
            newVersion: projectsVersionData[dep.source].newVersion,
          };
        })
        .filter((b) => b.newVersion !== null);
      projectToAdditionalDependencyBumps.set(project, dependentProjects);
    }
  }

  const allProjectChangelogs: NxReleaseChangelogResult['projectChangelogs'] =
    {};

  for (const releaseGroup of releaseGroups) {
    const config = releaseGroup.changelog;
    // The entire feature is disabled at the release group level, exit early
    if (config === false) {
      continue;
    }

    const projects = args.projects?.length
      ? // If the user has passed a list of projects, we need to use the filtered list of projects within the release group, plus any dependents
        Array.from(releaseGroupToFilteredProjects.get(releaseGroup)).flatMap(
          (project) => {
            return [
              project,
              ...(projectToAdditionalDependencyBumps.get(project) || []).map(
                (d) => d.dependencyName
              ),
            ];
          }
        )
      : // Otherwise, we use the full list of projects within the release group
        releaseGroup.projects;
    const projectNodes = projects.map((name) => projectGraph.nodes[name]);

    if (releaseGroup.projectsRelationship === 'independent') {
      for (const project of projectNodes) {
<<<<<<< HEAD
        let changes: ChangelogChange[] | null = null;

        if (releaseGroup.versionPlans) {
          changes = filterHiddenChanges(
            (releaseGroup.versionPlans as ProjectsVersionPlan[])
              .map((vp) => {
                const parsedMessage = parseConventionalCommitsMessage(
                  vp.message
                );

                // only properly formatted conventional commits messages will be included in the changelog
                if (!parsedMessage) {
                  return null;
                }

                return {
                  type: parsedMessage.type,
                  scope: parsedMessage.scope,
                  description: parsedMessage.description,
                  body: '',
                  isBreaking: parsedMessage.breaking,
                  affectedProjects: Object.keys(vp.projectVersionBumps),
                  githubReferences: [],
                };
              })
              .filter(Boolean),
            nxReleaseConfig.conventionalCommits
          );
        } else {
          let commits: GitCommit[];
          let fromRef =
            args.from ||
            (
              await getLatestGitTagForPattern(releaseGroup.releaseTagPattern, {
                projectName: project.name,
              })
            )?.tag;

          if (!fromRef && useAutomaticFromRef) {
            const firstCommit = await getFirstGitCommit();
            const allCommits = await getCommits(firstCommit, toSHA);
            const commitsForProject = allCommits.filter((c) =>
              c.affectedFiles.find((f) => f.startsWith(project.data.root))
            );

            fromRef = commitsForProject[0]?.shortHash;
            if (args.verbose) {
              console.log(
                `Determined --from ref for ${project.name} from the first commit in which it exists: ${fromRef}`
              );
            }
            commits = commitsForProject;
          }
=======
        let fromRef =
          args.from ||
          (
            await getLatestGitTagForPattern(releaseGroup.releaseTagPattern, {
              projectName: project.name,
            })
          )?.tag;

        let commits: GitCommit[] | null = null;

        if (!fromRef && useAutomaticFromRef) {
          const firstCommit = await getFirstGitCommit();
          const allRawCommits = await getGitDiff(firstCommit, toSHA);
          const allParsedCommits = parseCommits(allRawCommits);
          const commitsForProject = allParsedCommits.filter((c) =>
            c.affectedFiles.find((f) => f.startsWith(project.data.root))
          );
>>>>>>> 4966797f

          if (!fromRef && !commits) {
            throw new Error(
              `Unable to determine the previous git tag. If this is the first release of your workspace, use the --first-release option or set the "release.changelog.automaticFromRef" config property in nx.json to generate a changelog from the first commit. Otherwise, be sure to configure the "release.releaseTagPattern" property in nx.json to match the structure of your repository's git tags.`
            );
          }
<<<<<<< HEAD
=======
          commits = commitsForProject.filter((c) =>
            applyConventionalCommitsConfigFilter(
              c,
              nxReleaseConfig.conventionalCommits
            )
          );
        }
>>>>>>> 4966797f

          if (!commits) {
            commits = await getCommits(fromRef, toSHA);
          }

          const { fileMap } = await createFileMapUsingProjectGraph(
            projectGraph
          );
          const fileToProjectMap = createFileToProjectMap(
            fileMap.projectFileMap
          );

          changes = filterHiddenChanges(
            commits.map((c) => ({
              type: c.type,
              scope: c.scope,
              description: c.description,
              body: c.body,
              isBreaking: c.isBreaking,
              githubReferences: c.references,
              author: c.author,
              shortHash: c.shortHash,
              revertedHashes: c.revertedHashes,
              affectedProjects: commitChangesNonProjectFiles(
                c,
                fileMap.nonProjectFiles
              )
                ? '*'
                : getProjectsAffectedByCommit(c, fileToProjectMap),
            })),
            nxReleaseConfig.conventionalCommits
          );
        }

        const projectChangelogs = await generateChangelogForProjects(
          tree,
          args,
          projectGraph,
          changes,
          projectsVersionData,
          releaseGroup,
          [project],
          nxReleaseConfig,
          projectToAdditionalDependencyBumps
        );

        let hasPushed = false;
        for (const [projectName, projectChangelog] of Object.entries(
          projectChangelogs
        )) {
          if (
            projectChangelogs &&
            shouldCreateGitHubRelease(
              releaseGroup.changelog,
              args.createRelease
            )
          ) {
            postGitTasks.push(async (latestCommit) => {
              if (!hasPushed) {
                output.logSingleLine(`Pushing to git remote`);

                // Before we can create/update the release we need to ensure the commit exists on the remote
                await gitPush({
                  gitRemote: args.gitRemote,
                  dryRun: args.dryRun,
                  verbose: args.verbose,
                });
                hasPushed = true;
              }

              output.logSingleLine(`Creating GitHub Release`);

              await createOrUpdateGithubRelease(
                projectChangelog.releaseVersion,
                projectChangelog.contents,
                latestCommit,
                { dryRun: args.dryRun }
              );
            });
          }
          allProjectChangelogs[projectName] = projectChangelog;
        }
      }
    } else {
<<<<<<< HEAD
      let changes: ChangelogChange[] = [];
      if (releaseGroup.versionPlans) {
        changes = filterHiddenChanges(
          (releaseGroup.versionPlans as GroupVersionPlan[])
            .map((vp) => {
              const parsedMessage = parseConventionalCommitsMessage(vp.message);

              // only properly formatted conventional commits messages will be included in the changelog
              if (!parsedMessage) {
                return null;
              }
=======
      let fromRef =
        args.from ||
        (await getLatestGitTagForPattern(releaseGroup.releaseTagPattern))?.tag;
      if (!fromRef) {
        if (useAutomaticFromRef) {
          fromRef = await getFirstGitCommit();
          if (args.verbose) {
            console.log(
              `Determined release group --from ref from the first commit in the workspace: ${fromRef}`
            );
          }
        } else {
          throw new Error(
            `Unable to determine the previous git tag. If this is the first release of your release group, use the --first-release option or set the "release.changelog.automaticFromRef" config property in nx.json to generate a changelog from the first commit. Otherwise, be sure to configure the "release.releaseTagPattern" property in nx.json to match the structure of your repository's git tags.`
          );
        }
      }
>>>>>>> 4966797f

              return <ChangelogChange>{
                type: parsedMessage.type,
                scope: parsedMessage.scope,
                description: parsedMessage.description,
                body: '',
                isBreaking: parsedMessage.breaking,
                githubReferences: [],
                affectedProjects: '*',
              };
            })
            .filter(Boolean),
          nxReleaseConfig.conventionalCommits
        );
      } else {
        const fromRef =
          args.from ||
          (await getLatestGitTagForPattern(releaseGroup.releaseTagPattern))
            ?.tag;
        if (!fromRef) {
          throw new Error(
            `Unable to determine the previous git tag, please provide an explicit git reference using --from`
          );
        }

        // Make sure that the fromRef is actually resolvable
        const fromSHA = await getCommitHash(fromRef);

        const { fileMap } = await createFileMapUsingProjectGraph(projectGraph);
        const fileToProjectMap = createFileToProjectMap(fileMap.projectFileMap);

        const commits = await getCommits(fromSHA, toSHA);
        changes = filterHiddenChanges(
          commits.map((c) => ({
            type: c.type,
            scope: c.scope,
            description: c.description,
            body: c.body,
            isBreaking: c.isBreaking,
            githubReferences: c.references,
            author: c.author,
            shortHash: c.shortHash,
            revertedHashes: c.revertedHashes,
            affectedProjects: commitChangesNonProjectFiles(
              c,
              fileMap.nonProjectFiles
            )
              ? '*'
              : getProjectsAffectedByCommit(c, fileToProjectMap),
          })),
          nxReleaseConfig.conventionalCommits
        );
      }

      const projectChangelogs = await generateChangelogForProjects(
        tree,
        args,
        projectGraph,
        changes,
        projectsVersionData,
        releaseGroup,
        projectNodes,
        nxReleaseConfig,
        projectToAdditionalDependencyBumps
      );

      let hasPushed = false;
      for (const [projectName, projectChangelog] of Object.entries(
        projectChangelogs
      )) {
        if (
          projectChangelogs &&
          shouldCreateGitHubRelease(releaseGroup.changelog, args.createRelease)
        ) {
          postGitTasks.push(async (latestCommit) => {
            if (!hasPushed) {
              output.logSingleLine(`Pushing to git remote`);

              // Before we can create/update the release we need to ensure the commit exists on the remote
              await gitPush({
                gitRemote: args.gitRemote,
                dryRun: args.dryRun,
                verbose: args.verbose,
              });
              hasPushed = true;
            }

            output.logSingleLine(`Creating GitHub Release`);

            await createOrUpdateGithubRelease(
              projectChangelog.releaseVersion,
              projectChangelog.contents,
              latestCommit,
              { dryRun: args.dryRun }
            );
          });
        }
        allProjectChangelogs[projectName] = projectChangelog;
      }
    }
  }

  await applyChangesAndExit(
    args,
    nxReleaseConfig,
    tree,
    toSHA,
    postGitTasks,
    commitMessageValues,
    gitTagValues,
    releaseGroups
  );

  return {
    workspaceChangelog,
    projectChangelogs: allProjectChangelogs,
  };
}

function resolveChangelogVersions(
  args: ChangelogOptions,
  releaseGroups: ReleaseGroupWithName[],
  releaseGroupToFilteredProjects: Map<ReleaseGroupWithName, Set<string>>
): {
  workspaceChangelogVersion: string | undefined;
  projectsVersionData: VersionData;
} {
  if (!args.version && !args.versionData) {
    throw new Error(
      `You must provide a version string and/or a versionData object.`
    );
  }

  /**
   * TODO: revaluate this assumption holistically in a dedicated PR when we add support for calver
   * (e.g. the Release class also uses semver utils to check if prerelease).
   *
   * Right now, the given version must be valid semver in order to proceed
   */
  if (args.version && !valid(args.version)) {
    throw new Error(
      `The given version "${args.version}" is not a valid semver version. Please provide your version in the format "1.0.0", "1.0.0-beta.1" etc`
    );
  }

  const versionData: VersionData = releaseGroups.reduce(
    (versionData, releaseGroup) => {
      const releaseGroupProjectNames = Array.from(
        releaseGroupToFilteredProjects.get(releaseGroup)
      );
      for (const projectName of releaseGroupProjectNames) {
        if (!args.versionData) {
          versionData[projectName] = {
            newVersion: args.version,
            currentVersion: '', // not relevant within changelog/commit generation
            dependentProjects: [], // not relevant within changelog/commit generation
          };
          continue;
        }
        /**
         * In the case where a versionData object was provided, we need to make sure all projects are present,
         * otherwise it suggests a filtering mismatch between the version and changelog command invocations.
         */
        if (!args.versionData[projectName]) {
          throw new Error(
            `The provided versionData object does not contain a version for project "${projectName}". This suggests a filtering mismatch between the version and changelog command invocations.`
          );
        }
      }
      return versionData;
    },
    args.versionData || {}
  );

  return {
    workspaceChangelogVersion: args.version,
    projectsVersionData: versionData,
  };
}

async function applyChangesAndExit(
  args: ChangelogOptions,
  nxReleaseConfig: NxReleaseConfig,
  tree: Tree,
  toSHA: string,
  postGitTasks: PostGitTask[],
  commitMessageValues: string[],
  gitTagValues: string[],
  releaseGroups: ReleaseGroupWithName[]
) {
  let latestCommit = toSHA;

  const changes = tree.listChanges();

  /**
   * In the case where we are expecting changelog file updates, but there is nothing
   * to flush from the tree, we exit early. This could happen we using conventional
   * commits, for example.
   */
  const changelogFilesEnabled = checkChangelogFilesEnabled(nxReleaseConfig);
  if (changelogFilesEnabled && !changes.length) {
    output.warn({
      title: `No changes detected for changelogs`,
      bodyLines: [
        `No changes were detected for any changelog files, so no changelog entries will be generated.`,
      ],
    });

    if (!postGitTasks.length) {
      // no GitHub releases to create so we can just exit
      return;
    }

    if (isCI()) {
      output.warn({
        title: `Skipped GitHub release creation because no changes were detected for any changelog files.`,
      });
      return;
    }

    // prompt the user to see if they want to create a GitHub release anyway
    // we know that the user has configured GitHub releases because we have postGitTasks
    const shouldCreateGitHubReleaseAnyway = await promptForGitHubRelease();

    if (!shouldCreateGitHubReleaseAnyway) {
      return;
    }

    for (const postGitTask of postGitTasks) {
      await postGitTask(latestCommit);
    }

    return;
  }

  let changedFiles: string[] = [];

  if (args.deleteVersionPlans && !args.dryRun) {
    const planFiles = new Set<string>();
    releaseGroups.forEach((group) => {
      if (group.versionPlans) {
        group.versionPlans.forEach((plan) => {
          removeSync(plan.absolutePath);
          planFiles.add(plan.relativePath);
        });
      }
    });
    changedFiles = Array.from(planFiles);
  }

  changedFiles.push(...changes.map((f) => f.path));

  // Generate a new commit for the changes, if configured to do so
  if (args.gitCommit ?? nxReleaseConfig.changelog.git.commit) {
    await commitChanges(
      changedFiles,
      !!args.dryRun,
      !!args.verbose,
      commitMessageValues,
      args.gitCommitArgs || nxReleaseConfig.changelog.git.commitArgs
    );
    // Resolve the commit we just made
    latestCommit = await getCommitHash('HEAD');
  } else if (
    (args.stageChanges ?? nxReleaseConfig.changelog.git.stageChanges) &&
    changes.length
  ) {
    output.logSingleLine(`Staging changed files with git`);
    await gitAdd({
      changedFiles: changedFiles,
      dryRun: args.dryRun,
      verbose: args.verbose,
    });
  }

  // Generate a one or more git tags for the changes, if configured to do so
  if (args.gitTag ?? nxReleaseConfig.changelog.git.tag) {
    output.logSingleLine(`Tagging commit with git`);
    for (const tag of gitTagValues) {
      await gitTag({
        tag,
        message: args.gitTagMessage || nxReleaseConfig.changelog.git.tagMessage,
        additionalArgs:
          args.gitTagArgs || nxReleaseConfig.changelog.git.tagArgs,
        dryRun: args.dryRun,
        verbose: args.verbose,
      });
    }
  }

  // Run any post-git tasks in series
  for (const postGitTask of postGitTasks) {
    await postGitTask(latestCommit);
  }

  return;
}

async function generateChangelogForWorkspace(
  tree: Tree,
  args: ChangelogOptions,
  projectGraph: ProjectGraph,
  nxReleaseConfig: NxReleaseConfig,
  workspaceChangelogVersion: (string | null) | undefined,
  changes: ChangelogChange[]
): Promise<NxReleaseChangelogResult['workspaceChangelog']> {
  const config = nxReleaseConfig.changelog.workspaceChangelog;
  // The entire feature is disabled at the workspace level, exit early
  if (config === false) {
    return;
  }

  // If explicitly null it must mean that no changes were detected (e.g. when using conventional commits), so do nothing
  if (workspaceChangelogVersion === null) {
    return;
  }

  // The user explicitly passed workspaceChangelog=true but does not have a workspace changelog config in nx.json
  if (!config) {
    throw new Error(
      `Workspace changelog is enabled but no configuration was provided. Please provide a workspaceChangelog object in your nx.json`
    );
  }

  if (Object.entries(nxReleaseConfig.groups).length > 1) {
    output.warn({
      title: `Workspace changelog is enabled, but you have multiple release groups configured. This is not supported, so workspace changelog will be disabled.`,
      bodyLines: [
        `A single workspace version cannot be determined when defining multiple release groups because versions can differ between each group.`,
        `Project level changelogs can be enabled with the "release.changelog.projectChangelogs" property.`,
      ],
    });
    return;
  }

  if (
    Object.values(nxReleaseConfig.groups)[0].projectsRelationship ===
    'independent'
  ) {
    output.warn({
      title: `Workspace changelog is enabled, but you have configured an independent projects relationship. This is not supported, so workspace changelog will be disabled.`,
      bodyLines: [
        `A single workspace version cannot be determined when using independent projects because versions can differ between each project.`,
        `Project level changelogs can be enabled with the "release.changelog.projectChangelogs" property.`,
      ],
    });
    return;
  }

  // Only trigger interactive mode for the workspace changelog if the user explicitly requested it via "all" or "workspace"
  const interactive =
    args.interactive === 'all' || args.interactive === 'workspace';
  const dryRun = !!args.dryRun;
  const gitRemote = args.gitRemote;

  const changelogRenderer = resolveChangelogRenderer(config.renderer);

  let interpolatedTreePath = config.file || '';
  if (interpolatedTreePath) {
    interpolatedTreePath = interpolate(interpolatedTreePath, {
      projectName: '', // n/a for the workspace changelog
      projectRoot: '', // n/a for the workspace changelog
      workspaceRoot: '', // within the tree, workspaceRoot is the root
    });
  }

  const releaseVersion = new ReleaseVersion({
    version: workspaceChangelogVersion,
    releaseTagPattern: nxReleaseConfig.releaseTagPattern,
  });

  if (interpolatedTreePath) {
    const prefix = dryRun ? 'Previewing' : 'Generating';
    output.log({
      title: `${prefix} an entry in ${interpolatedTreePath} for ${chalk.white(
        releaseVersion.gitTag
      )}`,
    });
  }

  const githubRepoSlug = getGitHubRepoSlug(gitRemote);

  let contents = await changelogRenderer({
    projectGraph,
    changes,
    releaseVersion: releaseVersion.rawVersion,
    project: null,
    repoSlug: githubRepoSlug,
    entryWhenNoChanges: config.entryWhenNoChanges,
    changelogRenderOptions: config.renderOptions,
    conventionalCommitsConfig: nxReleaseConfig.conventionalCommits,
  });

  /**
   * If interactive mode, make the changelog contents available for the user to modify in their editor of choice,
   * in a similar style to git interactive rebases/merges.
   */
  if (interactive) {
    const tmpDir = dirSync().name;
    const changelogPath = joinPathFragments(
      tmpDir,
      // Include the tree path in the name so that it is easier to identify which changelog file is being edited
      `PREVIEW__${interpolatedTreePath.replace(/\//g, '_')}`
    );
    writeFileSync(changelogPath, contents);
    await launchEditor(changelogPath);
    contents = readFileSync(changelogPath, 'utf-8');
  }

  if (interpolatedTreePath) {
    let rootChangelogContents = tree.exists(interpolatedTreePath)
      ? tree.read(interpolatedTreePath).toString()
      : '';
    if (rootChangelogContents) {
      // NOTE: right now existing releases are always expected to be in markdown format, but in the future we could potentially support others via a custom parser option
      const changelogReleases = parseChangelogMarkdown(
        rootChangelogContents
      ).releases;

      const existingVersionToUpdate = changelogReleases.find(
        (r) => r.version === releaseVersion.rawVersion
      );
      if (existingVersionToUpdate) {
        rootChangelogContents = rootChangelogContents.replace(
          `## ${releaseVersion.rawVersion}\n\n\n${existingVersionToUpdate.body}`,
          contents
        );
      } else {
        // No existing version, simply prepend the new release to the top of the file
        rootChangelogContents = `${contents}\n\n${rootChangelogContents}`;
      }
    } else {
      // No existing changelog contents, simply create a new one using the generated contents
      rootChangelogContents = contents;
    }

    tree.write(interpolatedTreePath, rootChangelogContents);

    printAndFlushChanges(tree, !!dryRun, 3, false, noDiffInChangelogMessage);
  }

  return {
    releaseVersion,
    contents,
  };
}

async function generateChangelogForProjects(
  tree: Tree,
  args: ChangelogOptions,
  projectGraph: ProjectGraph,
  changes: ChangelogChange[],
  projectsVersionData: VersionData,
  releaseGroup: ReleaseGroupWithName,
  projects: ProjectGraphProjectNode[],
  nxReleaseConfig: NxReleaseConfig,
  projectToAdditionalDependencyBumps: Map<string, DependencyBump[]>
): Promise<NxReleaseChangelogResult['projectChangelogs']> {
  const config = releaseGroup.changelog;
  // The entire feature is disabled at the release group level, exit early
  if (config === false) {
    return;
  }

  // Only trigger interactive mode for the project changelog if the user explicitly requested it via "all" or "projects"
  const interactive =
    args.interactive === 'all' || args.interactive === 'projects';
  const dryRun = !!args.dryRun;
  const gitRemote = args.gitRemote;

  const changelogRenderer = resolveChangelogRenderer(config.renderer);

  const projectChangelogs: NxReleaseChangelogResult['projectChangelogs'] = {};

  for (const project of projects) {
    let interpolatedTreePath = config.file || '';
    if (interpolatedTreePath) {
      interpolatedTreePath = interpolate(interpolatedTreePath, {
        projectName: project.name,
        projectRoot: project.data.root,
        workspaceRoot: '', // within the tree, workspaceRoot is the root
      });
    }

    /**
     * newVersion will be null in the case that no changes were detected (e.g. in conventional commits mode),
     * no changelog entry is relevant in that case.
     */
    if (projectsVersionData[project.name].newVersion === null) {
      continue;
    }

    const releaseVersion = new ReleaseVersion({
      version: projectsVersionData[project.name].newVersion,
      releaseTagPattern: releaseGroup.releaseTagPattern,
      projectName: project.name,
    });

    if (interpolatedTreePath) {
      const prefix = dryRun ? 'Previewing' : 'Generating';
      output.log({
        title: `${prefix} an entry in ${interpolatedTreePath} for ${chalk.white(
          releaseVersion.gitTag
        )}`,
      });
    }

    const githubRepoSlug =
      config.createRelease === 'github'
        ? getGitHubRepoSlug(gitRemote)
        : undefined;

    let contents = await changelogRenderer({
      projectGraph,
      changes,
      releaseVersion: releaseVersion.rawVersion,
      project: project.name,
      repoSlug: githubRepoSlug,
      entryWhenNoChanges:
        typeof config.entryWhenNoChanges === 'string'
          ? interpolate(config.entryWhenNoChanges, {
              projectName: project.name,
              projectRoot: project.data.root,
              workspaceRoot: '', // within the tree, workspaceRoot is the root
            })
          : false,
      changelogRenderOptions: config.renderOptions,
      conventionalCommitsConfig: nxReleaseConfig.conventionalCommits,
      dependencyBumps: projectToAdditionalDependencyBumps.get(project.name),
    });

    /**
     * If interactive mode, make the changelog contents available for the user to modify in their editor of choice,
     * in a similar style to git interactive rebases/merges.
     */
    if (interactive) {
      const tmpDir = dirSync().name;
      const changelogPath = joinPathFragments(
        tmpDir,
        // Include the tree path in the name so that it is easier to identify which changelog file is being edited
        `PREVIEW__${interpolatedTreePath.replace(/\//g, '_')}`
      );
      writeFileSync(changelogPath, contents);
      await launchEditor(changelogPath);
      contents = readFileSync(changelogPath, 'utf-8');
    }

    if (interpolatedTreePath) {
      let changelogContents = tree.exists(interpolatedTreePath)
        ? tree.read(interpolatedTreePath).toString()
        : '';
      if (changelogContents) {
        // NOTE: right now existing releases are always expected to be in markdown format, but in the future we could potentially support others via a custom parser option
        const changelogReleases =
          parseChangelogMarkdown(changelogContents).releases;

        const existingVersionToUpdate = changelogReleases.find(
          (r) => r.version === releaseVersion.rawVersion
        );
        if (existingVersionToUpdate) {
          changelogContents = changelogContents.replace(
            `## ${releaseVersion.rawVersion}\n\n\n${existingVersionToUpdate.body}`,
            contents
          );
        } else {
          // No existing version, simply prepend the new release to the top of the file
          changelogContents = `${contents}\n\n${changelogContents}`;
        }
      } else {
        // No existing changelog contents, simply create a new one using the generated contents
        changelogContents = contents;
      }

      tree.write(interpolatedTreePath, changelogContents);

      printAndFlushChanges(
        tree,
        !!dryRun,
        3,
        false,
        noDiffInChangelogMessage,
        // Only print the change for the current changelog file at this point
        (f) => f.path === interpolatedTreePath
      );
    }

    projectChangelogs[project.name] = {
      releaseVersion,
      contents,
    };
  }

  return projectChangelogs;
}

function checkChangelogFilesEnabled(nxReleaseConfig: NxReleaseConfig): boolean {
  if (
    nxReleaseConfig.changelog.workspaceChangelog &&
    nxReleaseConfig.changelog.workspaceChangelog.file
  ) {
    return true;
  }
  for (const releaseGroup of Object.values(nxReleaseConfig.groups)) {
    if (releaseGroup.changelog && releaseGroup.changelog.file) {
      return true;
    }
  }
  return false;
}

async function getCommits(
  fromSHA: string,
  toSHA: string
): Promise<GitCommit[]> {
  const rawCommits = await getGitDiff(fromSHA, toSHA);
  // Parse as conventional commits
<<<<<<< HEAD
  return parseCommits(rawCommits);
}

function filterHiddenChanges(
  changes: ChangelogChange[],
  conventionalCommitsConfig: NxReleaseConfig['conventionalCommits']
): ChangelogChange[] {
  return changes.filter((change) => {
    const type = change.type;

    const typeConfig = conventionalCommitsConfig.types[type];
    if (!typeConfig) {
      // don't include changes with unknown types
      return false;
    }
    return !typeConfig.changelog.hidden;
  });
=======
  const parsedCommits = parseCommits(rawCommits);
  if (conventionalCommitsConfig === null) {
    return parsedCommits;
  }
  // Apply filtering based on the conventional commits configuration
  return parsedCommits.filter((c) =>
    applyConventionalCommitsConfigFilter(c, conventionalCommitsConfig)
  );
}

function applyConventionalCommitsConfigFilter(
  commit: GitCommit,
  conventionalCommitsConfig: NxReleaseConfig['conventionalCommits']
): boolean {
  const type = commit.type;
  const typeConfig = conventionalCommitsConfig.types[type];
  if (!typeConfig) {
    // don't include commits with unknown types
    return false;
  }
  return !typeConfig.changelog.hidden;
>>>>>>> 4966797f
}

export function shouldCreateGitHubRelease(
  changelogConfig: NxReleaseChangelogConfiguration | false | undefined,
  createReleaseArg: ChangelogOptions['createRelease'] | undefined = undefined
): boolean {
  if (createReleaseArg !== undefined) {
    return createReleaseArg === 'github';
  }

  return (changelogConfig || {}).createRelease === 'github';
}

async function promptForGitHubRelease(): Promise<boolean> {
  try {
    const result = await prompt<{ confirmation: boolean }>([
      {
        name: 'confirmation',
        message: 'Do you want to create a GitHub release anyway?',
        type: 'confirm',
      },
    ]);
    return result.confirmation;
  } catch (e) {
    // Handle the case where the user exits the prompt with ctrl+c
    return false;
  }
}

function getProjectsAffectedByCommit(
  commit: GitCommit,
  fileToProjectMap: Record<string, string>
): string[] {
  const affectedProjects = new Set<string>();
  for (const file of commit.affectedFiles) {
    affectedProjects.add(fileToProjectMap[file]);
  }
  return Array.from(affectedProjects);
}

function commitChangesNonProjectFiles(
  commit: GitCommit,
  nonProjectFiles: FileData[]
): boolean {
  return nonProjectFiles.some((fileData) =>
    commit.affectedFiles.includes(fileData.file)
  );
}

function createFileToProjectMap(
  projectFileMap: ProjectFileMap
): Record<string, string> {
  const fileToProjectMap = {};
  for (const [projectName, projectFiles] of Object.entries(projectFileMap)) {
    for (const file of projectFiles) {
      fileToProjectMap[file.file] = projectName;
    }
  }
  return fileToProjectMap;
}<|MERGE_RESOLUTION|>--- conflicted
+++ resolved
@@ -253,7 +253,6 @@
 
   const postGitTasks: PostGitTask[] = [];
 
-<<<<<<< HEAD
   let workspaceChangelogChanges: ChangelogChange[] = [];
 
   // If there are multiple release groups, we'll just skip the workspace changelog anyway.
@@ -303,17 +302,6 @@
       } else {
         throw new Error(
           `Unable to determine the previous git tag. If this is the first release of your workspace, use the --first-release option or set the "release.changelog.automaticFromRef" config property in nx.json to generate a changelog from the first commit. Otherwise, be sure to configure the "release.releaseTagPattern" property in nx.json to match the structure of your repository's git tags.`
-=======
-  let workspaceChangelogFromRef =
-    args.from ||
-    (await getLatestGitTagForPattern(nxReleaseConfig.releaseTagPattern))?.tag;
-  if (!workspaceChangelogFromRef) {
-    if (useAutomaticFromRef) {
-      workspaceChangelogFromRef = await getFirstGitCommit();
-      if (args.verbose) {
-        console.log(
-          `Determined workspace --from ref from the first commit in the workspace: ${workspaceChangelogFromRef}`
->>>>>>> 4966797f
         );
       }
     }
@@ -447,7 +435,6 @@
 
     if (releaseGroup.projectsRelationship === 'independent') {
       for (const project of projectNodes) {
-<<<<<<< HEAD
         let changes: ChangelogChange[] | null = null;
 
         if (releaseGroup.versionPlans) {
@@ -501,41 +488,12 @@
             }
             commits = commitsForProject;
           }
-=======
-        let fromRef =
-          args.from ||
-          (
-            await getLatestGitTagForPattern(releaseGroup.releaseTagPattern, {
-              projectName: project.name,
-            })
-          )?.tag;
-
-        let commits: GitCommit[] | null = null;
-
-        if (!fromRef && useAutomaticFromRef) {
-          const firstCommit = await getFirstGitCommit();
-          const allRawCommits = await getGitDiff(firstCommit, toSHA);
-          const allParsedCommits = parseCommits(allRawCommits);
-          const commitsForProject = allParsedCommits.filter((c) =>
-            c.affectedFiles.find((f) => f.startsWith(project.data.root))
-          );
->>>>>>> 4966797f
 
           if (!fromRef && !commits) {
             throw new Error(
               `Unable to determine the previous git tag. If this is the first release of your workspace, use the --first-release option or set the "release.changelog.automaticFromRef" config property in nx.json to generate a changelog from the first commit. Otherwise, be sure to configure the "release.releaseTagPattern" property in nx.json to match the structure of your repository's git tags.`
             );
           }
-<<<<<<< HEAD
-=======
-          commits = commitsForProject.filter((c) =>
-            applyConventionalCommitsConfigFilter(
-              c,
-              nxReleaseConfig.conventionalCommits
-            )
-          );
-        }
->>>>>>> 4966797f
 
           if (!commits) {
             commits = await getCommits(fromRef, toSHA);
@@ -620,7 +578,6 @@
         }
       }
     } else {
-<<<<<<< HEAD
       let changes: ChangelogChange[] = [];
       if (releaseGroup.versionPlans) {
         changes = filterHiddenChanges(
@@ -632,25 +589,6 @@
               if (!parsedMessage) {
                 return null;
               }
-=======
-      let fromRef =
-        args.from ||
-        (await getLatestGitTagForPattern(releaseGroup.releaseTagPattern))?.tag;
-      if (!fromRef) {
-        if (useAutomaticFromRef) {
-          fromRef = await getFirstGitCommit();
-          if (args.verbose) {
-            console.log(
-              `Determined release group --from ref from the first commit in the workspace: ${fromRef}`
-            );
-          }
-        } else {
-          throw new Error(
-            `Unable to determine the previous git tag. If this is the first release of your release group, use the --first-release option or set the "release.changelog.automaticFromRef" config property in nx.json to generate a changelog from the first commit. Otherwise, be sure to configure the "release.releaseTagPattern" property in nx.json to match the structure of your repository's git tags.`
-          );
-        }
-      }
->>>>>>> 4966797f
 
               return <ChangelogChange>{
                 type: parsedMessage.type,
@@ -666,14 +604,23 @@
           nxReleaseConfig.conventionalCommits
         );
       } else {
-        const fromRef =
+        let fromRef =
           args.from ||
           (await getLatestGitTagForPattern(releaseGroup.releaseTagPattern))
             ?.tag;
         if (!fromRef) {
-          throw new Error(
-            `Unable to determine the previous git tag, please provide an explicit git reference using --from`
-          );
+          if (useAutomaticFromRef) {
+            fromRef = await getFirstGitCommit();
+            if (args.verbose) {
+              console.log(
+                `Determined release group --from ref from the first commit in the workspace: ${fromRef}`
+              );
+            }
+          } else {
+            throw new Error(
+              `Unable to determine the previous git tag. If this is the first release of your release group, use the --first-release option or set the "release.changelog.automaticFromRef" config property in nx.json to generate a changelog from the first commit. Otherwise, be sure to configure the "release.releaseTagPattern" property in nx.json to match the structure of your repository's git tags.`
+            );
+          }
         }
 
         // Make sure that the fromRef is actually resolvable
@@ -1267,7 +1214,6 @@
 ): Promise<GitCommit[]> {
   const rawCommits = await getGitDiff(fromSHA, toSHA);
   // Parse as conventional commits
-<<<<<<< HEAD
   return parseCommits(rawCommits);
 }
 
@@ -1285,29 +1231,6 @@
     }
     return !typeConfig.changelog.hidden;
   });
-=======
-  const parsedCommits = parseCommits(rawCommits);
-  if (conventionalCommitsConfig === null) {
-    return parsedCommits;
-  }
-  // Apply filtering based on the conventional commits configuration
-  return parsedCommits.filter((c) =>
-    applyConventionalCommitsConfigFilter(c, conventionalCommitsConfig)
-  );
-}
-
-function applyConventionalCommitsConfigFilter(
-  commit: GitCommit,
-  conventionalCommitsConfig: NxReleaseConfig['conventionalCommits']
-): boolean {
-  const type = commit.type;
-  const typeConfig = conventionalCommitsConfig.types[type];
-  if (!typeConfig) {
-    // don't include commits with unknown types
-    return false;
-  }
-  return !typeConfig.changelog.hidden;
->>>>>>> 4966797f
 }
 
 export function shouldCreateGitHubRelease(
