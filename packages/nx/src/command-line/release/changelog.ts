import * as chalk from 'chalk';
import { prompt } from 'enquirer';
import { removeSync } from 'fs-extra';
import { readFileSync, writeFileSync } from 'node:fs';
import { ReleaseType, valid } from 'semver';
import { dirSync } from 'tmp';
import type { DependencyBump } from '../../../release/changelog-renderer';
import {
  NxReleaseChangelogConfiguration,
  NxReleaseConfiguration,
  readNxJson,
} from '../../config/nx-json';
import {
  FileData,
  ProjectFileMap,
  ProjectGraph,
  ProjectGraphProjectNode,
} from '../../config/project-graph';
import { FsTree, Tree } from '../../generators/tree';
import {
  createFileMapUsingProjectGraph,
  createProjectFileMapUsingProjectGraph,
} from '../../project-graph/file-map-utils';
import { createProjectGraphAsync } from '../../project-graph/project-graph';
import { interpolate } from '../../tasks-runner/utils';
import { isCI } from '../../utils/is-ci';
import { output } from '../../utils/output';
import { handleErrors } from '../../utils/params';
import { joinPathFragments } from '../../utils/path';
import { workspaceRoot } from '../../utils/workspace-root';
import { ChangelogOptions } from './command-object';
import {
  NxReleaseConfig,
  createNxReleaseConfig,
  defaultCreateReleaseProvider,
  handleNxReleaseConfigError,
} from './config/config';
import { deepMergeJson } from './config/deep-merge-json';
import {
  ReleaseGroupWithName,
  filterReleaseGroups,
} from './config/filter-release-groups';
import {
  GroupVersionPlan,
  ProjectsVersionPlan,
  readRawVersionPlans,
  setResolvedVersionPlansOnGroups,
} from './config/version-plans';
import {
  GitCommit,
  Reference,
  getCommitHash,
  getFirstGitCommit,
  getGitDiff,
  getLatestGitTagForPattern,
  gitAdd,
  gitPush,
  gitTag,
  parseCommits,
  parseGitCommit,
} from './utils/git';
import { createOrUpdateGithubRelease, getGitHubRepoData } from './utils/github';
import { launchEditor } from './utils/launch-editor';
import { parseChangelogMarkdown } from './utils/markdown';
import { printAndFlushChanges } from './utils/print-changes';
import { printConfigAndExit } from './utils/print-config';
import { resolveChangelogRenderer } from './utils/resolve-changelog-renderer';
import { resolveNxJsonConfigErrorMessage } from './utils/resolve-nx-json-error-message';
import {
  ReleaseVersion,
  VersionData,
  commitChanges,
  createCommitMessageValues,
  createGitTagValues,
  handleDuplicateGitTags,
  noDiffInChangelogMessage,
} from './utils/shared';

export interface NxReleaseChangelogResult {
  workspaceChangelog?: {
    releaseVersion: ReleaseVersion;
    contents: string;
  };
  projectChangelogs?: {
    [projectName: string]: {
      releaseVersion: ReleaseVersion;
      contents: string;
    };
  };
}

export interface ChangelogChange {
  type: string;
  scope: string;
  description: string;
  affectedProjects: string[] | '*';
  body?: string;
  isBreaking?: boolean;
  githubReferences?: Reference[];
  // TODO(v20): This should be an array of one or more authors (Co-authored-by is supported at the commit level and should have been supported here)
  author?: { name: string; email: string };
  shortHash?: string;
  revertedHashes?: string[];
}

type PostGitTask = (latestCommit: string) => Promise<void>;

export const releaseChangelogCLIHandler = (args: ChangelogOptions) =>
  handleErrors(args.verbose, () => createAPI({})(args));

export function createAPI(overrideReleaseConfig: NxReleaseConfiguration) {
  /**
   * NOTE: This function is also exported for programmatic usage and forms part of the public API
   * of Nx. We intentionally do not wrap the implementation with handleErrors because users need
   * to have control over their own error handling when using the API.
   */
  return async function releaseChangelog(
    args: ChangelogOptions
  ): Promise<NxReleaseChangelogResult> {
    const projectGraph = await createProjectGraphAsync({ exitOnError: true });
    const nxJson = readNxJson();
    const userProvidedReleaseConfig = deepMergeJson(
      nxJson.release ?? {},
      overrideReleaseConfig ?? {}
    );

    // Apply default configuration to any optional user configuration
    const { error: configError, nxReleaseConfig } = await createNxReleaseConfig(
      projectGraph,
      await createProjectFileMapUsingProjectGraph(projectGraph),
      userProvidedReleaseConfig
    );
    if (configError) {
      return await handleNxReleaseConfigError(configError);
    }
    // --print-config exits directly as it is not designed to be combined with any other programmatic operations
    if (args.printConfig) {
      return printConfigAndExit({
        userProvidedReleaseConfig,
        nxReleaseConfig,
        isDebug: args.printConfig === 'debug',
      });
    }

    // The nx release top level command will always override these three git args. This is how we can tell
    // if the top level release command was used or if the user is using the changelog subcommand.
    // If the user explicitly overrides these args, then it doesn't matter if the top level config is set,
    // as all of the git options would be overridden anyway.
    if (
      (args.gitCommit === undefined ||
        args.gitTag === undefined ||
        args.stageChanges === undefined) &&
      userProvidedReleaseConfig.git
    ) {
      const nxJsonMessage = await resolveNxJsonConfigErrorMessage([
        'release',
        'git',
      ]);
      output.error({
        title: `The "release.git" property in nx.json may not be used with the "nx release changelog" subcommand or programmatic API. Instead, configure git options for subcommands directly with "release.version.git" and "release.changelog.git".`,
        bodyLines: [nxJsonMessage],
      });
      process.exit(1);
    }

    const {
      error: filterError,
      releaseGroups,
      releaseGroupToFilteredProjects,
    } = filterReleaseGroups(
      projectGraph,
      nxReleaseConfig,
      args.projects,
      args.groups
    );
    if (filterError) {
      output.error(filterError);
      process.exit(1);
    }
    const rawVersionPlans = await readRawVersionPlans();
    await setResolvedVersionPlansOnGroups(
      rawVersionPlans,
      releaseGroups,
      Object.keys(projectGraph.nodes),
      args.verbose
    );

    if (args.deleteVersionPlans === undefined) {
      // default to deleting version plans in this command instead of after versioning
      args.deleteVersionPlans = true;
    }

    const changelogGenerationEnabled =
      !!nxReleaseConfig.changelog.workspaceChangelog ||
      Object.values(nxReleaseConfig.groups).some((g) => g.changelog);
    if (!changelogGenerationEnabled) {
      output.warn({
        title: `Changelogs are disabled. No changelog entries will be generated`,
        bodyLines: [
          `To explicitly enable changelog generation, configure "release.changelog.workspaceChangelog" or "release.changelog.projectChangelogs" in nx.json.`,
        ],
      });
      return {};
    }

    const tree = new FsTree(workspaceRoot, args.verbose);

    const useAutomaticFromRef =
      nxReleaseConfig.changelog?.automaticFromRef || args.firstRelease;

    /**
     * For determining the versions to use within changelog files, there are a few different possibilities:
     * - the user is using the nx CLI, and therefore passes a single --version argument which represents the version for any and all changelog
     * files which will be generated (i.e. both the workspace changelog, and all project changelogs, depending on which of those has been enabled)
     * - the user is using the nxReleaseChangelog API programmatically, and:
     *   - passes only a version property
     *     - this works in the same way as described above for the CLI
     *   - passes only a versionData object
     *     - this is a special case where the user is providing a version for each project, and therefore the version argument is not needed
     *     - NOTE: it is not possible to generate a workspace level changelog with only a versionData object, and this will produce an error
     *   - passes both a version and a versionData object
     *     - in this case, the version property will be used as the reference for the workspace changelog, and the versionData object will be used
     *    to generate project changelogs
     */
    const { workspaceChangelogVersion, projectsVersionData } =
      resolveChangelogVersions(
        args,
        releaseGroups,
        releaseGroupToFilteredProjects
      );

    const to = args.to || 'HEAD';
    const toSHA = await getCommitHash(to);
    const headSHA = to === 'HEAD' ? toSHA : await getCommitHash('HEAD');

    /**
     * Protect the user against attempting to create a new commit when recreating an old release changelog,
     * this seems like it would always be unintentional.
     */
    const autoCommitEnabled =
      args.gitCommit ?? nxReleaseConfig.changelog.git.commit;
    if (autoCommitEnabled && headSHA !== toSHA) {
      throw new Error(
        `You are attempting to recreate the changelog for an old release, but you have enabled auto-commit mode. Please disable auto-commit mode by updating your nx.json, or passing --git-commit=false`
      );
    }

    const commitMessage: string | undefined =
      args.gitCommitMessage || nxReleaseConfig.changelog.git.commitMessage;

    const commitMessageValues: string[] = createCommitMessageValues(
      releaseGroups,
      releaseGroupToFilteredProjects,
      projectsVersionData,
      commitMessage
    );

    // Resolve any git tags as early as possible so that we can hard error in case of any duplicates before reaching the actual git command
    const gitTagValues: string[] =
      args.gitTag ?? nxReleaseConfig.changelog.git.tag
        ? createGitTagValues(
            releaseGroups,
            releaseGroupToFilteredProjects,
            projectsVersionData
          )
        : [];
    handleDuplicateGitTags(gitTagValues);

    const postGitTasks: PostGitTask[] = [];

    let workspaceChangelogChanges: ChangelogChange[] = [];
    // TODO: remove this after the changelog renderer is refactored to remove coupling with git commits
    let workspaceChangelogCommits: GitCommit[] = [];

    // If there are multiple release groups, we'll just skip the workspace changelog anyway.
    const versionPlansEnabledForWorkspaceChangelog =
      releaseGroups[0].resolvedVersionPlans;
    if (versionPlansEnabledForWorkspaceChangelog) {
      if (releaseGroups.length === 1) {
        const releaseGroup = releaseGroups[0];
        if (releaseGroup.projectsRelationship === 'fixed') {
          const versionPlans =
            releaseGroup.resolvedVersionPlans as GroupVersionPlan[];
          workspaceChangelogChanges = versionPlans
            .flatMap((vp) => {
              const releaseType = versionPlanSemverReleaseTypeToChangelogType(
                vp.groupVersionBump
              );
              let githubReferences = [];
              let author = undefined;
              const parsedCommit = vp.commit
                ? parseGitCommit(vp.commit, true)
                : null;
              if (parsedCommit) {
                githubReferences = parsedCommit.references;
                author = parsedCommit.author;
              }
              const changes: ChangelogChange | ChangelogChange[] =
                !vp.triggeredByProjects
                  ? {
                      type: releaseType.type,
                      scope: '',
                      description: vp.message,
                      body: '',
                      isBreaking: releaseType.isBreaking,
                      githubReferences,
                      author,
                      affectedProjects: '*',
                    }
                  : vp.triggeredByProjects.map((project) => {
                      return {
                        type: releaseType.type,
                        scope: project,
                        description: vp.message,
                        body: '',
                        isBreaking: releaseType.isBreaking,
                        githubReferences,
                        author,
                        affectedProjects: [project],
                      };
                    });
              return changes;
            })
            .filter(Boolean);
        }
      }
    } else {
      let workspaceChangelogFromRef =
        args.from ||
        (await getLatestGitTagForPattern(nxReleaseConfig.releaseTagPattern))
          ?.tag;
      if (!workspaceChangelogFromRef) {
        if (useAutomaticFromRef) {
          workspaceChangelogFromRef = await getFirstGitCommit();
          if (args.verbose) {
            console.log(
              `Determined workspace --from ref from the first commit in the workspace: ${workspaceChangelogFromRef}`
            );
          }
        } else {
          throw new Error(
            `Unable to determine the previous git tag. If this is the first release of your workspace, use the --first-release option or set the "release.changelog.automaticFromRef" config property in nx.json to generate a changelog from the first commit. Otherwise, be sure to configure the "release.releaseTagPattern" property in nx.json to match the structure of your repository's git tags.`
          );
        }
      }

      // Make sure that the fromRef is actually resolvable
      const workspaceChangelogFromSHA = await getCommitHash(
        workspaceChangelogFromRef
      );

      workspaceChangelogCommits = await getCommits(
        workspaceChangelogFromSHA,
        toSHA
      );

      workspaceChangelogChanges = filterHiddenChanges(
        workspaceChangelogCommits.map((c) => {
          return {
            type: c.type,
            scope: c.scope,
            description: c.description,
            body: c.body,
            isBreaking: c.isBreaking,
            githubReferences: c.references,
            author: c.author,
            shortHash: c.shortHash,
            revertedHashes: c.revertedHashes,
            affectedProjects: '*',
          };
        }),
        nxReleaseConfig.conventionalCommits
      );
    }

    const workspaceChangelog = await generateChangelogForWorkspace({
      tree,
      args,
      projectGraph,
      nxReleaseConfig,
      workspaceChangelogVersion,
      changes: workspaceChangelogChanges,
      // TODO: remove this after the changelog renderer is refactored to remove coupling with git commits
      commits: filterHiddenCommits(
        workspaceChangelogCommits,
        nxReleaseConfig.conventionalCommits
      ),
    });

    if (
      workspaceChangelog &&
      shouldCreateGitHubRelease(
        nxReleaseConfig.changelog.workspaceChangelog,
        args.createRelease
      )
    ) {
      let hasPushed = false;

      postGitTasks.push(async (latestCommit) => {
        if (!hasPushed) {
          output.logSingleLine(`Pushing to git remote`);

          // Before we can create/update the release we need to ensure the commit exists on the remote
          await gitPush({
            gitRemote: args.gitRemote,
            dryRun: args.dryRun,
            verbose: args.verbose,
          });
          hasPushed = true;
        }

<<<<<<< HEAD
      await createOrUpdateGithubRelease(
        nxReleaseConfig.changelog.workspaceChangelog
          ? nxReleaseConfig.changelog.workspaceChangelog.createRelease
          : defaultCreateReleaseProvider,
        workspaceChangelog.releaseVersion,
        workspaceChangelog.contents,
        latestCommit,
        { dryRun: args.dryRun }
      );
    });
  }
=======
        output.logSingleLine(`Creating GitHub Release`);
>>>>>>> e768de62

        await createOrUpdateGithubRelease(
          workspaceChangelog.releaseVersion,
          workspaceChangelog.contents,
          latestCommit,
          { dryRun: args.dryRun }
        );
      });
    }

    /**
     * Compute any additional dependency bumps up front because there could be cases of circular dependencies,
     * and figuring them out during the main iteration would be too late.
     */
    const projectToAdditionalDependencyBumps = new Map<
      string,
      DependencyBump[]
    >();
    for (const releaseGroup of releaseGroups) {
      if (releaseGroup.projectsRelationship !== 'independent') {
        continue;
      }
      for (const project of releaseGroup.projects) {
        // If the project does not have any changes, do not process its dependents
        if (
          !projectsVersionData[project] ||
          projectsVersionData[project].newVersion === null
        ) {
          continue;
        }

        const dependentProjects = (
          projectsVersionData[project].dependentProjects || []
        )
          .map((dep) => {
            return {
              dependencyName: dep.source,
              newVersion: projectsVersionData[dep.source].newVersion,
            };
          })
          .filter((b) => b.newVersion !== null);

        for (const dependent of dependentProjects) {
          const additionalDependencyBumpsForProject =
            projectToAdditionalDependencyBumps.has(dependent.dependencyName)
              ? projectToAdditionalDependencyBumps.get(dependent.dependencyName)
              : [];
          additionalDependencyBumpsForProject.push({
            dependencyName: project,
            newVersion: projectsVersionData[project].newVersion,
          });
          projectToAdditionalDependencyBumps.set(
            dependent.dependencyName,
            additionalDependencyBumpsForProject
          );
        }
      }
    }

    const allProjectChangelogs: NxReleaseChangelogResult['projectChangelogs'] =
      {};

    for (const releaseGroup of releaseGroups) {
      const config = releaseGroup.changelog;
      // The entire feature is disabled at the release group level, exit early
      if (config === false) {
        continue;
      }

      const projects = args.projects?.length
        ? // If the user has passed a list of projects, we need to use the filtered list of projects within the release group, plus any dependents
          Array.from(releaseGroupToFilteredProjects.get(releaseGroup)).flatMap(
            (project) => {
              return [
                project,
                ...(projectsVersionData[project]?.dependentProjects.map(
                  (dep) => dep.source
                ) || []),
              ];
            }
          )
        : // Otherwise, we use the full list of projects within the release group
          releaseGroup.projects;
      const projectNodes = projects.map((name) => projectGraph.nodes[name]);

      if (releaseGroup.projectsRelationship === 'independent') {
        for (const project of projectNodes) {
          let changes: ChangelogChange[] | null = null;
          // TODO: remove this after the changelog renderer is refactored to remove coupling with git commits
          let commits: GitCommit[];

          if (releaseGroup.resolvedVersionPlans) {
            changes = (
              releaseGroup.resolvedVersionPlans as ProjectsVersionPlan[]
            )
              .map((vp) => {
                const bumpForProject = vp.projectVersionBumps[project.name];
                if (!bumpForProject) {
                  return null;
                }
                const releaseType =
                  versionPlanSemverReleaseTypeToChangelogType(bumpForProject);
                let githubReferences = [];
                let author = undefined;
                const parsedCommit = vp.commit
                  ? parseGitCommit(vp.commit, true)
                  : null;
                if (parsedCommit) {
                  githubReferences = parsedCommit.references;
                  author = parsedCommit.author;
                }
                return {
                  type: releaseType.type,
                  scope: project.name,
                  description: vp.message,
                  body: '',
                  isBreaking: releaseType.isBreaking,
                  affectedProjects: Object.keys(vp.projectVersionBumps),
                  githubReferences,
                  author,
                };
              })
              .filter(Boolean);
          } else {
            let fromRef =
              args.from ||
              (
                await getLatestGitTagForPattern(
                  releaseGroup.releaseTagPattern,
                  {
                    projectName: project.name,
                    releaseGroupName: releaseGroup.name,
                  }
                )
              )?.tag;

            if (!fromRef && useAutomaticFromRef) {
              const firstCommit = await getFirstGitCommit();
              const allCommits = await getCommits(firstCommit, toSHA);
              const commitsForProject = allCommits.filter((c) =>
                c.affectedFiles.find((f) => f.startsWith(project.data.root))
              );

              fromRef = commitsForProject[0]?.shortHash;
              if (args.verbose) {
                console.log(
                  `Determined --from ref for ${project.name} from the first commit in which it exists: ${fromRef}`
                );
              }
              commits = commitsForProject;
            }

            if (!fromRef && !commits) {
              throw new Error(
                `Unable to determine the previous git tag. If this is the first release of your workspace, use the --first-release option or set the "release.changelog.automaticFromRef" config property in nx.json to generate a changelog from the first commit. Otherwise, be sure to configure the "release.releaseTagPattern" property in nx.json to match the structure of your repository's git tags.`
              );
            }

            if (!commits) {
              commits = await getCommits(fromRef, toSHA);
            }

            const { fileMap } = await createFileMapUsingProjectGraph(
              projectGraph
            );
            const fileToProjectMap = createFileToProjectMap(
              fileMap.projectFileMap
            );

            changes = filterHiddenChanges(
              commits.map((c) => ({
                type: c.type,
                scope: c.scope,
                description: c.description,
                body: c.body,
                isBreaking: c.isBreaking,
                githubReferences: c.references,
                author: c.author,
                shortHash: c.shortHash,
                revertedHashes: c.revertedHashes,
                affectedProjects: commitChangesNonProjectFiles(
                  c,
                  fileMap.nonProjectFiles
                )
                  ? '*'
                  : getProjectsAffectedByCommit(c, fileToProjectMap),
              })),
              nxReleaseConfig.conventionalCommits
            );
          }

          const projectChangelogs = await generateChangelogForProjects({
            tree,
            args,
            projectGraph,
            changes,
            projectsVersionData,
            releaseGroup,
            projects: [project],
            nxReleaseConfig,
            projectToAdditionalDependencyBumps,
            // TODO: remove this after the changelog renderer is refactored to remove coupling with git commits
            commits: filterHiddenCommits(
              commits,
              nxReleaseConfig.conventionalCommits
            ),
          });

          let hasPushed = false;
          for (const [projectName, projectChangelog] of Object.entries(
            projectChangelogs
          )) {
            if (
              projectChangelogs &&
              shouldCreateGitHubRelease(
                releaseGroup.changelog,
                args.createRelease
              )
            ) {
              postGitTasks.push(async (latestCommit) => {
                if (!hasPushed) {
                  output.logSingleLine(`Pushing to git remote`);

                  // Before we can create/update the release we need to ensure the commit exists on the remote
                  await gitPush({
                    gitRemote: args.gitRemote,
                    dryRun: args.dryRun,
                    verbose: args.verbose,
                  });
                  hasPushed = true;
                }

                output.logSingleLine(`Creating GitHub Release`);

                await createOrUpdateGithubRelease(
                  projectChangelog.releaseVersion,
                  projectChangelog.contents,
                  latestCommit,
                  { dryRun: args.dryRun }
                );
              });
            }
            allProjectChangelogs[projectName] = projectChangelog;
          }
        }
      } else {
        let changes: ChangelogChange[] = [];
        // TODO: remove this after the changelog renderer is refactored to remove coupling with git commits
        let commits: GitCommit[] = [];
        if (releaseGroup.resolvedVersionPlans) {
          changes = (releaseGroup.resolvedVersionPlans as GroupVersionPlan[])
            .flatMap((vp) => {
              const releaseType = versionPlanSemverReleaseTypeToChangelogType(
                vp.groupVersionBump
              );
              let githubReferences = [];
              let author = undefined;
              const parsedCommit = vp.commit
                ? parseGitCommit(vp.commit, true)
                : null;
              if (parsedCommit) {
                githubReferences = parsedCommit.references;
                author = parsedCommit.author;
              }
              const changes: ChangelogChange | ChangelogChange[] =
                !vp.triggeredByProjects
                  ? {
                      type: releaseType.type,
                      scope: '',
                      description: vp.message,
                      body: '',
                      isBreaking: releaseType.isBreaking,
                      githubReferences,
                      author,
                      affectedProjects: '*',
                    }
                  : vp.triggeredByProjects.map((project) => {
                      return {
                        type: releaseType.type,
                        scope: project,
                        description: vp.message,
                        body: '',
                        isBreaking: releaseType.isBreaking,
                        githubReferences,
                        author,
                        affectedProjects: [project],
                      };
                    });
              return changes;
            })
            .filter(Boolean);
        } else {
          let fromRef =
            args.from ||
            (await getLatestGitTagForPattern(releaseGroup.releaseTagPattern))
              ?.tag;
          if (!fromRef) {
            if (useAutomaticFromRef) {
              fromRef = await getFirstGitCommit();
              if (args.verbose) {
                console.log(
                  `Determined release group --from ref from the first commit in the workspace: ${fromRef}`
                );
              }
            } else {
              throw new Error(
                `Unable to determine the previous git tag. If this is the first release of your release group, use the --first-release option or set the "release.changelog.automaticFromRef" config property in nx.json to generate a changelog from the first commit. Otherwise, be sure to configure the "release.releaseTagPattern" property in nx.json to match the structure of your repository's git tags.`
              );
            }
          }

          // Make sure that the fromRef is actually resolvable
          const fromSHA = await getCommitHash(fromRef);

          const { fileMap } = await createFileMapUsingProjectGraph(
            projectGraph
          );
          const fileToProjectMap = createFileToProjectMap(
            fileMap.projectFileMap
          );

          commits = await getCommits(fromSHA, toSHA);
          changes = filterHiddenChanges(
            commits.map((c) => ({
              type: c.type,
              scope: c.scope,
              description: c.description,
              body: c.body,
              isBreaking: c.isBreaking,
              githubReferences: c.references,
              author: c.author,
              shortHash: c.shortHash,
              revertedHashes: c.revertedHashes,
              affectedProjects: commitChangesNonProjectFiles(
                c,
                fileMap.nonProjectFiles
              )
                ? '*'
                : getProjectsAffectedByCommit(c, fileToProjectMap),
            })),
            nxReleaseConfig.conventionalCommits
          );
        }

        const projectChangelogs = await generateChangelogForProjects({
          tree,
          args,
          projectGraph,
          changes,
          projectsVersionData,
          releaseGroup,
          projects: projectNodes,
          nxReleaseConfig,
          projectToAdditionalDependencyBumps,
          // TODO: remove this after the changelog renderer is refactored to remove coupling with git commits
          commits: filterHiddenCommits(
            commits,
            nxReleaseConfig.conventionalCommits
          ),
        });

        let hasPushed = false;
        for (const [projectName, projectChangelog] of Object.entries(
          projectChangelogs
        )) {
          if (
            projectChangelogs &&
            shouldCreateGitHubRelease(
              releaseGroup.changelog,
              args.createRelease
            )
          ) {
            postGitTasks.push(async (latestCommit) => {
              if (!hasPushed) {
                output.logSingleLine(`Pushing to git remote`);

                // Before we can create/update the release we need to ensure the commit exists on the remote
                await gitPush({
                  gitRemote: args.gitRemote,
                  dryRun: args.dryRun,
                  verbose: args.verbose,
                });
                hasPushed = true;
              }

              output.logSingleLine(`Creating GitHub Release`);

              await createOrUpdateGithubRelease(
                releaseGroup.changelog
                  ? releaseGroup.changelog.createRelease
                  : defaultCreateReleaseProvider,
                projectChangelog.releaseVersion,
                projectChangelog.contents,
                latestCommit,
                { dryRun: args.dryRun }
              );
            });
          }
          allProjectChangelogs[projectName] = projectChangelog;
        }
      }
<<<<<<< HEAD
    } else {
      let changes: ChangelogChange[] = [];
      // TODO: remove this after the changelog renderer is refactored to remove coupling with git commits
      let commits: GitCommit[] = [];
      if (releaseGroup.versionPlans) {
        changes = filterHiddenChanges(
          (releaseGroup.versionPlans as GroupVersionPlan[])
            .map((vp) => {
              const parsedMessage = parseConventionalCommitsMessage(vp.message);

              // only properly formatted conventional commits messages will be included in the changelog
              if (!parsedMessage) {
                return null;
              }

              return <ChangelogChange>{
                type: parsedMessage.type,
                scope: parsedMessage.scope,
                description: parsedMessage.description,
                body: '',
                isBreaking: parsedMessage.breaking,
                githubReferences: [],
                affectedProjects: '*',
              };
            })
            .filter(Boolean),
          nxReleaseConfig.conventionalCommits
        );
      } else {
        let fromRef =
          args.from ||
          (await getLatestGitTagForPattern(releaseGroup.releaseTagPattern))
            ?.tag;
        if (!fromRef) {
          if (useAutomaticFromRef) {
            fromRef = await getFirstGitCommit();
            if (args.verbose) {
              console.log(
                `Determined release group --from ref from the first commit in the workspace: ${fromRef}`
              );
            }
          } else {
            throw new Error(
              `Unable to determine the previous git tag. If this is the first release of your release group, use the --first-release option or set the "release.changelog.automaticFromRef" config property in nx.json to generate a changelog from the first commit. Otherwise, be sure to configure the "release.releaseTagPattern" property in nx.json to match the structure of your repository's git tags.`
            );
          }
        }

        // Make sure that the fromRef is actually resolvable
        const fromSHA = await getCommitHash(fromRef);

        const { fileMap } = await createFileMapUsingProjectGraph(projectGraph);
        const fileToProjectMap = createFileToProjectMap(fileMap.projectFileMap);

        commits = await getCommits(fromSHA, toSHA);
        changes = filterHiddenChanges(
          commits.map((c) => ({
            type: c.type,
            scope: c.scope,
            description: c.description,
            body: c.body,
            isBreaking: c.isBreaking,
            githubReferences: c.references,
            author: c.author,
            shortHash: c.shortHash,
            revertedHashes: c.revertedHashes,
            affectedProjects: commitChangesNonProjectFiles(
              c,
              fileMap.nonProjectFiles
            )
              ? '*'
              : getProjectsAffectedByCommit(c, fileToProjectMap),
          })),
          nxReleaseConfig.conventionalCommits
        );
      }

      const projectChangelogs = await generateChangelogForProjects({
        tree,
        args,
        projectGraph,
        changes,
        projectsVersionData,
        releaseGroup,
        projects: projectNodes,
        nxReleaseConfig,
        projectToAdditionalDependencyBumps,
        // TODO: remove this after the changelog renderer is refactored to remove coupling with git commits
        commits: filterHiddenCommits(
          commits,
          nxReleaseConfig.conventionalCommits
        ),
      });

      let hasPushed = false;
      for (const [projectName, projectChangelog] of Object.entries(
        projectChangelogs
      )) {
        if (
          projectChangelogs &&
          shouldCreateGitHubRelease(releaseGroup.changelog, args.createRelease)
        ) {
          postGitTasks.push(async (latestCommit) => {
            if (!hasPushed) {
              output.logSingleLine(`Pushing to git remote`);

              // Before we can create/update the release we need to ensure the commit exists on the remote
              await gitPush({
                gitRemote: args.gitRemote,
                dryRun: args.dryRun,
                verbose: args.verbose,
              });
              hasPushed = true;
            }

            output.logSingleLine(`Creating GitHub Release`);

            await createOrUpdateGithubRelease(
              releaseGroup.changelog
                ? releaseGroup.changelog.createRelease
                : defaultCreateReleaseProvider,
              projectChangelog.releaseVersion,
              projectChangelog.contents,
              latestCommit,
              { dryRun: args.dryRun }
            );
          });
        }
        allProjectChangelogs[projectName] = projectChangelog;
      }
=======
>>>>>>> e768de62
    }

    await applyChangesAndExit(
      args,
      nxReleaseConfig,
      tree,
      toSHA,
      postGitTasks,
      commitMessageValues,
      gitTagValues,
      releaseGroups
    );

    return {
      workspaceChangelog,
      projectChangelogs: allProjectChangelogs,
    };
  };
}

function resolveChangelogVersions(
  args: ChangelogOptions,
  releaseGroups: ReleaseGroupWithName[],
  releaseGroupToFilteredProjects: Map<ReleaseGroupWithName, Set<string>>
): {
  workspaceChangelogVersion: string | undefined;
  projectsVersionData: VersionData;
} {
  if (!args.version && !args.versionData) {
    throw new Error(
      `You must provide a version string and/or a versionData object.`
    );
  }

  /**
   * TODO: revaluate this assumption holistically in a dedicated PR when we add support for calver
   * (e.g. the Release class also uses semver utils to check if prerelease).
   *
   * Right now, the given version must be valid semver in order to proceed
   */
  if (args.version && !valid(args.version)) {
    throw new Error(
      `The given version "${args.version}" is not a valid semver version. Please provide your version in the format "1.0.0", "1.0.0-beta.1" etc`
    );
  }

  const versionData: VersionData = releaseGroups.reduce(
    (versionData, releaseGroup) => {
      const releaseGroupProjectNames = Array.from(
        releaseGroupToFilteredProjects.get(releaseGroup)
      );
      for (const projectName of releaseGroupProjectNames) {
        if (!args.versionData) {
          versionData[projectName] = {
            newVersion: args.version,
            currentVersion: '', // not relevant within changelog/commit generation
            dependentProjects: [], // not relevant within changelog/commit generation
          };
          continue;
        }
        /**
         * In the case where a versionData object was provided, we need to make sure all projects are present,
         * otherwise it suggests a filtering mismatch between the version and changelog command invocations.
         */
        if (!args.versionData[projectName]) {
          throw new Error(
            `The provided versionData object does not contain a version for project "${projectName}". This suggests a filtering mismatch between the version and changelog command invocations.`
          );
        }
      }
      return versionData;
    },
    args.versionData || {}
  );

  return {
    workspaceChangelogVersion: args.version,
    projectsVersionData: versionData,
  };
}

async function applyChangesAndExit(
  args: ChangelogOptions,
  nxReleaseConfig: NxReleaseConfig,
  tree: Tree,
  toSHA: string,
  postGitTasks: PostGitTask[],
  commitMessageValues: string[],
  gitTagValues: string[],
  releaseGroups: ReleaseGroupWithName[]
) {
  let latestCommit = toSHA;

  const changes = tree.listChanges();

  /**
   * In the case where we are expecting changelog file updates, but there is nothing
   * to flush from the tree, we exit early. This could happen we using conventional
   * commits, for example.
   */
  const changelogFilesEnabled = checkChangelogFilesEnabled(nxReleaseConfig);
  if (changelogFilesEnabled && !changes.length) {
    output.warn({
      title: `No changes detected for changelogs`,
      bodyLines: [
        `No changes were detected for any changelog files, so no changelog entries will be generated.`,
      ],
    });

    if (!postGitTasks.length) {
      // no GitHub releases to create so we can just exit
      return;
    }

    if (isCI()) {
      output.warn({
        title: `Skipped GitHub release creation because no changes were detected for any changelog files.`,
      });
      return;
    }

    // prompt the user to see if they want to create a GitHub release anyway
    // we know that the user has configured GitHub releases because we have postGitTasks
    const shouldCreateGitHubReleaseAnyway = await promptForGitHubRelease();

    if (!shouldCreateGitHubReleaseAnyway) {
      return;
    }

    for (const postGitTask of postGitTasks) {
      await postGitTask(latestCommit);
    }

    return;
  }

  const changedFiles: string[] = changes.map((f) => f.path);

  let deletedFiles: string[] = [];
  if (args.deleteVersionPlans) {
    const planFiles = new Set<string>();
    releaseGroups.forEach((group) => {
      if (group.resolvedVersionPlans) {
        group.resolvedVersionPlans.forEach((plan) => {
          if (!args.dryRun) {
            removeSync(plan.absolutePath);
            if (args.verbose) {
              console.log(`Removing ${plan.relativePath}`);
            }
          } else {
            if (args.verbose) {
              console.log(
                `Would remove ${plan.relativePath}, but --dry-run was set`
              );
            }
          }
          planFiles.add(plan.relativePath);
        });
      }
    });
    deletedFiles = Array.from(planFiles);
  }

  // Generate a new commit for the changes, if configured to do so
  if (args.gitCommit ?? nxReleaseConfig.changelog.git.commit) {
    await commitChanges({
      changedFiles,
      deletedFiles,
      isDryRun: !!args.dryRun,
      isVerbose: !!args.verbose,
      gitCommitMessages: commitMessageValues,
      gitCommitArgs:
        args.gitCommitArgs || nxReleaseConfig.changelog.git.commitArgs,
    });
    // Resolve the commit we just made
    latestCommit = await getCommitHash('HEAD');
  } else if (
    (args.stageChanges ?? nxReleaseConfig.changelog.git.stageChanges) &&
    changes.length
  ) {
    output.logSingleLine(`Staging changed files with git`);
    await gitAdd({
      changedFiles,
      deletedFiles,
      dryRun: args.dryRun,
      verbose: args.verbose,
    });
  }

  // Generate a one or more git tags for the changes, if configured to do so
  if (args.gitTag ?? nxReleaseConfig.changelog.git.tag) {
    output.logSingleLine(`Tagging commit with git`);
    for (const tag of gitTagValues) {
      await gitTag({
        tag,
        message: args.gitTagMessage || nxReleaseConfig.changelog.git.tagMessage,
        additionalArgs:
          args.gitTagArgs || nxReleaseConfig.changelog.git.tagArgs,
        dryRun: args.dryRun,
        verbose: args.verbose,
      });
    }
  }

  // Run any post-git tasks in series
  for (const postGitTask of postGitTasks) {
    await postGitTask(latestCommit);
  }

  return;
}

async function generateChangelogForWorkspace({
  tree,
  args,
  projectGraph,
  nxReleaseConfig,
  workspaceChangelogVersion,
  changes,
  commits,
}: {
  tree: Tree;
  args: ChangelogOptions;
  projectGraph: ProjectGraph;
  nxReleaseConfig: NxReleaseConfig;
  workspaceChangelogVersion: (string | null) | undefined;
  changes: ChangelogChange[];
  commits: GitCommit[];
}): Promise<NxReleaseChangelogResult['workspaceChangelog']> {
  const config = nxReleaseConfig.changelog.workspaceChangelog;
  // The entire feature is disabled at the workspace level, exit early
  if (config === false) {
    return;
  }

  // If explicitly null it must mean that no changes were detected (e.g. when using conventional commits), so do nothing
  if (workspaceChangelogVersion === null) {
    return;
  }

  // The user explicitly passed workspaceChangelog=true but does not have a workspace changelog config in nx.json
  if (!config) {
    throw new Error(
      `Workspace changelog is enabled but no configuration was provided. Please provide a workspaceChangelog object in your nx.json`
    );
  }

  if (Object.entries(nxReleaseConfig.groups).length > 1) {
    output.warn({
      title: `Workspace changelog is enabled, but you have multiple release groups configured. This is not supported, so workspace changelog will be disabled.`,
      bodyLines: [
        `A single workspace version cannot be determined when defining multiple release groups because versions can differ between each group.`,
        `Project level changelogs can be enabled with the "release.changelog.projectChangelogs" property.`,
      ],
    });
    return;
  }

  if (
    Object.values(nxReleaseConfig.groups)[0].projectsRelationship ===
    'independent'
  ) {
    output.warn({
      title: `Workspace changelog is enabled, but you have configured an independent projects relationship. This is not supported, so workspace changelog will be disabled.`,
      bodyLines: [
        `A single workspace version cannot be determined when using independent projects because versions can differ between each project.`,
        `Project level changelogs can be enabled with the "release.changelog.projectChangelogs" property.`,
      ],
    });
    return;
  }

  // Only trigger interactive mode for the workspace changelog if the user explicitly requested it via "all" or "workspace"
  const interactive =
    args.interactive === 'all' || args.interactive === 'workspace';
  const dryRun = !!args.dryRun;
  const gitRemote = args.gitRemote;

  const changelogRenderer = resolveChangelogRenderer(config.renderer);

  let interpolatedTreePath = config.file || '';
  if (interpolatedTreePath) {
    interpolatedTreePath = interpolate(interpolatedTreePath, {
      projectName: '', // n/a for the workspace changelog
      projectRoot: '', // n/a for the workspace changelog
      workspaceRoot: '', // within the tree, workspaceRoot is the root
    });
  }

  const releaseVersion = new ReleaseVersion({
    version: workspaceChangelogVersion,
    releaseTagPattern: nxReleaseConfig.releaseTagPattern,
  });

  if (interpolatedTreePath) {
    const prefix = dryRun ? 'Previewing' : 'Generating';
    output.log({
      title: `${prefix} an entry in ${interpolatedTreePath} for ${chalk.white(
        releaseVersion.gitTag
      )}`,
    });
  }

  const githubRepoData = getGitHubRepoData(gitRemote, config.createRelease);

  let contents = await changelogRenderer({
    projectGraph,
    changes,
    commits,
    releaseVersion: releaseVersion.rawVersion,
    project: null,
    repoSlug: githubRepoData?.slug,
    repoData: githubRepoData,
    entryWhenNoChanges: config.entryWhenNoChanges,
    changelogRenderOptions: config.renderOptions,
    conventionalCommitsConfig: nxReleaseConfig.conventionalCommits,
  });

  /**
   * If interactive mode, make the changelog contents available for the user to modify in their editor of choice,
   * in a similar style to git interactive rebases/merges.
   */
  if (interactive) {
    const tmpDir = dirSync().name;
    const changelogPath = joinPathFragments(
      tmpDir,
      // Include the tree path in the name so that it is easier to identify which changelog file is being edited
      `PREVIEW__${interpolatedTreePath.replace(/\//g, '_')}`
    );
    writeFileSync(changelogPath, contents);
    await launchEditor(changelogPath);
    contents = readFileSync(changelogPath, 'utf-8');
  }

  if (interpolatedTreePath) {
    let rootChangelogContents = tree.exists(interpolatedTreePath)
      ? tree.read(interpolatedTreePath).toString()
      : '';
    if (rootChangelogContents) {
      // NOTE: right now existing releases are always expected to be in markdown format, but in the future we could potentially support others via a custom parser option
      const changelogReleases = parseChangelogMarkdown(
        rootChangelogContents
      ).releases;

      const existingVersionToUpdate = changelogReleases.find(
        (r) => r.version === releaseVersion.rawVersion
      );
      if (existingVersionToUpdate) {
        rootChangelogContents = rootChangelogContents.replace(
          `## ${releaseVersion.rawVersion}\n\n\n${existingVersionToUpdate.body}`,
          contents
        );
      } else {
        // No existing version, simply prepend the new release to the top of the file
        rootChangelogContents = `${contents}\n\n${rootChangelogContents}`;
      }
    } else {
      // No existing changelog contents, simply create a new one using the generated contents
      rootChangelogContents = contents;
    }

    tree.write(interpolatedTreePath, rootChangelogContents);

    printAndFlushChanges(tree, !!dryRun, 3, false, noDiffInChangelogMessage);
  }

  return {
    releaseVersion,
    contents,
  };
}

async function generateChangelogForProjects({
  tree,
  args,
  projectGraph,
  changes,
  commits,
  projectsVersionData,
  releaseGroup,
  projects,
  nxReleaseConfig,
  projectToAdditionalDependencyBumps,
}: {
  tree: Tree;
  args: ChangelogOptions;
  projectGraph: ProjectGraph;
  changes: ChangelogChange[];
  commits: GitCommit[];
  projectsVersionData: VersionData;
  releaseGroup: ReleaseGroupWithName;
  projects: ProjectGraphProjectNode[];
  nxReleaseConfig: NxReleaseConfig;
  projectToAdditionalDependencyBumps: Map<string, DependencyBump[]>;
}): Promise<NxReleaseChangelogResult['projectChangelogs']> {
  const config = releaseGroup.changelog;
  // The entire feature is disabled at the release group level, exit early
  if (config === false) {
    return;
  }

  // Only trigger interactive mode for the project changelog if the user explicitly requested it via "all" or "projects"
  const interactive =
    args.interactive === 'all' || args.interactive === 'projects';
  const dryRun = !!args.dryRun;
  const gitRemote = args.gitRemote;

  const changelogRenderer = resolveChangelogRenderer(config.renderer);

  const projectChangelogs: NxReleaseChangelogResult['projectChangelogs'] = {};

  for (const project of projects) {
    let interpolatedTreePath = config.file || '';
    if (interpolatedTreePath) {
      interpolatedTreePath = interpolate(interpolatedTreePath, {
        projectName: project.name,
        projectRoot: project.data.root,
        workspaceRoot: '', // within the tree, workspaceRoot is the root
      });
    }

    /**
     * newVersion will be null in the case that no changes were detected (e.g. in conventional commits mode),
     * no changelog entry is relevant in that case.
     */
    if (projectsVersionData[project.name].newVersion === null) {
      continue;
    }

    const releaseVersion = new ReleaseVersion({
      version: projectsVersionData[project.name].newVersion,
      releaseTagPattern: releaseGroup.releaseTagPattern,
      projectName: project.name,
    });

    if (interpolatedTreePath) {
      const prefix = dryRun ? 'Previewing' : 'Generating';
      output.log({
        title: `${prefix} an entry in ${interpolatedTreePath} for ${chalk.white(
          releaseVersion.gitTag
        )}`,
      });
    }

    const githubRepoData = getGitHubRepoData(gitRemote, config.createRelease);

    let contents = await changelogRenderer({
      projectGraph,
      changes,
      commits,
      releaseVersion: releaseVersion.rawVersion,
      project: project.name,
      repoSlug: githubRepoData?.slug,
      repoData: githubRepoData,
      entryWhenNoChanges:
        typeof config.entryWhenNoChanges === 'string'
          ? interpolate(config.entryWhenNoChanges, {
              projectName: project.name,
              projectRoot: project.data.root,
              workspaceRoot: '', // within the tree, workspaceRoot is the root
            })
          : false,
      changelogRenderOptions: config.renderOptions,
      conventionalCommitsConfig: releaseGroup.versionPlans
        ? null
        : nxReleaseConfig.conventionalCommits,
      dependencyBumps: projectToAdditionalDependencyBumps.get(project.name),
    });

    /**
     * If interactive mode, make the changelog contents available for the user to modify in their editor of choice,
     * in a similar style to git interactive rebases/merges.
     */
    if (interactive) {
      const tmpDir = dirSync().name;
      const changelogPath = joinPathFragments(
        tmpDir,
        // Include the tree path in the name so that it is easier to identify which changelog file is being edited
        `PREVIEW__${interpolatedTreePath.replace(/\//g, '_')}`
      );
      writeFileSync(changelogPath, contents);
      await launchEditor(changelogPath);
      contents = readFileSync(changelogPath, 'utf-8');
    }

    if (interpolatedTreePath) {
      let changelogContents = tree.exists(interpolatedTreePath)
        ? tree.read(interpolatedTreePath).toString()
        : '';
      if (changelogContents) {
        // NOTE: right now existing releases are always expected to be in markdown format, but in the future we could potentially support others via a custom parser option
        const changelogReleases =
          parseChangelogMarkdown(changelogContents).releases;

        const existingVersionToUpdate = changelogReleases.find(
          (r) => r.version === releaseVersion.rawVersion
        );
        if (existingVersionToUpdate) {
          changelogContents = changelogContents.replace(
            `## ${releaseVersion.rawVersion}\n\n\n${existingVersionToUpdate.body}`,
            contents
          );
        } else {
          // No existing version, simply prepend the new release to the top of the file
          changelogContents = `${contents}\n\n${changelogContents}`;
        }
      } else {
        // No existing changelog contents, simply create a new one using the generated contents
        changelogContents = contents;
      }

      tree.write(interpolatedTreePath, changelogContents);

      printAndFlushChanges(
        tree,
        !!dryRun,
        3,
        false,
        noDiffInChangelogMessage,
        // Only print the change for the current changelog file at this point
        (f) => f.path === interpolatedTreePath
      );
    }

    projectChangelogs[project.name] = {
      releaseVersion,
      contents,
    };
  }

  return projectChangelogs;
}

function checkChangelogFilesEnabled(nxReleaseConfig: NxReleaseConfig): boolean {
  if (
    nxReleaseConfig.changelog.workspaceChangelog &&
    nxReleaseConfig.changelog.workspaceChangelog.file
  ) {
    return true;
  }
  for (const releaseGroup of Object.values(nxReleaseConfig.groups)) {
    if (releaseGroup.changelog && releaseGroup.changelog.file) {
      return true;
    }
  }
  return false;
}

async function getCommits(
  fromSHA: string,
  toSHA: string
): Promise<GitCommit[]> {
  const rawCommits = await getGitDiff(fromSHA, toSHA);
  // Parse as conventional commits
  return parseCommits(rawCommits);
}

function filterHiddenChanges(
  changes: ChangelogChange[],
  conventionalCommitsConfig: NxReleaseConfig['conventionalCommits']
): ChangelogChange[] {
  return changes.filter((change) => {
    const type = change.type;

    const typeConfig = conventionalCommitsConfig.types[type];
    if (!typeConfig) {
      // don't include changes with unknown types
      return false;
    }
    return !typeConfig.changelog.hidden;
  });
}

// TODO: remove this after the changelog renderer is refactored to remove coupling with git commits
function filterHiddenCommits(
  commits: GitCommit[],
  conventionalCommitsConfig: NxReleaseConfig['conventionalCommits']
): GitCommit[] {
  if (!commits) {
    return [];
  }
  return commits.filter((commit) => {
    const type = commit.type;

    const typeConfig = conventionalCommitsConfig.types[type];
    if (!typeConfig) {
      // don't include commits with unknown types
      return false;
    }
    return !typeConfig.changelog.hidden;
  });
}

export function shouldCreateGitHubRelease(
  changelogConfig: NxReleaseChangelogConfiguration | false | undefined,
  createReleaseArg: ChangelogOptions['createRelease'] | undefined = undefined
): boolean {
  if (createReleaseArg !== undefined) {
    return createReleaseArg === 'github';
  }

  return (changelogConfig || {}).createRelease !== false;
}

async function promptForGitHubRelease(): Promise<boolean> {
  try {
    const result = await prompt<{ confirmation: boolean }>([
      {
        name: 'confirmation',
        message: 'Do you want to create a GitHub release anyway?',
        type: 'confirm',
      },
    ]);
    return result.confirmation;
  } catch (e) {
    // Handle the case where the user exits the prompt with ctrl+c
    return false;
  }
}

function getProjectsAffectedByCommit(
  commit: GitCommit,
  fileToProjectMap: Record<string, string>
): string[] {
  const affectedProjects = new Set<string>();
  for (const file of commit.affectedFiles) {
    affectedProjects.add(fileToProjectMap[file]);
  }
  return Array.from(affectedProjects);
}

function commitChangesNonProjectFiles(
  commit: GitCommit,
  nonProjectFiles: FileData[]
): boolean {
  return nonProjectFiles.some((fileData) =>
    commit.affectedFiles.includes(fileData.file)
  );
}

function createFileToProjectMap(
  projectFileMap: ProjectFileMap
): Record<string, string> {
  const fileToProjectMap = {};
  for (const [projectName, projectFiles] of Object.entries(projectFileMap)) {
    for (const file of projectFiles) {
      fileToProjectMap[file.file] = projectName;
    }
  }
  return fileToProjectMap;
}

function versionPlanSemverReleaseTypeToChangelogType(bump: ReleaseType): {
  type: 'fix' | 'feat';
  isBreaking: boolean;
} {
  switch (bump) {
    case 'premajor':
    case 'major':
      return { type: 'feat', isBreaking: true };
    case 'preminor':
    case 'minor':
      return { type: 'feat', isBreaking: false };
    case 'prerelease':
    case 'prepatch':
    case 'patch':
      return { type: 'fix', isBreaking: false };
    default:
      throw new Error(`Invalid semver bump type: ${bump}`);
  }
}<|MERGE_RESOLUTION|>--- conflicted
+++ resolved
@@ -409,23 +409,12 @@
           hasPushed = true;
         }
 
-<<<<<<< HEAD
-      await createOrUpdateGithubRelease(
-        nxReleaseConfig.changelog.workspaceChangelog
-          ? nxReleaseConfig.changelog.workspaceChangelog.createRelease
-          : defaultCreateReleaseProvider,
-        workspaceChangelog.releaseVersion,
-        workspaceChangelog.contents,
-        latestCommit,
-        { dryRun: args.dryRun }
-      );
-    });
-  }
-=======
         output.logSingleLine(`Creating GitHub Release`);
->>>>>>> e768de62
 
         await createOrUpdateGithubRelease(
+          nxReleaseConfig.changelog.workspaceChangelog
+            ? nxReleaseConfig.changelog.workspaceChangelog.createRelease
+            : defaultCreateReleaseProvider,
           workspaceChangelog.releaseVersion,
           workspaceChangelog.contents,
           latestCommit,
@@ -659,6 +648,9 @@
                 output.logSingleLine(`Creating GitHub Release`);
 
                 await createOrUpdateGithubRelease(
+                  releaseGroup.changelog
+                    ? releaseGroup.changelog.createRelease
+                    : defaultCreateReleaseProvider,
                   projectChangelog.releaseVersion,
                   projectChangelog.contents,
                   latestCommit,
@@ -825,139 +817,6 @@
           allProjectChangelogs[projectName] = projectChangelog;
         }
       }
-<<<<<<< HEAD
-    } else {
-      let changes: ChangelogChange[] = [];
-      // TODO: remove this after the changelog renderer is refactored to remove coupling with git commits
-      let commits: GitCommit[] = [];
-      if (releaseGroup.versionPlans) {
-        changes = filterHiddenChanges(
-          (releaseGroup.versionPlans as GroupVersionPlan[])
-            .map((vp) => {
-              const parsedMessage = parseConventionalCommitsMessage(vp.message);
-
-              // only properly formatted conventional commits messages will be included in the changelog
-              if (!parsedMessage) {
-                return null;
-              }
-
-              return <ChangelogChange>{
-                type: parsedMessage.type,
-                scope: parsedMessage.scope,
-                description: parsedMessage.description,
-                body: '',
-                isBreaking: parsedMessage.breaking,
-                githubReferences: [],
-                affectedProjects: '*',
-              };
-            })
-            .filter(Boolean),
-          nxReleaseConfig.conventionalCommits
-        );
-      } else {
-        let fromRef =
-          args.from ||
-          (await getLatestGitTagForPattern(releaseGroup.releaseTagPattern))
-            ?.tag;
-        if (!fromRef) {
-          if (useAutomaticFromRef) {
-            fromRef = await getFirstGitCommit();
-            if (args.verbose) {
-              console.log(
-                `Determined release group --from ref from the first commit in the workspace: ${fromRef}`
-              );
-            }
-          } else {
-            throw new Error(
-              `Unable to determine the previous git tag. If this is the first release of your release group, use the --first-release option or set the "release.changelog.automaticFromRef" config property in nx.json to generate a changelog from the first commit. Otherwise, be sure to configure the "release.releaseTagPattern" property in nx.json to match the structure of your repository's git tags.`
-            );
-          }
-        }
-
-        // Make sure that the fromRef is actually resolvable
-        const fromSHA = await getCommitHash(fromRef);
-
-        const { fileMap } = await createFileMapUsingProjectGraph(projectGraph);
-        const fileToProjectMap = createFileToProjectMap(fileMap.projectFileMap);
-
-        commits = await getCommits(fromSHA, toSHA);
-        changes = filterHiddenChanges(
-          commits.map((c) => ({
-            type: c.type,
-            scope: c.scope,
-            description: c.description,
-            body: c.body,
-            isBreaking: c.isBreaking,
-            githubReferences: c.references,
-            author: c.author,
-            shortHash: c.shortHash,
-            revertedHashes: c.revertedHashes,
-            affectedProjects: commitChangesNonProjectFiles(
-              c,
-              fileMap.nonProjectFiles
-            )
-              ? '*'
-              : getProjectsAffectedByCommit(c, fileToProjectMap),
-          })),
-          nxReleaseConfig.conventionalCommits
-        );
-      }
-
-      const projectChangelogs = await generateChangelogForProjects({
-        tree,
-        args,
-        projectGraph,
-        changes,
-        projectsVersionData,
-        releaseGroup,
-        projects: projectNodes,
-        nxReleaseConfig,
-        projectToAdditionalDependencyBumps,
-        // TODO: remove this after the changelog renderer is refactored to remove coupling with git commits
-        commits: filterHiddenCommits(
-          commits,
-          nxReleaseConfig.conventionalCommits
-        ),
-      });
-
-      let hasPushed = false;
-      for (const [projectName, projectChangelog] of Object.entries(
-        projectChangelogs
-      )) {
-        if (
-          projectChangelogs &&
-          shouldCreateGitHubRelease(releaseGroup.changelog, args.createRelease)
-        ) {
-          postGitTasks.push(async (latestCommit) => {
-            if (!hasPushed) {
-              output.logSingleLine(`Pushing to git remote`);
-
-              // Before we can create/update the release we need to ensure the commit exists on the remote
-              await gitPush({
-                gitRemote: args.gitRemote,
-                dryRun: args.dryRun,
-                verbose: args.verbose,
-              });
-              hasPushed = true;
-            }
-
-            output.logSingleLine(`Creating GitHub Release`);
-
-            await createOrUpdateGithubRelease(
-              releaseGroup.changelog
-                ? releaseGroup.changelog.createRelease
-                : defaultCreateReleaseProvider,
-              projectChangelog.releaseVersion,
-              projectChangelog.contents,
-              latestCommit,
-              { dryRun: args.dryRun }
-            );
-          });
-        }
-        allProjectChangelogs[projectName] = projectChangelog;
-      }
-=======
->>>>>>> e768de62
     }
 
     await applyChangesAndExit(
