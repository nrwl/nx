--- conflicted
+++ resolved
@@ -103,56 +103,7 @@
 type PostGitTask = (latestCommit: string) => Promise<void>;
 
 export const releaseChangelogCLIHandler = (args: ChangelogOptions) =>
-<<<<<<< HEAD
-  handleErrors(args.verbose, () => releaseChangelog(args));
-
-function versionPlanSemverReleaseTypeToChangelogType(bump: ReleaseType): {
-  type: 'fix' | 'feat';
-  isBreaking: boolean;
-} {
-  switch (bump) {
-    case 'premajor':
-    case 'major':
-      return { type: 'feat', isBreaking: true };
-    case 'preminor':
-    case 'minor':
-      return { type: 'feat', isBreaking: false };
-    case 'prerelease':
-    case 'prepatch':
-    case 'patch':
-      return { type: 'fix', isBreaking: false };
-    default:
-      throw new Error(`Invalid semver bump type: ${bump}`);
-  }
-}
-
-/**
- * NOTE: This function is also exported for programmatic usage and forms part of the public API
- * of Nx. We intentionally do not wrap the implementation with handleErrors because users need
- * to have control over their own error handling when using the API.
- */
-export async function releaseChangelog(
-  args: ChangelogOptions
-): Promise<NxReleaseChangelogResult> {
-  const projectGraph = await createProjectGraphAsync({ exitOnError: true });
-  const nxJson = readNxJson();
-
-  if (args.verbose) {
-    process.env.NX_VERBOSE_LOGGING = 'true';
-  }
-
-  // Apply default configuration to any optional user configuration
-  const { error: configError, nxReleaseConfig } = await createNxReleaseConfig(
-    projectGraph,
-    await createProjectFileMapUsingProjectGraph(projectGraph),
-    nxJson.release
-  );
-  if (configError) {
-    return await handleNxReleaseConfigError(configError);
-  }
-=======
   handleErrors(args.verbose, () => createAPI({})(args));
->>>>>>> 40d35160
 
 export function createAPI(overrideReleaseConfig: NxReleaseConfiguration) {
   /**
@@ -257,83 +208,6 @@
     const useAutomaticFromRef =
       nxReleaseConfig.changelog?.automaticFromRef || args.firstRelease;
 
-<<<<<<< HEAD
-  // Resolve any git tags as early as possible so that we can hard error in case of any duplicates before reaching the actual git command
-  const gitTagValues: string[] =
-    args.gitTag ?? nxReleaseConfig.changelog.git.tag
-      ? createGitTagValues(
-          releaseGroups,
-          releaseGroupToFilteredProjects,
-          projectsVersionData
-        )
-      : [];
-  handleDuplicateGitTags(gitTagValues);
-
-  const postGitTasks: PostGitTask[] = [];
-
-  let workspaceChangelogChanges: ChangelogChange[] = [];
-  // TODO: remove this after the changelog renderer is refactored to remove coupling with git commits
-  let workspaceChangelogCommits: GitCommit[] = [];
-
-  // If there are multiple release groups, we'll just skip the workspace changelog anyway.
-  const versionPlansEnabledForWorkspaceChangelog =
-    releaseGroups[0].versionPlans;
-  if (versionPlansEnabledForWorkspaceChangelog) {
-    if (releaseGroups.length === 1) {
-      const releaseGroup = releaseGroups[0];
-      if (releaseGroup.projectsRelationship === 'fixed') {
-        const versionPlans = releaseGroup.versionPlans as GroupVersionPlan[];
-        workspaceChangelogChanges = versionPlans
-          .flatMap((vp) => {
-            const releaseType = versionPlanSemverReleaseTypeToChangelogType(
-              vp.groupVersionBump
-            );
-            const changes: ChangelogChange | ChangelogChange[] =
-              !vp.triggeredByProjects
-                ? {
-                    type: releaseType.type,
-                    scope: '',
-                    description: vp.message,
-                    body: '',
-                    isBreaking: releaseType.isBreaking,
-                    githubReferences: [],
-                    affectedProjects: '*',
-                  }
-                : vp.triggeredByProjects.map((project) => {
-                    return {
-                      type: releaseType.type,
-                      scope: project,
-                      description: vp.message,
-                      body: '',
-                      // TODO: what about github references?
-                      isBreaking: releaseType.isBreaking,
-                      githubReferences: [],
-                      affectedProjects: [project],
-                    };
-                  });
-            return changes;
-          })
-          .filter(Boolean);
-      }
-    }
-  } else {
-    let workspaceChangelogFromRef =
-      args.from ||
-      (await getLatestGitTagForPattern(nxReleaseConfig.releaseTagPattern))?.tag;
-    if (!workspaceChangelogFromRef) {
-      if (useAutomaticFromRef) {
-        workspaceChangelogFromRef = await getFirstGitCommit();
-        if (args.verbose) {
-          console.log(
-            `Determined workspace --from ref from the first commit in the workspace: ${workspaceChangelogFromRef}`
-          );
-        }
-      } else {
-        throw new Error(
-          `Unable to determine the previous git tag. If this is the first release of your workspace, use the --first-release option or set the "release.changelog.automaticFromRef" config property in nx.json to generate a changelog from the first commit. Otherwise, be sure to configure the "release.releaseTagPattern" property in nx.json to match the structure of your repository's git tags.`
-        );
-      }
-=======
     /**
      * For determining the versions to use within changelog files, there are a few different possibilities:
      * - the user is using the nx CLI, and therefore passes a single --version argument which represents the version for any and all changelog
@@ -369,7 +243,6 @@
       throw new Error(
         `You are attempting to recreate the changelog for an old release, but you have enabled auto-commit mode. Please disable auto-commit mode by updating your nx.json, or passing --git-commit=false`
       );
->>>>>>> 40d35160
     }
 
     const commitMessage: string | undefined =
@@ -407,30 +280,37 @@
         const releaseGroup = releaseGroups[0];
         if (releaseGroup.projectsRelationship === 'fixed') {
           const versionPlans = releaseGroup.versionPlans as GroupVersionPlan[];
-          workspaceChangelogChanges = filterHiddenChanges(
-            versionPlans
-              .map((vp) => {
-                const parsedMessage = parseConventionalCommitsMessage(
-                  vp.message
-                );
-
-                // only properly formatted conventional commits messages will be included in the changelog
-                if (!parsedMessage) {
-                  return null;
-                }
-
-                return <ChangelogChange>{
-                  type: parsedMessage.type,
-                  scope: parsedMessage.scope,
-                  description: parsedMessage.description,
-                  body: '',
-                  isBreaking: parsedMessage.breaking,
-                  githubReferences: [],
-                };
-              })
-              .filter(Boolean),
-            nxReleaseConfig.conventionalCommits
-          );
+          workspaceChangelogChanges = versionPlans
+            .flatMap((vp) => {
+              const releaseType = versionPlanSemverReleaseTypeToChangelogType(
+                vp.groupVersionBump
+              );
+              const changes: ChangelogChange | ChangelogChange[] =
+                !vp.triggeredByProjects
+                  ? {
+                      type: releaseType.type,
+                      scope: '',
+                      description: vp.message,
+                      body: '',
+                      isBreaking: releaseType.isBreaking,
+                      githubReferences: [],
+                      affectedProjects: '*',
+                    }
+                  : vp.triggeredByProjects.map((project) => {
+                      return {
+                        type: releaseType.type,
+                        scope: project,
+                        description: vp.message,
+                        body: '',
+                        // TODO: what about github references?
+                        isBreaking: releaseType.isBreaking,
+                        githubReferences: [],
+                        affectedProjects: [project],
+                      };
+                    });
+              return changes;
+            })
+            .filter(Boolean);
         }
       }
     } else {
@@ -611,31 +491,26 @@
           let commits: GitCommit[];
 
           if (releaseGroup.versionPlans) {
-            changes = filterHiddenChanges(
-              (releaseGroup.versionPlans as ProjectsVersionPlan[])
-                .map((vp) => {
-                  const parsedMessage = parseConventionalCommitsMessage(
-                    vp.message
-                  );
-
-                  // only properly formatted conventional commits messages will be included in the changelog
-                  if (!parsedMessage) {
-                    return null;
-                  }
-
-                  return {
-                    type: parsedMessage.type,
-                    scope: parsedMessage.scope,
-                    description: parsedMessage.description,
-                    body: '',
-                    isBreaking: parsedMessage.breaking,
-                    affectedProjects: Object.keys(vp.projectVersionBumps),
-                    githubReferences: [],
-                  };
-                })
-                .filter(Boolean),
-              nxReleaseConfig.conventionalCommits
-            );
+            changes = (releaseGroup.versionPlans as ProjectsVersionPlan[])
+              .map((vp) => {
+                const bumpForProject = vp.projectVersionBumps[project.name];
+                if (!bumpForProject) {
+                  return null;
+                }
+                const releaseType =
+                  versionPlanSemverReleaseTypeToChangelogType(bumpForProject);
+                return {
+                  type: releaseType.type,
+                  scope: project.name,
+                  description: vp.message,
+                  body: '',
+                  isBreaking: releaseType.isBreaking,
+                  affectedProjects: Object.keys(vp.projectVersionBumps),
+                  // TODO: can we include github references when using version plans?
+                  githubReferences: [],
+                };
+              })
+              .filter(Boolean);
           } else {
             let fromRef =
               args.from ||
@@ -763,54 +638,37 @@
         // TODO: remove this after the changelog renderer is refactored to remove coupling with git commits
         let commits: GitCommit[] = [];
         if (releaseGroup.versionPlans) {
-<<<<<<< HEAD
-          changes = (releaseGroup.versionPlans as ProjectsVersionPlan[])
-            .map((vp) => {
-              const bumpForProject = vp.projectVersionBumps[project.name];
-              if (!bumpForProject) {
-                return null;
-              }
-              const releaseType =
-                versionPlanSemverReleaseTypeToChangelogType(bumpForProject);
-              return {
-                type: releaseType.type,
-                scope: project.name,
-                description: vp.message,
-                body: '',
-                isBreaking: releaseType.isBreaking,
-                affectedProjects: Object.keys(vp.projectVersionBumps),
-                // TODO: can we include github references when using version plans?
-                githubReferences: [],
-              };
+          changes = (releaseGroup.versionPlans as GroupVersionPlan[])
+            .flatMap((vp) => {
+              const releaseType = versionPlanSemverReleaseTypeToChangelogType(
+                vp.groupVersionBump
+              );
+              const changes: ChangelogChange | ChangelogChange[] =
+                !vp.triggeredByProjects
+                  ? {
+                      type: releaseType.type,
+                      scope: '',
+                      description: vp.message,
+                      body: '',
+                      isBreaking: releaseType.isBreaking,
+                      githubReferences: [],
+                      affectedProjects: '*',
+                    }
+                  : vp.triggeredByProjects.map((project) => {
+                      return {
+                        type: releaseType.type,
+                        scope: project,
+                        description: vp.message,
+                        body: '',
+                        // TODO: what about github references?
+                        isBreaking: releaseType.isBreaking,
+                        githubReferences: [],
+                        affectedProjects: [project],
+                      };
+                    });
+              return changes;
             })
             .filter(Boolean);
-=======
-          changes = filterHiddenChanges(
-            (releaseGroup.versionPlans as GroupVersionPlan[])
-              .map((vp) => {
-                const parsedMessage = parseConventionalCommitsMessage(
-                  vp.message
-                );
-
-                // only properly formatted conventional commits messages will be included in the changelog
-                if (!parsedMessage) {
-                  return null;
-                }
-
-                return <ChangelogChange>{
-                  type: parsedMessage.type,
-                  scope: parsedMessage.scope,
-                  description: parsedMessage.description,
-                  body: '',
-                  isBreaking: parsedMessage.breaking,
-                  githubReferences: [],
-                  affectedProjects: '*',
-                };
-              })
-              .filter(Boolean),
-            nxReleaseConfig.conventionalCommits
-          );
->>>>>>> 40d35160
         } else {
           let fromRef =
             args.from ||
@@ -918,144 +776,6 @@
           allProjectChangelogs[projectName] = projectChangelog;
         }
       }
-<<<<<<< HEAD
-    } else {
-      let changes: ChangelogChange[] = [];
-      // TODO: remove this after the changelog renderer is refactored to remove coupling with git commits
-      let commits: GitCommit[] = [];
-      if (releaseGroup.versionPlans) {
-        changes = (releaseGroup.versionPlans as GroupVersionPlan[])
-          .flatMap((vp) => {
-            const releaseType = versionPlanSemverReleaseTypeToChangelogType(
-              vp.groupVersionBump
-            );
-            const changes: ChangelogChange | ChangelogChange[] =
-              !vp.triggeredByProjects
-                ? {
-                    type: releaseType.type,
-                    scope: '',
-                    description: vp.message,
-                    body: '',
-                    isBreaking: releaseType.isBreaking,
-                    githubReferences: [],
-                    affectedProjects: '*',
-                  }
-                : vp.triggeredByProjects.map((project) => {
-                    return {
-                      type: releaseType.type,
-                      scope: project,
-                      description: vp.message,
-                      body: '',
-                      // TODO: what about github references?
-                      isBreaking: releaseType.isBreaking,
-                      githubReferences: [],
-                      affectedProjects: [project],
-                    };
-                  });
-            return changes;
-          })
-          .filter(Boolean);
-      } else {
-        let fromRef =
-          args.from ||
-          (await getLatestGitTagForPattern(releaseGroup.releaseTagPattern))
-            ?.tag;
-        if (!fromRef) {
-          if (useAutomaticFromRef) {
-            fromRef = await getFirstGitCommit();
-            if (args.verbose) {
-              console.log(
-                `Determined release group --from ref from the first commit in the workspace: ${fromRef}`
-              );
-            }
-          } else {
-            throw new Error(
-              `Unable to determine the previous git tag. If this is the first release of your release group, use the --first-release option or set the "release.changelog.automaticFromRef" config property in nx.json to generate a changelog from the first commit. Otherwise, be sure to configure the "release.releaseTagPattern" property in nx.json to match the structure of your repository's git tags.`
-            );
-          }
-        }
-
-        // Make sure that the fromRef is actually resolvable
-        const fromSHA = await getCommitHash(fromRef);
-
-        const { fileMap } = await createFileMapUsingProjectGraph(projectGraph);
-        const fileToProjectMap = createFileToProjectMap(fileMap.projectFileMap);
-
-        commits = await getCommits(fromSHA, toSHA);
-        changes = filterHiddenChanges(
-          commits.map((c) => ({
-            type: c.type,
-            scope: c.scope,
-            description: c.description,
-            body: c.body,
-            isBreaking: c.isBreaking,
-            githubReferences: c.references,
-            author: c.author,
-            shortHash: c.shortHash,
-            revertedHashes: c.revertedHashes,
-            affectedProjects: commitChangesNonProjectFiles(
-              c,
-              fileMap.nonProjectFiles
-            )
-              ? '*'
-              : getProjectsAffectedByCommit(c, fileToProjectMap),
-          })),
-          nxReleaseConfig.conventionalCommits
-        );
-      }
-
-      const projectChangelogs = await generateChangelogForProjects({
-        tree,
-        args,
-        projectGraph,
-        changes,
-        projectsVersionData,
-        releaseGroup,
-        projects: projectNodes,
-        nxReleaseConfig,
-        projectToAdditionalDependencyBumps,
-        // TODO: remove this after the changelog renderer is refactored to remove coupling with git commits
-        commits: filterHiddenCommits(
-          commits,
-          nxReleaseConfig.conventionalCommits
-        ),
-      });
-
-      let hasPushed = false;
-      for (const [projectName, projectChangelog] of Object.entries(
-        projectChangelogs
-      )) {
-        if (
-          projectChangelogs &&
-          shouldCreateGitHubRelease(releaseGroup.changelog, args.createRelease)
-        ) {
-          postGitTasks.push(async (latestCommit) => {
-            if (!hasPushed) {
-              output.logSingleLine(`Pushing to git remote`);
-
-              // Before we can create/update the release we need to ensure the commit exists on the remote
-              await gitPush({
-                gitRemote: args.gitRemote,
-                dryRun: args.dryRun,
-                verbose: args.verbose,
-              });
-              hasPushed = true;
-            }
-
-            output.logSingleLine(`Creating GitHub Release`);
-
-            await createOrUpdateGithubRelease(
-              projectChangelog.releaseVersion,
-              projectChangelog.contents,
-              latestCommit,
-              { dryRun: args.dryRun }
-            );
-          });
-        }
-        allProjectChangelogs[projectName] = projectChangelog;
-      }
-=======
->>>>>>> 40d35160
     }
 
     await applyChangesAndExit(
@@ -1694,4 +1414,24 @@
     }
   }
   return fileToProjectMap;
+}
+
+function versionPlanSemverReleaseTypeToChangelogType(bump: ReleaseType): {
+  type: 'fix' | 'feat';
+  isBreaking: boolean;
+} {
+  switch (bump) {
+    case 'premajor':
+    case 'major':
+      return { type: 'feat', isBreaking: true };
+    case 'preminor':
+    case 'minor':
+      return { type: 'feat', isBreaking: false };
+    case 'prerelease':
+    case 'prepatch':
+    case 'patch':
+      return { type: 'fix', isBreaking: false };
+    default:
+      throw new Error(`Invalid semver bump type: ${bump}`);
+  }
 }