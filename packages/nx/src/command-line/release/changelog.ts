--- conflicted
+++ resolved
@@ -596,17 +596,7 @@
     await postGitTask(latestCommit);
   }
 
-<<<<<<< HEAD
-  if (args.dryRun) {
-    logger.warn(
-      `\nNOTE: The "dryRun" flag means no changelogs were actually created.`
-    );
-  }
-
   return;
-=======
-  return 0;
->>>>>>> c8866acb
 }
 
 function resolveChangelogRenderer(
