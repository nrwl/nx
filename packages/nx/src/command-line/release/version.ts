--- conflicted
+++ resolved
@@ -77,15 +77,12 @@
   installArgs?: string;
   installIgnoreScripts?: boolean;
   conventionalCommitsConfig?: NxReleaseConfig['conventionalCommits'];
-<<<<<<< HEAD
   deleteVersionPlans?: boolean;
-=======
   /**
    * 'auto' allows users to opt into dependents being updated (a patch version bump) when a dependency is versioned.
    * This is only applicable to independently released projects.
    */
   updateDependents?: 'never' | 'auto';
->>>>>>> 4966797f
 }
 
 export interface NxReleaseVersionResult {
