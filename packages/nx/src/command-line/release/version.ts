import * as chalk from 'chalk';
import { readFileSync } from 'node:fs';
import { relative } from 'node:path';
import { Generator } from '../../config/misc-interfaces';
import { readNxJson } from '../../config/nx-json';
import {
  ProjectGraph,
  ProjectGraphProjectNode,
} from '../../config/project-graph';
import {
  NxJsonConfiguration,
  joinPathFragments,
  logger,
  output,
  workspaceRoot,
} from '../../devkit-exports';
import { FsTree, Tree, flushChanges } from '../../generators/tree';
import {
  createProjectGraphAsync,
  readProjectsConfigurationFromProjectGraph,
} from '../../project-graph/project-graph';
import { combineOptionsForGenerator, handleErrors } from '../../utils/params';
import { parseGeneratorString } from '../generate/generate';
import { getGeneratorInformation } from '../generate/generator-utils';
import { VersionOptions } from './command-object';
import {
  createNxReleaseConfig,
  handleNxReleaseConfigError,
} from './config/config';
import {
  ReleaseGroupWithName,
  filterReleaseGroups,
} from './config/filter-release-groups';
import { gitAdd, gitTag } from './utils/git';
import { printDiff } from './utils/print-changes';
import {
  ReleaseVersionGeneratorResult,
  VersionData,
  commitChanges,
  createCommitMessageValues,
  createGitTagValues,
  handleDuplicateGitTags,
} from './utils/shared';

// Reexport some utils for use in plugin release-version generator implementations
export { deriveNewSemverVersion } from './utils/semver';
export type {
  ReleaseVersionGeneratorResult,
  VersionData,
} from './utils/shared';

export interface ReleaseVersionGeneratorSchema {
  // The projects being versioned in the current execution
  projects: ProjectGraphProjectNode[];
  releaseGroup: ReleaseGroupWithName;
  projectGraph: ProjectGraph;
  specifier?: string;
  specifierSource?: 'prompt' | 'conventional-commits';
  preid?: string;
  packageRoot?: string;
  currentVersionResolver?: 'registry' | 'disk' | 'git-tag';
  currentVersionResolverMetadata?: Record<string, unknown>;
}

export interface NxReleaseVersionResult {
  /**
   * In one specific (and very common) case, an overall workspace version is relevant, for example when there is
   * only a single release group in which all projects have a fixed relationship to each other. In this case, the
   * overall workspace version is the same as the version of the release group (and every project within it). This
   * version could be a `string`, or it could be `null` if using conventional commits and no changes were detected.
   *
   * In all other cases (independent versioning, multiple release groups etc), the overall workspace version is
   * not applicable and will be `undefined` here. If a user attempts to use this value later when it is `undefined`
   * (for example in the changelog command), we will throw an appropriate error.
   */
  workspaceVersion: (string | null) | undefined;
  projectsVersionData: VersionData;
}

export const releaseVersionCLIHandler = (args: VersionOptions) =>
  handleErrors(args.verbose, () => releaseVersion(args));

/**
 * NOTE: This function is also exported for programmatic usage and forms part of the public API
 * of Nx. We intentionally do not wrap the implementation with handleErrors because users need
 * to have control over their own error handling when using the API.
 */
export async function releaseVersion(
  args: VersionOptions
): Promise<NxReleaseVersionResult> {
  const projectGraph = await createProjectGraphAsync({ exitOnError: true });
  const { projects } = readProjectsConfigurationFromProjectGraph(projectGraph);
  const nxJson = readNxJson();

  if (args.verbose) {
    process.env.NX_VERBOSE_LOGGING = 'true';
  }

  // Apply default configuration to any optional user configuration
  const { error: configError, nxReleaseConfig } = await createNxReleaseConfig(
    projectGraph,
    nxJson.release,
    'nx-release-publish'
  );
  if (configError) {
    return await handleNxReleaseConfigError(configError);
  }

  const {
    error: filterError,
    releaseGroups,
    releaseGroupToFilteredProjects,
  } = filterReleaseGroups(
    projectGraph,
    nxReleaseConfig,
    args.projects,
    args.groups
  );
  if (filterError) {
    output.error(filterError);
    process.exit(1);
  }

  const tree = new FsTree(workspaceRoot, args.verbose);

  const versionData: VersionData = {};
  const commitMessage: string | undefined =
    args.gitCommitMessage || nxReleaseConfig.version.git.commitMessage;
  const changedLockFiles = new Set<string>();
<<<<<<< HEAD
  let updateLockFileCallback: () => Promise<void>;
=======
  const generatorCallbacks: (() => Promise<void>)[] = [];
>>>>>>> 5c5cae7c

  if (args.projects?.length) {
    /**
     * Run versioning for all remaining release groups and filtered projects within them
     */
    for (const releaseGroup of releaseGroups) {
      const releaseGroupName = releaseGroup.name;

      // Resolve the generator data for the current release group
      const generatorData = resolveGeneratorData({
        ...extractGeneratorCollectionAndName(
          `release-group "${releaseGroupName}"`,
          releaseGroup.version.generator
        ),
        configGeneratorOptions: releaseGroup.version.generatorOptions,
        projects,
      });

      const releaseGroupProjectNames = Array.from(
        releaseGroupToFilteredProjects.get(releaseGroup)
      );

<<<<<<< HEAD
      const callback = await runVersionOnProjects(
=======
      const generatorCallback = await runVersionOnProjects(
>>>>>>> 5c5cae7c
        projectGraph,
        nxJson,
        args,
        tree,
        generatorData,
        releaseGroupProjectNames,
        releaseGroup,
        versionData
      );

<<<<<<< HEAD
      updateLockFileCallback = async () =>
        (
          await callback(tree, {
=======
      generatorCallbacks.push(async () =>
        (
          await generatorCallback(tree, {
>>>>>>> 5c5cae7c
            dryRun: !!args.dryRun,
            verbose: !!args.verbose,
            generatorOptions: releaseGroup.version.generatorOptions,
          })
<<<<<<< HEAD
        ).forEach((f) => changedLockFiles.add(f));
=======
        ).forEach((f) => changedLockFiles.add(f))
      );
>>>>>>> 5c5cae7c
    }

    // Resolve any git tags as early as possible so that we can hard error in case of any duplicates before reaching the actual git command
    const gitTagValues: string[] =
      args.gitTag ?? nxReleaseConfig.version.git.tag
        ? createGitTagValues(
            releaseGroups,
            releaseGroupToFilteredProjects,
            versionData
          )
        : [];
    handleDuplicateGitTags(gitTagValues);

    printAndFlushChanges(tree, !!args.dryRun);

<<<<<<< HEAD
    await updateLockFileCallback();
=======
    for (const generatorCallback of generatorCallbacks) {
      await generatorCallback();
    }
>>>>>>> 5c5cae7c

    const changedFiles = [
      ...tree.listChanges().map((f) => f.path),
      ...changedLockFiles,
    ];

    // No further actions are necessary in this scenario (e.g. if conventional commits detected no changes)
    if (!changedFiles.length) {
      return {
        // An overall workspace version cannot be relevant when filtering to independent projects
        workspaceVersion: undefined,
        projectsVersionData: versionData,
      };
    }

    if (args.gitCommit ?? nxReleaseConfig.version.git.commit) {
      await commitChanges(
        changedFiles,
        !!args.dryRun,
        !!args.verbose,
        createCommitMessageValues(
          releaseGroups,
          releaseGroupToFilteredProjects,
          versionData,
          commitMessage
        ),
        args.gitCommitArgs || nxReleaseConfig.version.git.commitArgs
      );
    } else if (args.stageChanges ?? nxReleaseConfig.version.git.stageChanges) {
      output.logSingleLine(`Staging changed files with git`);
      await gitAdd({
        changedFiles,
        dryRun: args.dryRun,
        verbose: args.verbose,
      });
    }

    if (args.gitTag ?? nxReleaseConfig.version.git.tag) {
      output.logSingleLine(`Tagging commit with git`);
      for (const tag of gitTagValues) {
        await gitTag({
          tag,
          message: args.gitTagMessage || nxReleaseConfig.version.git.tagMessage,
          additionalArgs:
            args.gitTagArgs || nxReleaseConfig.version.git.tagArgs,
          dryRun: args.dryRun,
          verbose: args.verbose,
        });
      }
    }

    if (args.dryRun) {
      logger.warn(`\nNOTE: The "dryRun" flag means no changes were made.`);
    }

    return {
      // An overall workspace version cannot be relevant when filtering to independent projects
      workspaceVersion: undefined,
      projectsVersionData: versionData,
    };
  }

  /**
   * Run versioning for all remaining release groups
   */
  for (const releaseGroup of releaseGroups) {
    const releaseGroupName = releaseGroup.name;

    // Resolve the generator data for the current release group
    const generatorData = resolveGeneratorData({
      ...extractGeneratorCollectionAndName(
        `release-group "${releaseGroupName}"`,
        releaseGroup.version.generator
      ),
      configGeneratorOptions: releaseGroup.version.generatorOptions,
      projects,
    });

    const callback = await runVersionOnProjects(
      projectGraph,
      nxJson,
      args,
      tree,
      generatorData,
      releaseGroup.projects,
      releaseGroup,
      versionData
    );

<<<<<<< HEAD
    updateLockFileCallback = async () =>
=======
    generatorCallbacks.push(async () =>
>>>>>>> 5c5cae7c
      (
        await callback(tree, {
          dryRun: !!args.dryRun,
          verbose: !!args.verbose,
          generatorOptions: releaseGroup.version.generatorOptions,
        })
<<<<<<< HEAD
      ).forEach((f) => changedLockFiles.add(f));
=======
      ).forEach((f) => changedLockFiles.add(f))
    );
>>>>>>> 5c5cae7c
  }

  // Resolve any git tags as early as possible so that we can hard error in case of any duplicates before reaching the actual git command
  const gitTagValues: string[] =
    args.gitTag ?? nxReleaseConfig.version.git.tag
      ? createGitTagValues(
          releaseGroups,
          releaseGroupToFilteredProjects,
          versionData
        )
      : [];
  handleDuplicateGitTags(gitTagValues);

  printAndFlushChanges(tree, !!args.dryRun);

<<<<<<< HEAD
  await updateLockFileCallback();
=======
  for (const generatorCallback of generatorCallbacks) {
    await generatorCallback();
  }
>>>>>>> 5c5cae7c

  // Only applicable when there is a single release group with a fixed relationship
  let workspaceVersion: string | null | undefined = undefined;
  if (releaseGroups.length === 1) {
    const releaseGroup = releaseGroups[0];
    if (releaseGroup.projectsRelationship === 'fixed') {
      const releaseGroupProjectNames = Array.from(
        releaseGroupToFilteredProjects.get(releaseGroup)
      );
      workspaceVersion = versionData[releaseGroupProjectNames[0]].newVersion; // all projects have the same version so we can just grab the first
    }
  }

  const changedFiles = [
    ...tree.listChanges().map((f) => f.path),
    ...changedLockFiles,
  ];

  // No further actions are necessary in this scenario (e.g. if conventional commits detected no changes)
  if (!changedFiles.length) {
    return {
      workspaceVersion,
      projectsVersionData: versionData,
    };
  }

  if (args.gitCommit ?? nxReleaseConfig.version.git.commit) {
    await commitChanges(
      changedFiles,
      !!args.dryRun,
      !!args.verbose,
      createCommitMessageValues(
        releaseGroups,
        releaseGroupToFilteredProjects,
        versionData,
        commitMessage
      ),
      args.gitCommitArgs || nxReleaseConfig.version.git.commitArgs
    );
  } else if (args.stageChanges ?? nxReleaseConfig.version.git.stageChanges) {
    output.logSingleLine(`Staging changed files with git`);
    await gitAdd({
      changedFiles,
      dryRun: args.dryRun,
      verbose: args.verbose,
    });
  }

  if (args.gitTag ?? nxReleaseConfig.version.git.tag) {
    output.logSingleLine(`Tagging commit with git`);
    for (const tag of gitTagValues) {
      await gitTag({
        tag,
        message: args.gitTagMessage || nxReleaseConfig.version.git.tagMessage,
        additionalArgs: args.gitTagArgs || nxReleaseConfig.version.git.tagArgs,
        dryRun: args.dryRun,
        verbose: args.verbose,
      });
    }
  }

  if (args.dryRun) {
    logger.warn(`\nNOTE: The "dryRun" flag means no changes were made.`);
  }

  return {
    workspaceVersion,
    projectsVersionData: versionData,
  };
}

function appendVersionData(
  existingVersionData: VersionData,
  newVersionData: VersionData
): VersionData {
  // Mutate the existing version data
  for (const [key, value] of Object.entries(newVersionData)) {
    if (existingVersionData[key]) {
      throw new Error(
        `Version data key "${key}" already exists in version data. This is likely a bug.`
      );
    }
    existingVersionData[key] = value;
  }
  return existingVersionData;
}

async function runVersionOnProjects(
  projectGraph: ProjectGraph,
  nxJson: NxJsonConfiguration,
  args: VersionOptions,
  tree: Tree,
  generatorData: GeneratorData,
  projectNames: string[],
  releaseGroup: ReleaseGroupWithName,
  versionData: VersionData
): Promise<ReleaseVersionGeneratorResult['callback']> {
  const generatorOptions: ReleaseVersionGeneratorSchema = {
    // Always ensure a string to avoid generator schema validation errors
    specifier: args.specifier ?? '',
    preid: args.preid ?? '',
    ...generatorData.configGeneratorOptions,
    // The following are not overridable by user config
    projects: projectNames.map((p) => projectGraph.nodes[p]),
    projectGraph,
    releaseGroup,
  };

  // Apply generator defaults from schema.json file etc
  const combinedOpts = await combineOptionsForGenerator(
    generatorOptions as any,
    generatorData.collectionName,
    generatorData.normalizedGeneratorName,
    readProjectsConfigurationFromProjectGraph(projectGraph),
    nxJson,
    generatorData.schema,
    false,
    null,
    relative(process.cwd(), workspaceRoot),
    args.verbose
  );

  const releaseVersionGenerator = generatorData.implementationFactory();

  // We expect all version generator implementations to return a ReleaseVersionGeneratorResult object, rather than a GeneratorCallback
  const versionResult = (await releaseVersionGenerator(
    tree,
    combinedOpts
  )) as unknown as ReleaseVersionGeneratorResult;

  if (typeof versionResult === 'function') {
    throw new Error(
      `The version generator ${generatorData.collectionName}:${generatorData.normalizedGeneratorName} returned a function instead of an expected ReleaseVersionGeneratorResult`
    );
  }

  // Merge the extra version data into the existing
  appendVersionData(versionData, versionResult.data);

  return versionResult.callback;
}

function printAndFlushChanges(tree: Tree, isDryRun: boolean) {
  const changes = tree.listChanges();

  console.log('');

  // Print the changes
  changes.forEach((f) => {
    if (f.type === 'CREATE') {
      console.error(
        `${chalk.green('CREATE')} ${f.path}${
          isDryRun ? chalk.keyword('orange')(' [dry-run]') : ''
        }`
      );
      printDiff('', f.content?.toString() || '');
    } else if (f.type === 'UPDATE') {
      console.error(
        `${chalk.white('UPDATE')} ${f.path}${
          isDryRun ? chalk.keyword('orange')(' [dry-run]') : ''
        }`
      );
      const currentContentsOnDisk = readFileSync(
        joinPathFragments(tree.root, f.path)
      ).toString();
      printDiff(currentContentsOnDisk, f.content?.toString() || '');
    } else if (f.type === 'DELETE') {
      throw new Error(
        'Unexpected DELETE change, please report this as an issue'
      );
    }
  });

  if (!isDryRun) {
    flushChanges(workspaceRoot, changes);
  }
}

function extractGeneratorCollectionAndName(
  description: string,
  generatorString: string
) {
  let collectionName: string;
  let generatorName: string;
  const parsedGeneratorString = parseGeneratorString(generatorString);
  collectionName = parsedGeneratorString.collection;
  generatorName = parsedGeneratorString.generator;

  if (!collectionName || !generatorName) {
    throw new Error(
      `Invalid generator string: ${generatorString} used for ${description}. Must be in the format of [collectionName]:[generatorName]`
    );
  }

  return { collectionName, generatorName };
}

interface GeneratorData {
  collectionName: string;
  generatorName: string;
  configGeneratorOptions: NxJsonConfiguration['release']['groups'][number]['version']['generatorOptions'];
  normalizedGeneratorName: string;
  schema: any;
  implementationFactory: () => Generator<unknown>;
}

function resolveGeneratorData({
  collectionName,
  generatorName,
  configGeneratorOptions,
  projects,
}): GeneratorData {
  const { normalizedGeneratorName, schema, implementationFactory } =
    getGeneratorInformation(
      collectionName,
      generatorName,
      workspaceRoot,
      projects
    );

  return {
    collectionName,
    generatorName,
    configGeneratorOptions,
    normalizedGeneratorName,
    schema,
    implementationFactory,
  };
}<|MERGE_RESOLUTION|>--- conflicted
+++ resolved
@@ -127,11 +127,7 @@
   const commitMessage: string | undefined =
     args.gitCommitMessage || nxReleaseConfig.version.git.commitMessage;
   const changedLockFiles = new Set<string>();
-<<<<<<< HEAD
-  let updateLockFileCallback: () => Promise<void>;
-=======
   const generatorCallbacks: (() => Promise<void>)[] = [];
->>>>>>> 5c5cae7c
 
   if (args.projects?.length) {
     /**
@@ -154,11 +150,7 @@
         releaseGroupToFilteredProjects.get(releaseGroup)
       );
 
-<<<<<<< HEAD
-      const callback = await runVersionOnProjects(
-=======
       const generatorCallback = await runVersionOnProjects(
->>>>>>> 5c5cae7c
         projectGraph,
         nxJson,
         args,
@@ -169,25 +161,15 @@
         versionData
       );
 
-<<<<<<< HEAD
-      updateLockFileCallback = async () =>
-        (
-          await callback(tree, {
-=======
       generatorCallbacks.push(async () =>
         (
           await generatorCallback(tree, {
->>>>>>> 5c5cae7c
             dryRun: !!args.dryRun,
             verbose: !!args.verbose,
             generatorOptions: releaseGroup.version.generatorOptions,
           })
-<<<<<<< HEAD
-        ).forEach((f) => changedLockFiles.add(f));
-=======
         ).forEach((f) => changedLockFiles.add(f))
       );
->>>>>>> 5c5cae7c
     }
 
     // Resolve any git tags as early as possible so that we can hard error in case of any duplicates before reaching the actual git command
@@ -203,13 +185,9 @@
 
     printAndFlushChanges(tree, !!args.dryRun);
 
-<<<<<<< HEAD
-    await updateLockFileCallback();
-=======
     for (const generatorCallback of generatorCallbacks) {
       await generatorCallback();
     }
->>>>>>> 5c5cae7c
 
     const changedFiles = [
       ...tree.listChanges().map((f) => f.path),
@@ -299,23 +277,15 @@
       versionData
     );
 
-<<<<<<< HEAD
-    updateLockFileCallback = async () =>
-=======
     generatorCallbacks.push(async () =>
->>>>>>> 5c5cae7c
       (
         await callback(tree, {
           dryRun: !!args.dryRun,
           verbose: !!args.verbose,
           generatorOptions: releaseGroup.version.generatorOptions,
         })
-<<<<<<< HEAD
-      ).forEach((f) => changedLockFiles.add(f));
-=======
       ).forEach((f) => changedLockFiles.add(f))
     );
->>>>>>> 5c5cae7c
   }
 
   // Resolve any git tags as early as possible so that we can hard error in case of any duplicates before reaching the actual git command
@@ -331,13 +301,9 @@
 
   printAndFlushChanges(tree, !!args.dryRun);
 
-<<<<<<< HEAD
-  await updateLockFileCallback();
-=======
   for (const generatorCallback of generatorCallbacks) {
     await generatorCallback();
   }
->>>>>>> 5c5cae7c
 
   // Only applicable when there is a single release group with a fixed relationship
   let workspaceVersion: string | null | undefined = undefined;
