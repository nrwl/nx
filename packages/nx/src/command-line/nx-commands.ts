--- conflicted
+++ resolved
@@ -800,35 +800,15 @@
   const options = [];
   const positionals = [];
 
-<<<<<<< HEAD
-  Object.entries(
-    (schema.properties ?? {}) as WorkspaceGeneratorProperties
-  ).forEach(([name, prop]) => {
-    options.push({
-      name,
-      definition: {
-        describe: prop.description,
-        type: prop.type,
-        default: prop.default,
-        choices: prop.enum,
-      },
-    });
-    if (isPositionalProperty(prop)) {
-      positionals.push({
-=======
   Object.entries(schema.properties as WorkspaceGeneratorProperties).forEach(
     ([name, prop]) => {
       const option: { name: string; definition: OptionArgumentDefinition } = {
->>>>>>> ed33d17f
         name,
         definition: {
           describe: prop.description,
           type: prop.type,
           choices: prop.enum,
         },
-<<<<<<< HEAD
-      });
-=======
       };
       if (schema.required && schema.required.includes(name)) {
         option.definition.demandOption = true;
@@ -844,14 +824,16 @@
           },
         });
       }
->>>>>>> ed33d17f
     }
-  });
+  );
 
   let command = generatorName;
   positionals.forEach(({ name }) => {
     command += ` [${name}]`;
   });
+  if (options.length) {
+    command += ' (options)';
+  }
 
   yargs
     .command({
