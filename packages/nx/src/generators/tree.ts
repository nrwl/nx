import {
  readdirSync,
  readFileSync,
  statSync,
  writeFileSync,
  ensureDirSync,
  removeSync,
  renameSync,
  chmodSync,
} from 'fs-extra';
import type { Mode } from 'fs';
import { execSync } from 'child_process';
import { logger } from '../utils/logger';
import { dirname, join, relative, sep, basename } from 'path';
import * as chalk from 'chalk';

/**
 * Options to set when writing a file in the Virtual file system tree.
 */
export interface TreeWriteOptions {
  /**
   * Permission to be granted on the file, given as a string (e.g `755`) or octal integer (e.g `0o755`).
   * The logical OR operator can be used to separate multiple permissions.
   * See https://nodejs.org/api/fs.html#fs_file_modes
   */
  mode?: Mode;
}

/**
 * Options to set when renaming a file/folder in the Virtual file system tree.
 */
export interface TreeRenameOptions {
  /**
   * This should correspond to the type of rename action to perform
   */
  mode: 'fs' | 'git';

  /**
   * Source path
   */
  source: string;
}

/**
 * Virtual file system tree.
 */
export interface Tree {
  /**
   * Root of the workspace. All paths are relative to this.
   */
  root: string;

  /**
   * Read the contents of a file.
   * @param filePath A path to a file.
   */
  read(filePath: string): Buffer | null;

  /**
   * Read the contents of a file as string.
   * @param filePath A path to a file.
   * @param encoding the encoding for the result
   */
  read(filePath: string, encoding: BufferEncoding): string | null;

  /**
   * Update the contents of a file or create a new file.
   */
  write(
    filePath: string,
    content: Buffer | string,
    options?: TreeWriteOptions
  ): void;

  /**
   * Check if a file exists.
   */
  exists(filePath: string): boolean;

  /**
   * Delete the file.
   */
  delete(filePath: string): void;

  /**
   * Rename the file or the folder.
   */
  rename(from: string, to: string, isNoop?: boolean): void;

  /**
   * Check if this is a file or not.
   */
  isFile(filePath: string): boolean;

  /**
   * Returns the list of children of a folder.
   */
  children(dirPath: string): string[];

  /**
   * Returns the list of currently recorded changes.
   */
  listChanges(): FileChange[];

  /**
   * Changes permissions of a file.
   * @param filePath A path to a file.
   * @param mode The permission to be granted on the file, given as a string (e.g `755`) or octal integer (e.g `0o755`).
   * See https://nodejs.org/api/fs.html#fs_file_modes.
   */
  changePermissions(filePath: string, mode: Mode): void;

  isDeleted(filePath: string): boolean;
  isRenamed(filePath: string): boolean;
  isNoop(filePath: string): boolean;
}

/**
 * Description of a file change in the Nx virtual file system/
 */
export interface FileChange {
  /**
   * Path relative to the workspace root
   */
  path: string;

  /**
   * Type of change: 'CREATE' | 'DELETE' | 'UPDATE'
   */
  type: 'CREATE' | 'DELETE' | 'UPDATE' | 'RENAME';

  /**
   * The content of the file or null in case of delete.
   */
  content: Buffer | null;
  /**
   * Options to set on the file being created or updated, or options for the rename operation.
   */
  options?: TreeWriteOptions | TreeRenameOptions;

  /**
   * Specifies that this record is for presentation and internal tracking only
   */
  noop?: boolean;
}

export class FsTree implements Tree {
  private recordedChanges: {
    [path: string]: {
      content: Buffer | null;
      isDeleted: boolean;
      isRename?: boolean;
      isNoop?: boolean;
      options?: TreeWriteOptions | TreeRenameOptions;
    };
  } = {};

  // Used to track renames by mapping original path to new path
  private renameChanges: {
    [path: string]: string;
  } = {};

  constructor(readonly root: string, private readonly isVerbose: boolean) {}

  read(filePath: string): Buffer | null;
  read(filePath: string, encoding: BufferEncoding): string | null;
  read(filePath: string, encoding?: BufferEncoding): Buffer | string | null {
    filePath = this.normalize(filePath);
    try {
      let content: Buffer;
      if (this.renameChanges[this.rp(filePath)]) {
        return null;
      }
      if (this.recordedChanges[this.rp(filePath)]) {
        content = this.recordedChanges[this.rp(filePath)].content;
      } else {
        content = this.fsReadFile(filePath);
      }

      return encoding ? content.toString(encoding) : content;
    } catch (e) {
      if (this.isVerbose) {
        logger.error(e);
      }
      return null;
    }
  }

  write(
    filePath: string,
    content: Buffer | string,
    options?: TreeWriteOptions
  ): void {
    filePath = this.normalize(filePath);
    if (
      this.fsExists(this.rp(filePath)) &&
      Buffer.from(content).equals(this.fsReadFile(filePath))
    ) {
      // Remove recorded change because the file has been restored to it's original contents
      delete this.recordedChanges[this.rp(filePath)];
      return;
    }
    try {
      this.recordedChanges[this.rp(filePath)] = {
        content: Buffer.from(content),
        isDeleted: false,
        options,
      };
    } catch (e) {
      if (this.isVerbose) {
        logger.error(e);
      }
    }
  }

  overwrite(
    filePath: string,
    content: Buffer | string,
    options?: TreeWriteOptions
  ): void {
    filePath = this.normalize(filePath);
    this.write(filePath, content, options);
  }

  delete(filePath: string): void {
    filePath = this.normalize(filePath);
    if (this.filesForDir(this.rp(filePath)).length > 0) {
      this.filesForDir(this.rp(filePath)).forEach(
        (f) => (this.recordedChanges[f] = { content: null, isDeleted: true })
      );
    }
    this.recordedChanges[this.rp(filePath)] = {
      content: null,
      isDeleted: true,
    };

    // Delete directories when empty
    if (this.children(dirname(this.rp(filePath))).length < 1) {
      this.delete(dirname(this.rp(filePath)));
    }
  }

  exists(filePath: string): boolean {
    filePath = this.normalize(filePath);
    try {
      if (this.renameChanges[this.rp(filePath)]) {
        return false;
      }
      if (this.recordedChanges[this.rp(filePath)]) {
        return !this.recordedChanges[this.rp(filePath)].isDeleted;
      } else if (this.filesForDir(this.rp(filePath)).length > 0) {
        return true;
      } else {
        return this.fsExists(filePath);
      }
    } catch {
      return false;
    }
  }

  rename(from: string, to: string, isNoop = false): void {
    from = this.rp(this.normalize(from));
    to = this.rp(this.normalize(to));

    if (!this.exists(from)) {
      return void 0;
    }

    const dirFiles = this.filesForDir(from);
    const mode = this.fsIsInGitIndex(from) ? 'git' : 'fs';

    this.recordedChanges[to] = {
      content: dirFiles.length > 0 ? null : this.read(from),
      isDeleted: false,
      isRename: true,
      isNoop,
      options: {
        mode,
        source: from,
      } as TreeRenameOptions,
    };

    this.renameChanges[from] = to;

    // delete previous entry if doing a swip-swap to clean the map
    if (this.renameChanges[to] === from) {
      delete this.renameChanges[to];
      // delete this.recordedChanges[from];
    }
    // console.log(`${from} -> ${to}`);
    // console.log(JSON.stringify(this.renameChanges));
    dirFiles.forEach((f) => {
      // console.log(`Entry: ${this.rp(f)} -> ${this.rp(join(to, basename(f)))}`);
      this.rename(this.rp(f), this.rp(join(to, basename(f))), true);
    });

    // Delete directories when empty
    if (this.children(dirname(from)).length < 1) {
      this.recordedChanges[dirname(from)] = {
        content: null,
        isDeleted: true,
      };
    }
  }

  isFile(filePath: string): boolean {
    filePath = this.normalize(filePath);
    try {
      if (this.recordedChanges[this.rp(filePath)]) {
        return !this.recordedChanges[this.rp(filePath)].isDeleted;
      } else if (this.renameChanges[this.rp(filePath)]) {
        return false;
      } else {
        return this.fsIsFile(filePath);
      }
    } catch {
      return false;
    }
  }

  children(dirPath: string): string[] {
    dirPath = this.normalize(dirPath);
    let res = this.fsReadDir(dirPath);

    res = [...res, ...this.directChildrenOfDir(this.rp(dirPath))];
    res = res.filter((q) => {
      const p = join(this.rp(dirPath), q);
      return !this.renameChanges[p] && !this.recordedChanges[p]?.isDeleted;
    });
    // Dedupe
    return Array.from(new Set(res));
  }

  listChanges(): FileChange[] {
    const res = [] as FileChange[];
    Object.keys(this.recordedChanges).forEach((f) => {
      if (this.recordedChanges[f].isDeleted) {
        if (this.fsExists(f)) {
          res.push({
            path: f,
            type: 'DELETE',
            content: null,
            noop: this.recordedChanges[f].isNoop,
          });
        }
      } else {
        if (this.recordedChanges[f].isRename) {
          res.push({
            path: f,
            type: 'RENAME',
            content: this.recordedChanges[f].content,
            options: this.recordedChanges[f].options,
            noop: this.recordedChanges[f].isNoop,
          });
        } else if (this.fsExists(f)) {
          res.push({
            path: f,
            type: 'UPDATE',
            content: this.recordedChanges[f].content,
            options: this.recordedChanges[f].options,
            noop: this.recordedChanges[f].isNoop,
          });
        } else {
          res.push({
            path: f,
            type: 'CREATE',
            content: this.recordedChanges[f].content,
            options: this.recordedChanges[f].options,
            noop: this.recordedChanges[f].isNoop,
          });
        }
      }
    });
    return res;
  }

  changePermissions(filePath: string, mode: Mode): void {
    filePath = this.normalize(filePath);
    const filePathChangeKey = this.rp(filePath);
    if (this.recordedChanges[filePathChangeKey]) {
      if (this.recordedChanges[filePathChangeKey].isDeleted) {
        throw new Error(
          `Cannot change permissions of deleted file ${filePath}.`
        );
      }

      this.recordedChanges[filePathChangeKey].options = { mode };
    } else if (!this.fsExists(filePath)) {
      throw new Error(
        `Cannot change permissions of non-existing file ${filePath}.`
      );
    } else if (!this.fsIsFile(filePath)) {
      // To fully support directories we'd need to change how we store
      // changes to keep a record of directories so we can associate
      // permissions to them.
      throw new Error(`Cannot change permissions of non-file ${filePath}.`);
    } else {
      this.recordedChanges[filePathChangeKey] = {
        content: this.fsReadFile(filePath),
        isDeleted: false,
        options: { mode },
      };
    }
  }

  isDeleted(path: string): boolean {
    path = this.rp(this.normalize(path));
    return !!this.recordedChanges[path]?.isDeleted || false;
  }

  isRenamed(path: string): boolean {
    path = this.rp(this.normalize(path));
    return !!this.renameChanges[path] || false;
  }

  isNoop(path: string): boolean {
    path = this.rp(this.normalize(path));
    return !!this.recordedChanges[path]?.isNoop || false;
  }

  private normalize(path: string) {
    return relative(this.root, join(this.root, path)).split(sep).join('/');
  }

  private fsReadDir(dirPath: string) {
    try {
      return readdirSync(join(this.root, dirPath));
    } catch {
      return [];
    }
  }

  private fsIsFile(filePath: string): boolean {
    try {
      const stat = statSync(join(this.root, filePath));
      return stat.isFile();
    } catch {
      return false;
    }
  }

  private fsReadFile(filePath: string): Buffer {
    return readFileSync(join(this.root, filePath));
  }

  private fsExists(filePath: string): boolean {
    try {
      const stat = statSync(join(this.root, filePath));
      return stat.isFile() || stat.isDirectory();
    } catch {
      return false;
    }
  }

  private fsIsInGitIndex(filePath: string): boolean {
    try {
      // TODO: consider nodegit?
      return !!execSync(`git ls-files ${filePath}`).toString();
    } catch (e) {
      return false;
    }
  }

  private filesForDir(path: string): string[] {
    return Object.keys(this.recordedChanges).filter(
      (f) =>
        f.startsWith(`${path}/`) &&
        !this.recordedChanges[f].isDeleted &&
        !this.renameChanges[f]
    );
  }

  private directChildrenOfDir(path: string): string[] {
    const res = {};
    if (path === '') {
      return Object.keys(this.recordedChanges).map(
        (file) => file.split('/')[0]
      );
    }
    Object.keys(this.recordedChanges).forEach((f) => {
      if (f.startsWith(`${path}/`)) {
        const [_, file] = f.split(`${path}/`);
        res[file.split('/')[0]] = true;
      }
    });

    return Object.keys(res);
  }

  private rp(pp: string): string {
    return pp.startsWith('/') ? pp.substring(1) : pp;
  }
}

export function flushChanges(root: string, fileChanges: FileChange[]): void {
  fileChanges.forEach((f) => {
    // Ignore noops
    if (f.noop) return;

    const fpath = join(root, f.path);
    if (f.type === 'CREATE') {
      ensureDirSync(dirname(fpath));
      writeFileSync(fpath, f.content);
      if (f.options?.mode) chmodSync(fpath, f.options.mode);
    } else if (f.type === 'UPDATE') {
      writeFileSync(fpath, f.content);
      if (f.options?.mode) chmodSync(fpath, f.options.mode);
    } else if (f.type === 'DELETE') {
      removeSync(fpath);
    } else if (f.type === 'RENAME') {
      const options: TreeRenameOptions = f.options as TreeRenameOptions;
      if (options?.mode === 'fs') {
        renameSync(join(root, options.source), fpath);
      } else if (f.options?.mode === 'git') {
        renameGitSync(join(root, options.source), fpath);
      }
    }
  });
}

export function printChanges(
  fileChanges: FileChange[],
  indent: string = ''
): void {
  fileChanges.forEach((f) => {
    if (f.type === 'CREATE') {
      console.log(`${indent}${chalk.green('CREATE')} ${f.path}`);
    } else if (f.type === 'UPDATE') {
      console.log(`${indent}${chalk.white('UPDATE')} ${f.path}`);
    } else if (f.type === 'DELETE') {
<<<<<<< HEAD
      console.log(`${chalk.yellow('DELETE')} ${f.path}`);
    } else if (f.type === 'RENAME') {
      console.log(
        `${chalk.cyan('RENAME')} ${
          (f.options as TreeRenameOptions)?.source
        } -> ${f.path}`
      );
=======
      console.log(`${indent}${chalk.yellow('DELETE')} ${f.path}`);
>>>>>>> 918ddf6d
    }
  });
}

function renameGitSync(from, to) {
  execSync(`git mv ${from} ${to}`);
}<|MERGE_RESOLUTION|>--- conflicted
+++ resolved
@@ -528,17 +528,13 @@
     } else if (f.type === 'UPDATE') {
       console.log(`${indent}${chalk.white('UPDATE')} ${f.path}`);
     } else if (f.type === 'DELETE') {
-<<<<<<< HEAD
-      console.log(`${chalk.yellow('DELETE')} ${f.path}`);
+      console.log(`${indent}${chalk.yellow('DELETE')} ${f.path}`);
     } else if (f.type === 'RENAME') {
       console.log(
         `${chalk.cyan('RENAME')} ${
           (f.options as TreeRenameOptions)?.source
         } -> ${f.path}`
       );
-=======
-      console.log(`${indent}${chalk.yellow('DELETE')} ${f.path}`);
->>>>>>> 918ddf6d
     }
   });
 }
