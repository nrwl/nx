--- conflicted
+++ resolved
@@ -575,11 +575,8 @@
         name: 'other-name',
         version: '1.2.3',
         dependencies: {
-<<<<<<< HEAD
-=======
           '@nx/devkit': '16.0.3',
           nx: '16.0.3',
->>>>>>> 0cefa29e
           random: '1.0.0',
           typescript: '^4.8.4',
         },
@@ -650,7 +647,8 @@
         name: 'other-name',
         version: '1.2.3',
         dependencies: {
-<<<<<<< HEAD
+          '@nx/devkit': '~16.0.0',
+          tslib: '~2.4.0',
           random: '1.0.0',
           typescript: '^4.8.4',
         },
@@ -696,13 +694,6 @@
         name: 'other-name',
         packageManager: 'yarn',
         version: '1.2.3',
-=======
-          '@nx/devkit': '~16.0.0',
-          tslib: '~2.4.0',
-          random: '1.0.0',
-          typescript: '^4.8.4',
-        },
->>>>>>> 0cefa29e
       });
     });
 
