--- conflicted
+++ resolved
@@ -55,8 +55,7 @@
  * Parsing and mapping logic from pnpm lockfile `read` function
  */
 export function parseAndNormalizePnpmLockfile(content: string): Lockfile {
-<<<<<<< HEAD
-  const { load } = require('js-yaml');
+  const { load } = require('@zkochan/js-yaml');
   return convertToLockfileObject(load(content));
 }
 
@@ -70,18 +69,15 @@
 };
 
 const LOCKFILE_YAML_PRE9_FORMAT = {
-  blankLines: true,
+  ...LOCKFILE_YAML_FORMAT,
   lineWidth: 1000,
-  noCompatMode: true,
-  noRefs: true,
-  sortKeys: false,
 };
 
 /**
  * Mapping and writing logic from pnpm lockfile `write` function
  */
 export function stringifyToPnpmYaml(lockfile: Lockfile): string {
-  const { dump } = require('js-yaml');
+  const { dump } = require('@zkochan/js-yaml');
   const lockfileVersion = +lockfile.lockfileVersion;
   if (lockfileVersion >= 9) {
     const adaptedLockfile = convertToLockfileFile(lockfile, {
@@ -102,13 +98,6 @@
       LOCKFILE_YAML_PRE9_FORMAT
     );
   }
-=======
-  const { load } = require('@zkochan/js-yaml');
-  const lockFileData = load(content);
-  return revertFromInlineSpecifiersFormatIfNecessary(
-    convertFromLockfileFileMutable(lockFileData)
-  );
->>>>>>> 10f97b99
 }
 
 /**
@@ -222,8 +211,8 @@
   const convertBlock = (block?: ResolvedDependencies) =>
     block != null
       ? convertResolvedDependenciesToInlineSpecifiersFormat(block, {
-          specifiers,
-        })
+        specifiers,
+      })
       : block;
   return {
     ...rest,
@@ -332,30 +321,11 @@
   convertPkgIds(lockfile);
   const { importers, ...rest } = convertFromLockfileFileMutable(lockfile);
 
-<<<<<<< HEAD
   const newLockfile = {
     ...rest,
     importers: mapValues(importers ?? {}, revertProjectSnapshot),
   };
   return newLockfile;
-=======
-/**
- * Mapping and writing logic from pnpm lockfile `write` function
- * https://github.com/pnpm/pnpm/blob/af3e5559d377870d4c3d303429b3ed1a4e64fedc/lockfile/lockfile-file/src/write.ts#L77
- */
-export function stringifyToPnpmYaml(lockfile: Lockfile): string {
-  const isLockfileV6 = isV6Lockfile(lockfile);
-  const adaptedLockfile = isLockfileV6
-    ? convertToInlineSpecifiersFormat(lockfile)
-    : lockfile;
-  const { dump } = require('@zkochan/js-yaml');
-  return dump(
-    sortLockfileKeys(
-      normalizeLockfile(adaptedLockfile as Lockfile, isLockfileV6)
-    ),
-    LOCKFILE_YAML_FORMAT
-  );
->>>>>>> 10f97b99
 }
 
 // https://github.com/pnpm/pnpm/blob/cca56c0c6c956d036883003092ca1d11bbb700f6/lockfile/lockfile-file/src/lockfileFormatConverters.ts#L201
@@ -981,8 +951,8 @@
   if (typeof dependencyPath !== 'string') {
     throw new TypeError(
       `Expected \`dependencyPath\` to be of type \`string\`, got \`${
-        // eslint-disable-next-line: strict-type-predicates
-        dependencyPath === null ? 'null' : typeof dependencyPath
+      // eslint-disable-next-line: strict-type-predicates
+      dependencyPath === null ? 'null' : typeof dependencyPath
       }\``
     );
   }
