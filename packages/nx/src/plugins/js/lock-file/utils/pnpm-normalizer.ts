--- conflicted
+++ resolved
@@ -55,8 +55,7 @@
  * Parsing and mapping logic from pnpm lockfile `read` function
  */
 export function parseAndNormalizePnpmLockfile(content: string): Lockfile {
-<<<<<<< HEAD
-  const { load } = require('@zkochan/js-yaml');
+  const { load } = require('js-yaml');
   return convertToLockfileObject(load(content));
 }
 
@@ -81,7 +80,7 @@
  * Mapping and writing logic from pnpm lockfile `write` function
  */
 export function stringifyToPnpmYaml(lockfile: Lockfile): string {
-  const { dump } = require('@zkochan/js-yaml');
+  const { dump } = require('js-yaml');
   const lockfileVersion = +lockfile.lockfileVersion;
   if (lockfileVersion >= 9) {
     const adaptedLockfile = convertToLockfileFile(lockfile, {
@@ -102,13 +101,6 @@
       LOCKFILE_YAML_PRE9_FORMAT
     );
   }
-=======
-  const { load } = require('js-yaml');
-  const lockFileData = load(content);
-  return revertFromInlineSpecifiersFormatIfNecessary(
-    convertFromLockfileFileMutable(lockFileData)
-  );
->>>>>>> f1ae1bc8
 }
 
 /**
@@ -332,30 +324,11 @@
   convertPkgIds(lockfile);
   const { importers, ...rest } = convertFromLockfileFileMutable(lockfile);
 
-<<<<<<< HEAD
   const newLockfile = {
     ...rest,
     importers: mapValues(importers ?? {}, revertProjectSnapshot),
   };
   return newLockfile;
-=======
-/**
- * Mapping and writing logic from pnpm lockfile `write` function
- * https://github.com/pnpm/pnpm/blob/af3e5559d377870d4c3d303429b3ed1a4e64fedc/lockfile/lockfile-file/src/write.ts#L77
- */
-export function stringifyToPnpmYaml(lockfile: Lockfile): string {
-  const isLockfileV6 = isV6Lockfile(lockfile);
-  const adaptedLockfile = isLockfileV6
-    ? convertToInlineSpecifiersFormat(lockfile)
-    : lockfile;
-  const { dump } = require('js-yaml');
-  return dump(
-    sortLockfileKeys(
-      normalizeLockfile(adaptedLockfile as Lockfile, isLockfileV6)
-    ),
-    LOCKFILE_YAML_FORMAT
-  );
->>>>>>> f1ae1bc8
 }
 
 // https://github.com/pnpm/pnpm/blob/cca56c0c6c956d036883003092ca1d11bbb700f6/lockfile/lockfile-file/src/lockfileFormatConverters.ts#L201
