--- conflicted
+++ resolved
@@ -3,7 +3,6 @@
 import { DAEMON_DIR_FOR_CURRENT_WORKSPACE } from './tmp-dir';
 import {
   readJsonFile,
-  readJsonFileAsync,
   writeJsonFileAsync,
 } from '../utils/fileutils';
 
@@ -16,15 +15,11 @@
   'server-process.json'
 );
 
-export async function readDaemonProcessJsonCache(): Promise<DaemonProcessJson | null> {
+export function readDaemonProcessJsonCache(): DaemonProcessJson | null {
   if (!existsSync(serverProcessJsonPath)) {
     return null;
   }
-<<<<<<< HEAD
-  return await readJsonFileAsync(serverProcessJsonPath);
-=======
-  return readJsonSync(serverProcessJsonPath);
->>>>>>> 04cf92a5
+  return readJsonFile(serverProcessJsonPath);
 }
 
 export function deleteDaemonJsonProcessCache(): void {
@@ -44,7 +39,7 @@
 }
 
 export async function waitForDaemonToExitAndCleanupProcessJson(): Promise<void> {
-  const daemonProcessJson = await readDaemonProcessJsonCache();
+  const daemonProcessJson = readDaemonProcessJsonCache();
   if (daemonProcessJson && daemonProcessJson.processId) {
     await new Promise<void>((resolve, reject) => {
       let count = 0;
