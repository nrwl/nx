{
  "name": "nx",
  "version": "0.0.1",
  "private": false,
  "description": "The core Nx plugin contains the core functionality of Nx like the project graph, nx commands and task orchestration.",
  "repository": {
    "type": "git",
    "url": "https://github.com/nrwl/nx.git",
    "directory": "packages/nx"
  },
  "scripts": {
    "postinstall": "node ./bin/post-install"
  },
  "keywords": [
    "Monorepo",
    "Angular",
    "React",
    "Web",
    "Node",
    "Nest",
    "Jest",
    "Cypress",
    "CLI"
  ],
  "bin": {
    "nx": "./bin/nx.js",
    "nx-cloud": "./bin/nx-cloud.js"
  },
  "author": "Victor Savkin",
  "license": "MIT",
  "bugs": {
    "url": "https://github.com/nrwl/nx/issues"
  },
  "homepage": "https://nx.dev",
  "dependencies": {
    "@yarnpkg/lockfile": "^1.1.0",
    "@yarnpkg/parsers": "3.0.0-rc.46",
<<<<<<< HEAD
    "@zkochan/js-yaml": "0.0.7",
=======
>>>>>>> f1ae1bc8
    "axios": "^1.6.0",
    "chalk": "^4.1.0",
    "cli-cursor": "3.1.0",
    "cli-spinners": "2.6.1",
    "cliui": "^8.0.1",
    "dotenv": "~16.3.1",
    "dotenv-expand": "~10.0.0",
    "enquirer": "~2.3.6",
    "figures": "3.2.0",
    "flat": "^5.0.2",
    "fs-extra": "^11.1.0",
    "ignore": "^5.0.4",
    "jest-diff": "^29.4.1",
    "js-yaml": "npm:@zkochan/js-yaml@0.0.7",
    "jsonc-parser": "3.2.0",
    "lines-and-columns": "~2.0.3",
    "minimatch": "9.0.3",
    "npm-run-path": "^4.0.1",
    "open": "^8.4.0",
    "semver": "^7.5.3",
    "string-width": "^4.2.3",
    "strong-log-transformer": "^2.1.0",
    "tar-stream": "~2.2.0",
    "tmp": "~0.2.1",
    "tsconfig-paths": "^4.1.2",
    "tslib": "^2.3.0",
    "yargs": "^17.6.2",
    "yargs-parser": "21.1.1",
    "node-machine-id": "1.1.12",
    "ora": "5.3.0"
  },
  "peerDependencies": {
    "@swc-node/register": "^1.8.0",
    "@swc/core": "^1.3.85"
  },
  "peerDependenciesMeta": {
    "@swc-node/register": {
      "optional": true
    },
    "@swc/core": {
      "optional": true
    }
  },
  "optionalDependencies": {
    "@nx/nx-darwin-x64": "*",
    "@nx/nx-darwin-arm64": "*",
    "@nx/nx-linux-x64-gnu": "*",
    "@nx/nx-linux-x64-musl": "*",
    "@nx/nx-win32-x64-msvc": "*",
    "@nx/nx-linux-arm64-gnu": "*",
    "@nx/nx-linux-arm64-musl": "*",
    "@nx/nx-linux-arm-gnueabihf": "*",
    "@nx/nx-win32-arm64-msvc": "*",
    "@nx/nx-freebsd-x64": "*"
  },
  "nx-migrations": {
    "migrations": "./migrations.json",
    "packageGroup": [
      "@nx/js",
      "@nrwl/js",
      "@nx/jest",
      "@nrwl/jest",
      "@nx/linter",
      "@nx/eslint",
      "@nrwl/linter",
      "@nx/workspace",
      "@nrwl/workspace",
      "@nx/angular",
      "@nrwl/angular",
      "@nx/cypress",
      "@nrwl/cypress",
      "@nx/detox",
      "@nrwl/detox",
      "@nx/devkit",
      "@nrwl/devkit",
      "@nx/esbuild",
      "@nrwl/esbuild",
      "@nx/eslint-plugin",
      "@nrwl/eslint-plugin-nx",
      "@nx/expo",
      "@nrwl/expo",
      "@nx/express",
      "@nrwl/express",
      "@nx/gradle",
      "@nx/nest",
      "@nrwl/nest",
      "@nx/next",
      "@nrwl/next",
      "@nx/node",
      "@nrwl/node",
      "@nx/nuxt",
      "@nx/playwright",
      "@nx/plugin",
      "@nrwl/nx-plugin",
      "@nx/react",
      "@nrwl/react",
      "@nx/react-native",
      "@nrwl/react-native",
      "@nx/rollup",
      "@nrwl/rollup",
      "@nx/remix",
      "@nrwl/remix",
      "@nx/storybook",
      "@nrwl/storybook",
      "@nrwl/tao",
      "@nx/vite",
      "@nrwl/vite",
      "@nx/vue",
      "@nx/web",
      "@nrwl/web",
      "@nx/webpack",
      "@nrwl/webpack",
      {
        "package": "nx-cloud",
        "version": "latest"
      },
      {
        "package": "@nrwl/nx-cloud",
        "version": "latest"
      }
    ]
  },
  "generators": "./generators.json",
  "executors": "./executors.json",
  "builders": "./executors.json",
  "publishConfig": {
    "access": "public"
  },
  "napi": {
    "name": "nx",
    "package": {
      "name": "@nx/nx"
    },
    "triples": {
      "additional": [
        "aarch64-apple-darwin",
        "aarch64-unknown-linux-gnu",
        "aarch64-unknown-linux-musl",
        "aarch64-pc-windows-msvc",
        "armv7-unknown-linux-gnueabihf",
        "x86_64-unknown-linux-musl",
        "x86_64-unknown-freebsd"
      ]
    }
  }
}<|MERGE_RESOLUTION|>--- conflicted
+++ resolved
@@ -35,10 +35,7 @@
   "dependencies": {
     "@yarnpkg/lockfile": "^1.1.0",
     "@yarnpkg/parsers": "3.0.0-rc.46",
-<<<<<<< HEAD
     "@zkochan/js-yaml": "0.0.7",
-=======
->>>>>>> f1ae1bc8
     "axios": "^1.6.0",
     "chalk": "^4.1.0",
     "cli-cursor": "3.1.0",
