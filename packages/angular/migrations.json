{
  "schematics": {
    "add-postinstall": {
      "version": "0.0.0",
      "description": "Adds postinstall to run ngcc",
      "factory": "./src/migrations/update-9-0-0/add-postinstall",
      "hidden": true
    },
    "upgrade-ngrx-8-0": {
      "version": "8.3.0-beta.1",
      "description": "Upgrades NgRx dependencies to version 8, and runs migrations for breaking changes",
      "factory": "./src/migrations/update-8-3-0/upgrade-ngrx-8-0"
    },
    "upgrade-cli-8-3": {
      "version": "8.5.0-beta.1",
      "description": "Upgrades Angular CLI to 8.3.0 and NgRx dependencies to version 8.2",
      "factory": "./src/migrations/update-8-5-0/upgrade-cli-8-3"
    },
    "change-angular-lib-builder": {
      "version": "8.12.0-beta.1",
      "description": "Changes Angular library builder to @nrwl/angular:package",
      "factory": "./src/migrations/update-8-12-0/change-angular-lib-builder"
    },
    "update-9-0-0": {
      "version": "9.0.0-beta.1",
      "description": "Upgrades Angular and Angular CLI to 9.0.0",
      "factory": "./src/migrations/update-9-0-0/update-9-0-0"
    },
    "update-10-0-0": {
      "version": "10.0.0-beta.1",
      "description": "Upgrades Angular and Angular CLI to 10.0.0",
      "factory": "./src/migrations/update-10-0-0/update-10-0-0"
    },
    "update-10-2-0": {
      "version": "10.2.0-beta.1",
      "description": "Upgrade NgRx libraries to version 10.0.0",
      "factory": "./src/migrations/update-10-2-0/update-10-2-0"
    },
    "update-10-3-0": {
      "version": "10.3.0-beta.1",
      "description": "Add tsconfig.editor.json to angular apps and update jest-angular-preset",
      "factory": "./src/migrations/update-10-3-0/update-10-3-0"
    },
    "update-10-4-0": {
      "version": "10.4.0-beta.3",
      "description": "Adjust karma and protractor setup",
      "factory": "./src/migrations/update-10-4-0/update-10-4-0"
    },
    "add-template-support-and-presets-to-eslint": {
      "version": "10.5.0-beta.0",
      "description": "Update eslint config and builder to extend from new Nx Angular presets and lint templates",
      "factory": "./src/migrations/update-10-5-0/add-template-support-and-presets-to-eslint"
    },
    "update-11-0-0": {
      "version": "11.0.0-beta.13",
      "description": "Update builder configurations and dependencies",
      "factory": "./src/migrations/update-11-0-0/update-builders-config"
    },
    "update-ngcc-postinstall": {
      "version": "12.0.0-beta.0",
      "description": "adjusts the ngcc postinstall command to just leave 'ngcc' in there. This fixes Ivy in Jest tests and Storybooks",
      "factory": "./src/migrations/update-12-0-0/update-ngcc-postinstall"
    },
    "update-webpack-browser-config": {
      "cli": "nx",
      "version": "12.3.1",
      "description": "Remove deprecated options and update others according to new defaults. It syncs with the v12 migration of Angular builders.",
      "factory": "./src/migrations/update-12-3-0/update-webpack-browser-config"
    },
    "update-storybook": {
      "cli": "nx",
      "version": "12.3.1",
      "description": "Updates storybook configurations to support webpack 5",
      "factory": "./src/migrations/update-12-3-0/update-storybook"
    },
    "update-angular-eslint-rules": {
      "cli": "nx",
      "version": "12.3.1",
      "description": "Migrates some rules that have changed in Angular EsLint",
      "factory": "./src/migrations/update-12-3-0/update-angular-eslint-rules"
    },
    "convert-webpack-browser-build-target-to-delegate-build": {
      "cli": "nx",
      "version": "12.3.5-beta.0",
      "description": "Convert targets using @nrwl/angular:webpack-browser with the buildTarget option set to use the @nrwl/angular:delegate-build executor instead.",
      "factory": "./src/migrations/update-12-3-0/convert-webpack-browser-build-target-to-delegate-build"
    }
  },
  "packageJsonUpdates": {
    "10.0.0": {
      "version": "10.0.0-beta.0",
      "packages": {
        "rxjs": {
          "version": "~6.5.5",
          "alwaysAddToPackageJson": false
        }
      }
    },
    "10.2.0": {
      "version": "10.2.0-beta.1",
      "packages": {
        "@ngrx/store": {
          "version": "10.0.0",
          "alwaysAddToPackageJson": false
        },
        "@ngrx/effects": {
          "version": "10.0.0",
          "alwaysAddToPackageJson": false
        },
        "@ngrx/entity": {
          "version": "10.0.0",
          "alwaysAddToPackageJson": false
        },
        "@ngrx/router-store": {
          "version": "10.0.0",
          "alwaysAddToPackageJson": false
        },
        "@ngrx/schematics": {
          "version": "10.0.0",
          "alwaysAddToPackageJson": false
        },
        "@ngrx/store-devtools": {
          "version": "10.0.0",
          "alwaysAddToPackageJson": false
        }
      }
    },
    "10.3.0": {
      "version": "10.3.0-beta.1",
      "packages": {
        "@angular/core": {
          "version": "^10.1.3",
          "alwaysAddToPackageJson": false
        },
        "@angular/common": {
          "version": "^10.1.3",
          "alwaysAddToPackageJson": false
        },
        "@angular/forms": {
          "version": "^10.1.3",
          "alwaysAddToPackageJson": false
        },
        "@angular/compiler": {
          "version": "^10.1.3",
          "alwaysAddToPackageJson": false
        },
        "@angular/compiler-cli": {
          "version": "^10.1.3",
          "alwaysAddToPackageJson": false
        },
        "@angular/platform-browser": {
          "version": "^10.1.3",
          "alwaysAddToPackageJson": false
        },
        "@angular/platform-browser-dynamic": {
          "version": "^10.1.3",
          "alwaysAddToPackageJson": false
        },
        "@angular/router": {
          "version": "^10.1.3",
          "alwaysAddToPackageJson": false
        },
        "@angular/upgrade": {
          "version": "^10.1.3",
          "alwaysAddToPackageJson": false
        },
        "@angular/language-service": {
          "version": "^10.1.3",
          "alwaysAddToPackageJson": false
        },
        "@angular/animations": {
          "version": "^10.1.3",
          "alwaysAddToPackageJson": false
        },
        "@angular/service-worker": {
          "version": "^10.1.3",
          "alwaysAddToPackageJson": false
        },
        "jest-preset-angular": {
          "version": "8.3.1",
          "alwaysAddToPackageJson": false
        }
      }
    },
    "10.4.0": {
      "version": "10.4.0-beta.3",
      "packages": {
        "protractor": {
          "version": "~7.0.0",
          "alwaysAddToPackageJson": false
        },
        "jasmine-core": {
          "version": "~3.6.0",
          "alwaysAddToPackageJson": false
        },
        "jasmine-spec-reporter": {
          "version": "~5.0.0",
          "alwaysAddToPackageJson": false
        },
        "@types/jasmine": {
          "version": "~3.5.0",
          "alwaysAddToPackageJson": false
        },
        "karma": {
          "version": "~5.0.0",
          "alwaysAddToPackageJson": false
        },
        "karma-chrome-launcher": {
          "version": "~3.1.0",
          "alwaysAddToPackageJson": false
        },
        "karma-coverage-istanbul-reporter": {
          "version": "~3.0.2",
          "alwaysAddToPackageJson": false
        },
        "karma-jasmine": {
          "version": "~4.0.0",
          "alwaysAddToPackageJson": false
        },
        "karma-jasmine-html-reporter": {
          "version": "^1.5.0",
          "alwaysAddToPackageJson": false
        }
      }
    },
    "11.0.0": {
      "version": "11.0.0-beta.13",
      "packages": {
        "@angular/cli": {
          "version": "~11.0.0",
          "alwaysAddToPackageJson": false
        },
        "@angular-devkit/build-angular": {
          "version": "~0.1100.1",
          "alwaysAddToPackageJson": false
        },
        "@types/jasmine": {
          "version": "~3.6.0",
          "alwaysAddToPackageJson": false
        },
        "codelyzer": {
          "version": "^6.0.0",
          "alwaysAddToPackageJson": false
        },
        "@angular/core": {
          "version": "^11.0.3",
          "alwaysAddToPackageJson": false
        },
        "@angular/common": {
          "version": "^11.0.3",
          "alwaysAddToPackageJson": false
        },
        "@angular/forms": {
          "version": "^11.0.3",
          "alwaysAddToPackageJson": false
        },
        "@angular/compiler": {
          "version": "^11.0.3",
          "alwaysAddToPackageJson": false
        },
        "@angular/compiler-cli": {
          "version": "^11.0.3",
          "alwaysAddToPackageJson": false
        },
        "@angular/platform-browser": {
          "version": "^11.0.3",
          "alwaysAddToPackageJson": false
        },
        "@angular/platform-browser-dynamic": {
          "version": "^11.0.3",
          "alwaysAddToPackageJson": false
        },
        "@angular/router": {
          "version": "^11.0.3",
          "alwaysAddToPackageJson": false
        },
        "@angular/upgrade": {
          "version": "^11.0.3",
          "alwaysAddToPackageJson": false
        },
        "@angular/language-service": {
          "version": "^11.0.3",
          "alwaysAddToPackageJson": false
        },
        "@angular/animations": {
          "version": "^11.0.3",
          "alwaysAddToPackageJson": false
        },
        "@angular/service-worker": {
          "version": "^11.0.3",
          "alwaysAddToPackageJson": false
        }
      }
    },
    "11.1.0": {
      "version": "11.1.0-beta.0",
      "packages": {
        "@angular-eslint/eslint-plugin": {
          "version": "~1.0.0",
          "alwaysAddToPackageJson": false
        },
        "@angular-eslint/eslint-plugin-template": {
          "version": "~1.0.0",
          "alwaysAddToPackageJson": false
        },
        "@angular-eslint/template-parser": {
          "version": "~1.0.0",
          "alwaysAddToPackageJson": false
        }
      }
    },
    "11.1.6": {
      "version": "11.1.6-beta.0",
      "packages": {
        "jest-preset-angular": {
          "version": "8.3.2",
          "alwaysAddToPackageJson": false
        }
      }
    },
    "11.3.0": {
      "version": "11.3.0-beta.0",
      "packages": {
        "@angular/cli": {
          "version": "^11.2.0",
          "alwaysAddToPackageJson": false
        },
        "@angular-devkit/build-angular": {
          "version": "~0.1102.0",
          "alwaysAddToPackageJson": false
        },
        "@angular-devkit/build-optimizer": {
          "version": "~0.1102.0",
          "alwaysAddToPackageJson": false
        },
        "@angular/core": {
          "version": "^11.2.0",
          "alwaysAddToPackageJson": false
        },
        "@angular/common": {
          "version": "^11.2.0",
          "alwaysAddToPackageJson": false
        },
        "@angular/forms": {
          "version": "^11.2.0",
          "alwaysAddToPackageJson": false
        },
        "@angular/elements": {
          "version": "^11.2.0",
          "alwaysAddToPackageJson": false
        },
        "@angular/compiler": {
          "version": "^11.2.0",
          "alwaysAddToPackageJson": false
        },
        "@angular/compiler-cli": {
          "version": "^11.2.0",
          "alwaysAddToPackageJson": false
        },
        "@angular/platform-browser": {
          "version": "^11.2.0",
          "alwaysAddToPackageJson": false
        },
        "@angular/platform-browser-dynamic": {
          "version": "^11.2.0",
          "alwaysAddToPackageJson": false
        },
        "@angular/router": {
          "version": "^11.2.0",
          "alwaysAddToPackageJson": false
        },
        "@angular/upgrade": {
          "version": "^11.2.0",
          "alwaysAddToPackageJson": false
        },
        "@angular/language-service": {
          "version": "^11.2.0",
          "alwaysAddToPackageJson": false
        },
        "@angular/animations": {
          "version": "^11.2.0",
          "alwaysAddToPackageJson": false
        },
        "@angular/service-worker": {
          "version": "^11.2.0",
          "alwaysAddToPackageJson": false
        },
        "@ngrx/store": {
          "version": "11.0.0",
          "alwaysAddToPackageJson": false
        },
        "@ngrx/effects": {
          "version": "11.0.0",
          "alwaysAddToPackageJson": false
        },
        "@ngrx/entity": {
          "version": "11.0.0",
          "alwaysAddToPackageJson": false
        },
        "@ngrx/router-store": {
          "version": "11.0.0",
          "alwaysAddToPackageJson": false
        },
        "@ngrx/schematics": {
          "version": "11.0.0",
          "alwaysAddToPackageJson": false
        },
        "@ngrx/store-devtools": {
          "version": "11.0.0",
          "alwaysAddToPackageJson": false
        },
        "@ngrx/component-store": {
          "version": "11.0.0",
          "alwaysAddToPackageJson": false
        },
        "ng-packagr": {
          "version": "^11.2.0",
          "alwaysAddToPackageJson": false
        }
      }
    },
    "11.6.2": {
      "version": "11.6.2-beta.0",
      "packages": {
        "@angular-eslint/eslint-plugin": {
          "version": "~2.0.2",
          "alwaysAddToPackageJson": false
        },
        "@angular-eslint/eslint-plugin-template": {
          "version": "~2.0.2",
          "alwaysAddToPackageJson": false
        },
        "@angular-eslint/template-parser": {
          "version": "~2.0.2",
          "alwaysAddToPackageJson": false
        }
      }
    },
    "12.1.0-beta.0": {
      "version": "12.1.0-beta.0",
      "packages": {
        "@ngrx/store": {
          "version": "11.1.0",
          "alwaysAddToPackageJson": false
        },
        "@ngrx/effects": {
          "version": "11.1.0",
          "alwaysAddToPackageJson": false
        },
        "@ngrx/entity": {
          "version": "11.1.0",
          "alwaysAddToPackageJson": false
        },
        "@ngrx/router-store": {
          "version": "11.1.0",
          "alwaysAddToPackageJson": false
        },
        "@ngrx/schematics": {
          "version": "11.1.0",
          "alwaysAddToPackageJson": false
        },
        "@ngrx/store-devtools": {
          "version": "11.1.0",
          "alwaysAddToPackageJson": false
        },
        "@ngrx/component-store": {
          "version": "11.1.0",
          "alwaysAddToPackageJson": false
        }
      }
    },
    "12.1.0-beta.3": {
      "version": "12.1.0-beta.3",
      "packages": {
        "@angular-eslint/eslint-plugin": {
          "version": "~4.2.0",
          "alwaysAddToPackageJson": false
        },
        "@angular-eslint/eslint-plugin-template": {
          "version": "~4.2.0",
          "alwaysAddToPackageJson": false
        },
        "@angular-eslint/template-parser": {
          "version": "~4.2.0",
          "alwaysAddToPackageJson": false
        }
      }
    },
    "12.3.1": {
      "version": "12.3.1",
      "packages": {
        "@angular/cli": {
          "version": "^12.0.0",
          "alwaysAddToPackageJson": false
        },
        "@angular-devkit/build-angular": {
          "version": "^12.0.0",
          "alwaysAddToPackageJson": false
        },
        "@angular-devkit/build-optimizer": {
          "version": "^0.1200.0",
          "alwaysAddToPackageJson": false
        },
        "@angular/core": {
          "version": "^12.0.0",
          "alwaysAddToPackageJson": false
        },
        "@angular/common": {
          "version": "^12.0.0",
          "alwaysAddToPackageJson": false
        },
        "@angular/forms": {
          "version": "^12.0.0",
          "alwaysAddToPackageJson": false
        },
        "@angular/elements": {
          "version": "^12.0.0",
          "alwaysAddToPackageJson": false
        },
        "@angular/compiler": {
          "version": "^12.0.0",
          "alwaysAddToPackageJson": false
        },
        "@angular/compiler-cli": {
          "version": "^12.0.0",
          "alwaysAddToPackageJson": false
        },
        "@angular/platform-browser": {
          "version": "^12.0.0",
          "alwaysAddToPackageJson": false
        },
        "@angular/platform-browser-dynamic": {
          "version": "^12.0.0",
          "alwaysAddToPackageJson": false
        },
        "@angular/router": {
          "version": "^12.0.0",
          "alwaysAddToPackageJson": false
        },
        "@angular/upgrade": {
          "version": "^12.0.0",
          "alwaysAddToPackageJson": false
        },
        "@angular/language-service": {
          "version": "^12.0.0",
          "alwaysAddToPackageJson": false
        },
        "@angular/animations": {
          "version": "^12.0.0",
          "alwaysAddToPackageJson": false
        },
        "@angular/service-worker": {
          "version": "^12.0.0",
          "alwaysAddToPackageJson": false
        },
        "zone.js": {
          "version": "~0.11.4",
          "alwaysAddToPackageJson": false
        },
        "ng-packagr": {
          "version": "^12.0.0",
          "alwaysAddToPackageJson": false
        },
        "typescript": {
          "version": "~4.2.4",
          "alwaysAddToPackageJson": false
        },
        "@angular-eslint/eslint-plugin": {
          "version": "~12.0.0",
          "alwaysAddToPackageJson": false
        },
        "@angular-eslint/eslint-plugin-template": {
          "version": "~12.0.0",
          "alwaysAddToPackageJson": false
        },
        "@angular-eslint/template-parser": {
          "version": "~12.0.0",
          "alwaysAddToPackageJson": false
        },
        "@ngrx/store": {
          "version": "^12.0.0",
          "alwaysAddToPackageJson": false
        },
        "@ngrx/effects": {
          "version": "^12.0.0",
          "alwaysAddToPackageJson": false
        },
        "@ngrx/entity": {
          "version": "^12.0.0",
          "alwaysAddToPackageJson": false
        },
        "@ngrx/router-store": {
          "version": "^12.0.0",
          "alwaysAddToPackageJson": false
        },
        "@ngrx/schematics": {
          "version": "^12.0.0",
          "alwaysAddToPackageJson": false
        },
        "@ngrx/store-devtools": {
          "version": "^12.0.0",
          "alwaysAddToPackageJson": false
        },
        "@ngrx/component-store": {
          "version": "^12.0.0",
          "alwaysAddToPackageJson": false
        }
      }
    },
    "12.6.0": {
      "version": "12.6.0-beta.11",
      "packages": {
        "jasmine-marbles": {
          "version": "~0.8.3",
          "alwaysAddToPackageJson": false
        },
        "@angular/cli": {
          "version": "~12.1.0",
          "alwaysAddToPackageJson": false
        },
        "@angular-devkit/build-angular": {
          "version": "~12.1.0",
          "alwaysAddToPackageJson": false
        },
        "@angular-devkit/build-optimizer": {
          "version": "^0.1200.0",
          "alwaysAddToPackageJson": false
        },
        "@angular/core": {
          "version": "^12.1.0",
          "alwaysAddToPackageJson": false
        },
        "@angular/common": {
          "version": "^12.1.0",
          "alwaysAddToPackageJson": false
        },
        "@angular/forms": {
          "version": "^12.1.0",
          "alwaysAddToPackageJson": false
        },
        "@angular/elements": {
          "version": "^12.1.0",
          "alwaysAddToPackageJson": false
        },
        "@angular/compiler": {
          "version": "^12.1.0",
          "alwaysAddToPackageJson": false
        },
        "@angular/compiler-cli": {
          "version": "^12.1.0",
          "alwaysAddToPackageJson": false
        },
        "@angular/platform-browser": {
          "version": "^12.1.0",
          "alwaysAddToPackageJson": false
        },
        "@angular/platform-browser-dynamic": {
          "version": "^12.1.0",
          "alwaysAddToPackageJson": false
        },
        "@angular/router": {
          "version": "^12.1.0",
          "alwaysAddToPackageJson": false
        },
        "@angular/upgrade": {
          "version": "^12.1.0",
          "alwaysAddToPackageJson": false
        },
        "@angular/language-service": {
          "version": "^12.1.0",
          "alwaysAddToPackageJson": false
        },
        "@angular/animations": {
          "version": "^12.1.0",
          "alwaysAddToPackageJson": false
        },
        "@angular/service-worker": {
          "version": "^12.1.0",
          "alwaysAddToPackageJson": false
        },
        "@angular/material": {
          "version": "^12.1.0",
          "alwaysAddToPackageJson": false
        },
        "zone.js": {
          "version": "~0.11.4",
          "alwaysAddToPackageJson": false
        },
        "ng-packagr": {
          "version": "~12.1.0",
          "alwaysAddToPackageJson": false
        },
        "typescript": {
          "version": "~4.3.4",
          "alwaysAddToPackageJson": false
        },
        "@angular-eslint/eslint-plugin": {
          "version": "~12.3.0",
          "alwaysAddToPackageJson": false
        },
        "@angular-eslint/eslint-plugin-template": {
          "version": "~12.3.0",
          "alwaysAddToPackageJson": false
        },
        "@angular-eslint/template-parser": {
          "version": "~12.3.0",
          "alwaysAddToPackageJson": false
        },
        "@ngrx/store": {
          "version": "~12.2.0",
          "alwaysAddToPackageJson": false
        },
        "@ngrx/effects": {
          "version": "~12.2.0",
          "alwaysAddToPackageJson": false
        },
        "@ngrx/entity": {
          "version": "~12.2.0",
          "alwaysAddToPackageJson": false
        },
        "@ngrx/router-store": {
          "version": "~12.2.0",
          "alwaysAddToPackageJson": false
        },
        "@ngrx/schematics": {
          "version": "~12.2.0",
          "alwaysAddToPackageJson": false
        },
        "@ngrx/store-devtools": {
          "version": "~12.2.0",
          "alwaysAddToPackageJson": false
        },
        "@ngrx/component-store": {
          "version": "~12.2.0",
          "alwaysAddToPackageJson": false
        }
      }
    },
    "12.8.0": {
      "version": "12.8.0",
      "packages": {
<<<<<<< HEAD
        "@angular/cli": {
          "version": "~12.2.0",
          "alwaysAddToPackageJson": false
        },
        "@angular-devkit/build-angular": {
          "version": "~12.2.0",
          "alwaysAddToPackageJson": false
        },
        "@angular-devkit/build-optimizer": {
          "version": "^0.1202.0",
          "alwaysAddToPackageJson": false
        },
        "@angular/core": {
          "version": "^12.2.0",
          "alwaysAddToPackageJson": false
        },
        "@angular/common": {
          "version": "^12.2.0",
          "alwaysAddToPackageJson": false
        },
        "@angular/forms": {
          "version": "^12.2.0",
          "alwaysAddToPackageJson": false
        },
        "@angular/elements": {
          "version": "^12.2.0",
          "alwaysAddToPackageJson": false
        },
        "@angular/compiler": {
          "version": "^12.2.0",
          "alwaysAddToPackageJson": false
        },
        "@angular/compiler-cli": {
          "version": "^12.2.0",
          "alwaysAddToPackageJson": false
        },
        "@angular/platform-browser": {
          "version": "^12.2.0",
          "alwaysAddToPackageJson": false
        },
        "@angular/platform-browser-dynamic": {
          "version": "^12.2.0",
          "alwaysAddToPackageJson": false
        },
        "@angular/router": {
          "version": "^12.2.0",
          "alwaysAddToPackageJson": false
        },
        "@angular/upgrade": {
          "version": "^12.2.0",
          "alwaysAddToPackageJson": false
        },
        "@angular/language-service": {
          "version": "^12.2.0",
          "alwaysAddToPackageJson": false
        },
        "@angular/animations": {
          "version": "^12.2.0",
          "alwaysAddToPackageJson": false
        },
        "@angular/service-worker": {
          "version": "^12.2.0",
          "alwaysAddToPackageJson": false
        },
        "@angular/material": {
          "version": "^12.2.0",
          "alwaysAddToPackageJson": false
        },
        "jest-preset-angular": {
          "version": "9.0.7",
          "alwaysAddToPackageJson": false
        },
        "ng-packagr": {
          "version": "~12.2.0",
          "alwaysAddToPackageJson": false
        },
        "typescript": {
          "version": "~4.3.5",
=======
        "@ngrx/store": {
          "version": "~12.4.0",
          "alwaysAddToPackageJson": false
        },
        "@ngrx/effects": {
          "version": "~12.4.0",
          "alwaysAddToPackageJson": false
        },
        "@ngrx/entity": {
          "version": "~12.4.0",
          "alwaysAddToPackageJson": false
        },
        "@ngrx/router-store": {
          "version": "~12.4.0",
          "alwaysAddToPackageJson": false
        },
        "@ngrx/schematics": {
          "version": "~12.4.0",
          "alwaysAddToPackageJson": false
        },
        "@ngrx/store-devtools": {
          "version": "~12.4.0",
          "alwaysAddToPackageJson": false
        },
        "@ngrx/component-store": {
          "version": "~12.4.0",
>>>>>>> 0c9ac4f1
          "alwaysAddToPackageJson": false
        }
      }
    }
  }
}<|MERGE_RESOLUTION|>--- conflicted
+++ resolved
@@ -739,7 +739,6 @@
     "12.8.0": {
       "version": "12.8.0",
       "packages": {
-<<<<<<< HEAD
         "@angular/cli": {
           "version": "~12.2.0",
           "alwaysAddToPackageJson": false
@@ -818,7 +817,8 @@
         },
         "typescript": {
           "version": "~4.3.5",
-=======
+          "alwaysAddToPackageJson": false
+        },
         "@ngrx/store": {
           "version": "~12.4.0",
           "alwaysAddToPackageJson": false
@@ -845,7 +845,6 @@
         },
         "@ngrx/component-store": {
           "version": "~12.4.0",
->>>>>>> 0c9ac4f1
           "alwaysAddToPackageJson": false
         }
       }
