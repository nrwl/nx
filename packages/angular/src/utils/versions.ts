--- conflicted
+++ resolved
@@ -1,12 +1,7 @@
 export const nxVersion = '*';
 export const angularVersion = '^9.1.0';
 export const angularDevkitVersion = '0.901.0';
-<<<<<<< HEAD
-export const angularJsVersion = '1.6.6';
+export const angularJsVersion = '1.7.9';
 export const ngrxVersion = '9.1.0';
-=======
-export const angularJsVersion = '1.7.9';
-export const ngrxVersion = '9.0.0';
->>>>>>> bbf3fe07
 export const rxjsVersion = '~6.5.4';
 export const jestPresetAngularVersion = '8.1.2';