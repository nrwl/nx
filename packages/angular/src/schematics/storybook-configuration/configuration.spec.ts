import { Tree } from '@angular-devkit/schematics';
import { runSchematic } from '../../utils/testing';
import { StorybookConfigureSchema } from './schema';
<<<<<<< HEAD
import { createTestUILib } from '../stories/stories.spec';
import * as fileUtils from '@nrwl/workspace/src/core/file-utils';
=======
import { createTestUILib } from '../stories/stories-lib.spec';
>>>>>>> c382feb4

describe('schematic:configuration', () => {
  let appTree: Tree;

  beforeEach(async () => {
    appTree = await createTestUILib('test-ui-lib');
    jest.spyOn(fileUtils, 'readPackageJson').mockReturnValue({
      devDependencies: {
        '@storybook/addon-essentials': '^6.0.21',
        '@storybook/react': '^6.0.21',
      },
    });
  });

  it('should only configure storybook', async () => {
    const tree = await runSchematic(
      'storybook-configuration',
      <StorybookConfigureSchema>{
        name: 'test-ui-lib',
        configureCypress: false,
        generateCypressSpecs: false,
        generateStories: false,
      },
      appTree
    );
    expect(tree.exists('libs/test-ui-lib/.storybook/main.js')).toBeTruthy();
    expect(
      tree.exists('libs/test-ui-lib/.storybook/tsconfig.json')
    ).toBeTruthy();
    expect(tree.exists('apps/test-ui-lib-e2e/cypress.json')).toBeFalsy();
    expect(
      tree.exists(
        'libs/test-ui-lib/src/lib/test-button/test-button.component.stories.ts'
      )
    ).toBeFalsy();
    expect(
      tree.exists(
        'libs/test-ui-lib/src/lib/test-other/test-other.component.stories.ts'
      )
    ).toBeFalsy();
    expect(
      tree.exists(
        'apps/test-ui-lib-e2e/src/integration/test-button/test-button.component.spec.ts'
      )
    ).toBeFalsy();
    expect(
      tree.exists(
        'apps/test-ui-lib-e2e/src/integration/test-other/test-other.component.spec.ts'
      )
    ).toBeFalsy();
  });

  it('should configure everything at once', async () => {
    const tree = await runSchematic(
      'storybook-configuration',
      <StorybookConfigureSchema>{
        name: 'test-ui-lib',
        configureCypress: true,
        generateCypressSpecs: true,
        generateStories: true,
      },
      appTree
    );
    expect(tree.exists('libs/test-ui-lib/.storybook/main.js')).toBeTruthy();
    expect(
      tree.exists('libs/test-ui-lib/.storybook/tsconfig.json')
    ).toBeTruthy();
    expect(tree.exists('apps/test-ui-lib-e2e/cypress.json')).toBeTruthy();
    expect(
      tree.exists(
        'libs/test-ui-lib/src/lib/test-button/test-button.component.stories.ts'
      )
    ).toBeTruthy();
    expect(
      tree.exists(
        'libs/test-ui-lib/src/lib/test-other/test-other.component.stories.ts'
      )
    ).toBeTruthy();
    expect(
      tree.exists(
        'apps/test-ui-lib-e2e/src/integration/test-button/test-button.component.spec.ts'
      )
    ).toBeTruthy();
    expect(
      tree.exists(
        'apps/test-ui-lib-e2e/src/integration/test-other/test-other.component.spec.ts'
      )
    ).toBeTruthy();
  });

  it('should generate the right files', async () => {
    const tree = await runSchematic(
      'storybook-configuration',
      <StorybookConfigureSchema>{
        name: 'test-ui-lib',
        configureCypress: true,
        generateCypressSpecs: true,
        generateStories: true,
      },
      appTree
    );
    expect(tree.files).toMatchSnapshot();
  });
});<|MERGE_RESOLUTION|>--- conflicted
+++ resolved
@@ -1,12 +1,8 @@
 import { Tree } from '@angular-devkit/schematics';
 import { runSchematic } from '../../utils/testing';
 import { StorybookConfigureSchema } from './schema';
-<<<<<<< HEAD
-import { createTestUILib } from '../stories/stories.spec';
+import { createTestUILib } from '../stories/stories-lib.spec';
 import * as fileUtils from '@nrwl/workspace/src/core/file-utils';
-=======
-import { createTestUILib } from '../stories/stories-lib.spec';
->>>>>>> c382feb4
 
 describe('schematic:configuration', () => {
   let appTree: Tree;
