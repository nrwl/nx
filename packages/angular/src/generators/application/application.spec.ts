--- conflicted
+++ resolved
@@ -1071,19 +1071,6 @@
     });
   });
 
-<<<<<<< HEAD
-  describe('--skipStarterTemplate', () => {
-    it('should skip Nx specific `nx-welcome.component.ts` file creation', async () => {
-      await generateApp(appTree, 'plain', { skipStarterTemplate: true });
-
-      expect(
-        appTree.read('apps/plain/src/app/app.module.ts', 'utf-8')
-      ).toMatchSnapshot();
-      expect(
-        appTree.exists('apps/plain/src/app/nx-welcome.component.ts')
-      ).toBeFalsy();
-    });
-=======
   it('should error correctly when Angular version does not support standalone', async () => {
     // ARRANGE
     const tree = createTreeWithEmptyWorkspace({ layout: 'apps-libs' });
@@ -1102,7 +1089,19 @@
     ).rejects
       .toThrow(stripIndents`The "standalone" option is only supported in Angular >= 14.1.0. You are currently using 14.0.0.
     You can resolve this error by removing the "standalone" option or by migrating to Angular 14.1.0.`);
->>>>>>> e4bf7065
+  });
+
+  describe('--skipStarterTemplate', () => {
+    it('should skip Nx specific `nx-welcome.component.ts` file creation', async () => {
+      await generateApp(appTree, 'plain', { skipStarterTemplate: true });
+
+      expect(
+        appTree.read('apps/plain/src/app/app.module.ts', 'utf-8')
+      ).toMatchSnapshot();
+      expect(
+        appTree.exists('apps/plain/src/app/nx-welcome.component.ts')
+      ).toBeFalsy();
+    });
   });
 });
 
