--- conflicted
+++ resolved
@@ -156,17 +156,13 @@
       "description": "Create an application at the root of the workspace.",
       "type": "boolean",
       "default": false,
-<<<<<<< HEAD
-      "hidden": true
+      "hidden": true,
+      "x-priority": "internal"
     },
     "skipStarterTemplate": {
       "description": "Whether to skip the adding of a Nx starter template to the application.",
       "type": "boolean",
       "default": false
-=======
-      "hidden": true,
-      "x-priority": "internal"
->>>>>>> 2732365a
     }
   },
   "additionalProperties": false,
