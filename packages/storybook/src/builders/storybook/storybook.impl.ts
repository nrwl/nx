import {
  BuilderContext,
  createBuilder,
  BuilderOutput,
} from '@angular-devkit/architect';
import { Observable, from } from 'rxjs';
import { map, switchMap } from 'rxjs/operators';
import { JsonObject } from '@angular-devkit/core';
import { join, sep, basename } from 'path';
import { tmpdir } from 'os';
import { mkdtempSync, statSync, copyFileSync, constants } from 'fs';

import { buildDevStandalone } from '@storybook/core/dist/server/build-dev';

import { NodeJsSyncHost } from '@angular-devkit/core/node';
import { getRoot } from '../../utils/root';

export interface StorybookConfig extends JsonObject {
  configFolder?: string;
  configPath?: string;
  pluginPath?: string;
  srcRoot?: string;
}

export interface StorybookBuilderOptions extends JsonObject {
  uiFramework: string;
  config: StorybookConfig;
  host?: string;
  port?: number;
  quiet?: boolean;
  ssl?: boolean;
  sslCert?: string;
  sslKey?: string;
  staticDir?: number[];
  watch?: boolean;
  docsMode?: boolean;
}

try {
  require('dotenv').config();
} catch (e) {}

export default createBuilder<StorybookBuilderOptions>(run);

/**
 * @whatItDoes This is the starting point of the builder.
 * @param builderConfig
 */
function run(
  options: StorybookBuilderOptions,
  context: BuilderContext
): Observable<BuilderOutput> {
  const frameworkPath = `${options.uiFramework}/dist/server/options`;
  return from(import(frameworkPath)).pipe(
    map((m) => m.default),
    switchMap((frameworkOptions) =>
      from(storybookOptionMapper(options, frameworkOptions, context))
    ),
    switchMap((option) => runInstance(option)),
    map((loaded) => {
      const builder: BuilderOutput = { success: true } as BuilderOutput;
      return builder;
    })
  );
}

function runInstance(options: StorybookBuilderOptions) {
  return new Observable<any>((obs) => {
    buildDevStandalone({ ...options, ci: true })
      .then((sucess) => obs.next(sucess))
      .catch((err) => obs.error(err));
  });
}

async function storybookOptionMapper(
  builderOptions: StorybookBuilderOptions,
  frameworkOptions: any,
  context: BuilderContext
) {
  const storybookConfig = await findOrCreateConfig(
    builderOptions.config,
    context
  );
  const optionsWithFramework = {
    ...builderOptions,
    mode: 'dev',
    configDir: storybookConfig,
    ...frameworkOptions,
    frameworkPresets: [...(frameworkOptions.frameworkPresets || [])],
  };
  optionsWithFramework.config;
  return optionsWithFramework;
}

async function findOrCreateConfig(
  config: StorybookConfig,
  context: BuilderContext
): Promise<string> {
<<<<<<< HEAD
  process.env.STORYBOOK_ANGULAR_PROJECT = context.target.project;
  const host = new NodeJsSyncHost();
  const sourceRoot = await getRoot(context, host);
=======
  const sourceRoot = await getRoot(context);
>>>>>>> 9923ce93

  if (config.configFolder && statSync(config.configFolder).isDirectory()) {
    return config.configFolder;
  } else if (
    statSync(config.configPath).isFile() &&
    statSync(config.pluginPath).isFile() &&
    statSync(config.srcRoot).isFile()
  ) {
    return createStorybookConfig(
      config.configPath,
      config.pluginPath,
      config.srcRoot
    );
  } else if (
    statSync(
      join(context.workspaceRoot, sourceRoot, '.storybook')
    ).isDirectory()
  ) {
    return join(context.workspaceRoot, sourceRoot, '.storybook');
  }
  throw new Error('No configuration settings');
}

function createStorybookConfig(
  configPath: string,
  pluginPath: string,
  srcRoot: string
): string {
  const tmpDir = tmpdir();
  const tmpFolder = `${tmpDir}${sep}`;
  mkdtempSync(tmpFolder);
  copyFileSync(
    configPath,
    `${tmpFolder}/${basename(configPath)}`,
    constants.COPYFILE_EXCL
  );
  copyFileSync(
    pluginPath,
    `${tmpFolder}/${basename(pluginPath)}`,
    constants.COPYFILE_EXCL
  );
  copyFileSync(
    srcRoot,
    `${tmpFolder}/${basename(srcRoot)}`,
    constants.COPYFILE_EXCL
  );
  return tmpFolder;
}<|MERGE_RESOLUTION|>--- conflicted
+++ resolved
@@ -96,13 +96,8 @@
   config: StorybookConfig,
   context: BuilderContext
 ): Promise<string> {
-<<<<<<< HEAD
   process.env.STORYBOOK_ANGULAR_PROJECT = context.target.project;
-  const host = new NodeJsSyncHost();
-  const sourceRoot = await getRoot(context, host);
-=======
   const sourceRoot = await getRoot(context);
->>>>>>> 9923ce93
 
   if (config.configFolder && statSync(config.configFolder).isDirectory()) {
     return config.configFolder;
