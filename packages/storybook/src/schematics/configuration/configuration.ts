--- conflicted
+++ resolved
@@ -26,55 +26,24 @@
 import { CypressConfigureSchema } from '../cypress-project/cypress-project';
 import { StorybookConfigureSchema } from './schema';
 import { toJS } from '@nrwl/workspace/src/utils/rules/to-js';
-<<<<<<< HEAD
 import { readPackageJson } from '@nrwl/workspace/src/core/file-utils';
 import { storybookVersion } from '../../utils/versions';
+import { projectDir } from '@nrwl/workspace/src/utils/project-type';
 
 export default function (rawSchema: StorybookConfigureSchema): Rule {
   const schema = normalizeSchema(rawSchema);
 
   const workspaceStorybookVersion = readCurrentWorkspaceStorybookVersion();
 
-  return chain([
-    schematic('ng-add', {
-      uiFramework: schema.uiFramework,
-    }),
-    createRootStorybookDir(
-      schema.uiFramework,
-      schema.js,
-      workspaceStorybookVersion
-    ),
-    createLibStorybookDir(
-      schema.name,
-      schema.uiFramework,
-      schema.js,
-      workspaceStorybookVersion
-    ),
-    configureTsLibConfig(schema),
-    configureTsSolutionConfig(schema),
-    updateLintTask(schema),
-    addStorybookTask(schema.name, schema.uiFramework),
-    schema.configureCypress
-      ? schematic<CypressConfigureSchema>('cypress-project', {
-          name: schema.name,
-          js: schema.js,
-          linter: schema.linter,
-        })
-      : () => {},
-  ]);
-=======
-import { projectDir } from '@nrwl/workspace/src/utils/project-type';
-
-export default function (rawSchema: StorybookConfigureSchema): Rule {
-  const schema = normalizeSchema(rawSchema);
+
   return (tree: Tree, context: SchematicContext) => {
     const { projectType } = getProjectConfig(tree, schema.name);
     return chain([
       schematic('ng-add', {
         uiFramework: schema.uiFramework,
       }),
-      createRootStorybookDir(schema.name, schema.uiFramework, schema.js),
-      createProjectStorybookDir(schema.name, schema.uiFramework, schema.js),
+      createRootStorybookDir(schema.name, schema.js, workspaceStorybookVersion),
+      createProjectStorybookDir(schema.name, schema.uiFramework, schema.js, workspaceStorybookVersion),
       configureTsProjectConfig(schema),
       configureTsSolutionConfig(schema),
       updateLintTask(schema),
@@ -90,7 +59,6 @@
           },
     ]);
   };
->>>>>>> c382feb4
 }
 
 function normalizeSchema(schema: StorybookConfigureSchema) {
@@ -105,45 +73,24 @@
 }
 
 function createRootStorybookDir(
-<<<<<<< HEAD
-  uiFramework: string,
+  projectName: string,
   js: boolean,
   workspaceStorybookVersion: string
 ): Rule {
   return (tree: Tree, context: SchematicContext) => {
-    context.logger.debug(
-      `adding .storybook folder to root -\n
-      based on the Storybook version installed: ${workspaceStorybookVersion}, we'll bootstrap a scaffold for that particular version.`
-    );
-=======
-  projectName: string,
-  uiFramework: StorybookConfigureSchema['uiFramework'],
-  js: boolean
-): Rule {
-  return (tree: Tree, context: SchematicContext) => {
     const { projectType } = getProjectConfig(tree, projectName);
     const projectDirectory = projectDir(projectType);
->>>>>>> c382feb4
-
-    context.logger.debug(`adding .storybook folder to' ${projectDirectory}`);
+context.logger.debug(
+  `adding .storybook folder to ${projectDirectory} -\n
+  based on the Storybook version installed: ${workspaceStorybookVersion}, we'll bootstrap a scaffold for that particular version.`
+);
     return chain([
-<<<<<<< HEAD
       applyWithSkipExisting(
         url(
           workspaceStorybookVersion === '6' ? './root-files' : './root-files-5'
         ),
         [js ? toJS() : noop()]
       ),
-=======
-      applyWithSkipExisting(url('./root-files'), [
-        js ? toJS() : noop(),
-        template({
-          tmpl: '',
-          uiFramework,
-          projectType: projectDirectory,
-        }),
-      ]),
->>>>>>> c382feb4
     ])(tree, context);
   };
 }
@@ -155,51 +102,37 @@
   workspaceStorybookVersion: string
 ): Rule {
   return (tree: Tree, context: SchematicContext) => {
-<<<<<<< HEAD
-    /**
+
+        /**
      * Here, same as above
      * Check storybook version
      * and use the correct folder
      * lib-files-5 or lib-files-6
      */
 
-    context.logger.debug(
-      `adding .storybook folder to lib - using Storybook version ${workspaceStorybookVersion}`
-    );
     const projectConfig = getProjectConfig(tree, projectName);
+    const { projectType } = getProjectConfig(tree, projectName);
+    const projectDirectory = projectDir(projectType);
+          context.logger.debug(
+            `adding .storybook folder to ${projectDirectory} - using Storybook version ${workspaceStorybookVersion}`
+          );
+
     return chain([
       applyWithSkipExisting(
         url(
-          workspaceStorybookVersion === '6' ? './lib-files' : './lib-files-5'
+          workspaceStorybookVersion === '6' ? './project-files' : './project-files-5'
         ),
         [
           template({
             tmpl: '',
             uiFramework,
             offsetFromRoot: offsetFromRoot(projectConfig.root),
+            projectType: projectDirectory,
           }),
           move(projectConfig.root),
           js ? toJS() : noop(),
         ]
       ),
-=======
-    const { projectType } = getProjectConfig(tree, projectName);
-    const projectDirectory = projectDir(projectType);
-
-    context.logger.debug(`adding .storybook folder to ${projectDirectory}`);
-    const projectConfig = getProjectConfig(tree, projectName);
-    return chain([
-      applyWithSkipExisting(url('./project-files'), [
-        template({
-          tmpl: '',
-          uiFramework,
-          offsetFromRoot: offsetFromRoot(projectConfig.root),
-          projectType: projectDirectory,
-        }),
-        move(projectConfig.root),
-        js ? toJS() : noop(),
-      ]),
->>>>>>> c382feb4
     ])(tree, context);
   };
 }
