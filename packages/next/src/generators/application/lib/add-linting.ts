import { Linter, lintProjectGenerator } from '@nrwl/linter';
import {
  Tree,
  GeneratorCallback,
  addDependenciesToPackageJson,
  joinPathFragments,
  updateJson,
} from '@nrwl/devkit';
import { extraEslintDependencies, createReactEslintJson } from '@nrwl/react';
import { NormalizedSchema } from './normalize-options';
import { runTasksInSerial } from '@nrwl/workspace/src/utilities/run-tasks-in-serial';

export async function addLinting(
  host: Tree,
  options: NormalizedSchema
): Promise<GeneratorCallback> {
  const lintTask = await lintProjectGenerator(host, {
    linter: options.linter,
    project: options.projectName,
    tsConfigPaths: [
      joinPathFragments(options.appProjectRoot, 'tsconfig.app.json'),
    ],
    eslintFilePatterns: [`${options.appProjectRoot}/**/*.{ts,tsx,js,jsx}`],
    skipFormat: true,
  });

<<<<<<< HEAD
  const reactEslintJson = createReactEslintJson(options.appProjectRoot);

  updateJson(
    host,
    joinPathFragments(options.appProjectRoot, '.eslintrc.json'),
    () => reactEslintJson
  );
=======
  if (options.linter === Linter.EsLint) {
    updateJson(
      host,
      joinPathFragments(options.appProjectRoot, '.eslintrc.json'),
      (json) => {
        json.extends = [...reactEslintJson.extends, ...json.extends];
        return json;
      }
    );
  }
>>>>>>> 67faa9ca

  const installTask = addDependenciesToPackageJson(
    host,
    extraEslintDependencies.dependencies,
    extraEslintDependencies.devDependencies
  );

  return runTasksInSerial(lintTask, installTask);
}<|MERGE_RESOLUTION|>--- conflicted
+++ resolved
@@ -24,26 +24,14 @@
     skipFormat: true,
   });
 
-<<<<<<< HEAD
-  const reactEslintJson = createReactEslintJson(options.appProjectRoot);
-
-  updateJson(
-    host,
-    joinPathFragments(options.appProjectRoot, '.eslintrc.json'),
-    () => reactEslintJson
-  );
-=======
   if (options.linter === Linter.EsLint) {
+    const reactEslintJson = createReactEslintJson(options.appProjectRoot);
     updateJson(
       host,
       joinPathFragments(options.appProjectRoot, '.eslintrc.json'),
-      (json) => {
-        json.extends = [...reactEslintJson.extends, ...json.extends];
-        return json;
-      }
+      () => reactEslintJson
     );
   }
->>>>>>> 67faa9ca
 
   const installTask = addDependenciesToPackageJson(
     host,
