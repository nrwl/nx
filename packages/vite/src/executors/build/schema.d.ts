--- conflicted
+++ resolved
@@ -18,10 +18,7 @@
   generatePackageJson?: boolean;
   includeDevDependenciesInPackageJson?: boolean;
   cssCodeSplit?: boolean;
-<<<<<<< HEAD
   reportCompressedSize?: boolean;
-=======
   buildLibsFromSource?: boolean;
   skipTypeCheck?: boolean;
->>>>>>> 0e88b12d
 }