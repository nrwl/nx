{
  "extends": "./tsconfig.json",
  "compilerOptions": {
<<<<<<< HEAD
    "outDir": "../../dist/packages/eslint-plugin/spec",
    "module": "commonjs",
    "types": ["jest", "node"],
    "composite": true
=======
    "outDir": "../../dist/out-tsc",
    "isolatedModules": true,
    "types": ["jest", "node"]
>>>>>>> f7e2256b
  },
  "include": [
    "**/*.spec.ts",
    "**/*.test.ts",
    "**/*_spec.ts",
    "**/*_test.ts",
    "**/*.spec.tsx",
    "**/*.test.tsx",
    "**/*.spec.js",
    "**/*.test.js",
    "**/*.spec.jsx",
    "**/*.test.jsx",
    "**/*.d.ts",
    "jest.config.ts",
    "*.json"
  ],
  "references": [
    {
      "path": "./tsconfig.lib.json"
    }
  ]
}<|MERGE_RESOLUTION|>--- conflicted
+++ resolved
@@ -1,16 +1,11 @@
 {
   "extends": "./tsconfig.json",
   "compilerOptions": {
-<<<<<<< HEAD
     "outDir": "../../dist/packages/eslint-plugin/spec",
     "module": "commonjs",
-    "types": ["jest", "node"],
-    "composite": true
-=======
-    "outDir": "../../dist/out-tsc",
+    "composite": true,
     "isolatedModules": true,
     "types": ["jest", "node"]
->>>>>>> f7e2256b
   },
   "include": [
     "**/*.spec.ts",
