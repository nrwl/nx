--- conflicted
+++ resolved
@@ -247,11 +247,7 @@
   /* Check if import is banned... */
   if (
     bannedExternalImports?.some((importDefinition) =>
-<<<<<<< HEAD
-      parseImportWildcards(importDefinition).test(imp)
-=======
-      mapGlobToRegExp(importDefinition).test(packageName)
->>>>>>> 576262bb
+      mapGlobToRegExp(importDefinition).test(imp)
     )
   ) {
     return true;
@@ -259,13 +255,9 @@
 
   /* ... then check if there is a whitelist and if there is a match in the whitelist.  */
   return allowedExternalImports?.every(
-<<<<<<< HEAD
     (importDefinition) =>
       !imp.startsWith(packageName) ||
-      !parseImportWildcards(importDefinition).test(imp)
-=======
-    (importDefinition) => !mapGlobToRegExp(importDefinition).test(packageName)
->>>>>>> 576262bb
+      !mapGlobToRegExp(importDefinition).test(imp)
   );
 }
 
