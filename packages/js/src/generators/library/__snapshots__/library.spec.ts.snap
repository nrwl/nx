// Jest Snapshot v1, https://goo.gl/fbAQLP

<<<<<<< HEAD
exports[`lib --bundler=vite should add build and test targets with vite and vitest 1`] = `
"/// <reference types='vitest' />
import { defineConfig } from 'vite';
import dts from 'vite-plugin-dts';
import * as path from 'path';
import { nxViteTsPaths } from '@nx/vite/plugins/nx-tsconfig-paths.plugin';

export default defineConfig({
  root: __dirname,
  cacheDir: '../node_modules/.vite/my-lib',

  plugins: [
    nxViteTsPaths(),
    dts({
      entryRoot: 'src',
      tsConfigFilePath: path.join(__dirname, 'tsconfig.lib.json'),
      skipDiagnostics: true,
    }),
  ],

  // Uncomment this if you are using workers.
  // worker: {
  //  plugins: [ nxViteTsPaths() ],
  // },

  // Configuration for building your library.
  // See: https://vitejs.dev/guide/build.html#library-mode
  build: {
    outDir: '../dist/my-lib',
    lib: {
      // Could also be a dictionary or array of multiple entry points.
      entry: 'src/index.ts',
      name: 'my-lib',
      fileName: 'index',
      // Change this to the formats you want to support.
      // Don't forget to update your package.json as well.
      formats: ['es', 'cjs'],
    },
    rollupOptions: {
      // External packages that should not be bundled into your library.
      external: [],
    },
  },

  test: {
    globals: true,
    cache: {
      dir: '../node_modules/.vitest',
    },
    environment: 'jsdom',
    include: ['src/**/*.{test,spec}.{js,mjs,cjs,ts,mts,cts,jsx,tsx}'],

    coverage: {
      reportsDirectory: '../coverage/my-lib',
      provider: 'v8',
    },
  },
});
"
`;

=======
>>>>>>> 63172193
exports[`lib --unit-test-runner jest should generate test configuration with swc and js 1`] = `
"/* eslint-disable */
const { readFileSync } = require('fs');

// Reading the SWC compilation config and remove the "exclude"
// for the test files to be compiled by SWC
const { exclude: _, ...swcJestConfig } = JSON.parse(
  readFileSync(\`\${__dirname}/.swcrc\`, 'utf-8')
);

// disable .swcrc look-up by SWC core because we're passing in swcJestConfig ourselves.
// If we do not disable this, SWC Core will read .swcrc and won't transform our test files due to "exclude"
if (swcJestConfig.swcrc === undefined) {
  swcJestConfig.swcrc = false;
}

// Uncomment if using global setup/teardown files being transformed via swc
// https://nx.dev/packages/jest/documents/overview#global-setup/teardown-with-nx-libraries
// jest needs EsModule Interop to find the default exported setup/teardown functions
// swcJestConfig.module.noInterop = false;

module.exports = {
  displayName: 'my-lib',
  preset: '../jest.preset.js',
  transform: {
    '^.+\\\\.[tj]s$': ['@swc/jest', swcJestConfig],
  },
  moduleFileExtensions: ['ts', 'js', 'html'],
  testEnvironment: 'jsdom',
  coverageDirectory: '../coverage/my-lib',
};
"
`;<|MERGE_RESOLUTION|>--- conflicted
+++ resolved
@@ -1,69 +1,5 @@
 // Jest Snapshot v1, https://goo.gl/fbAQLP
 
-<<<<<<< HEAD
-exports[`lib --bundler=vite should add build and test targets with vite and vitest 1`] = `
-"/// <reference types='vitest' />
-import { defineConfig } from 'vite';
-import dts from 'vite-plugin-dts';
-import * as path from 'path';
-import { nxViteTsPaths } from '@nx/vite/plugins/nx-tsconfig-paths.plugin';
-
-export default defineConfig({
-  root: __dirname,
-  cacheDir: '../node_modules/.vite/my-lib',
-
-  plugins: [
-    nxViteTsPaths(),
-    dts({
-      entryRoot: 'src',
-      tsConfigFilePath: path.join(__dirname, 'tsconfig.lib.json'),
-      skipDiagnostics: true,
-    }),
-  ],
-
-  // Uncomment this if you are using workers.
-  // worker: {
-  //  plugins: [ nxViteTsPaths() ],
-  // },
-
-  // Configuration for building your library.
-  // See: https://vitejs.dev/guide/build.html#library-mode
-  build: {
-    outDir: '../dist/my-lib',
-    lib: {
-      // Could also be a dictionary or array of multiple entry points.
-      entry: 'src/index.ts',
-      name: 'my-lib',
-      fileName: 'index',
-      // Change this to the formats you want to support.
-      // Don't forget to update your package.json as well.
-      formats: ['es', 'cjs'],
-    },
-    rollupOptions: {
-      // External packages that should not be bundled into your library.
-      external: [],
-    },
-  },
-
-  test: {
-    globals: true,
-    cache: {
-      dir: '../node_modules/.vitest',
-    },
-    environment: 'jsdom',
-    include: ['src/**/*.{test,spec}.{js,mjs,cjs,ts,mts,cts,jsx,tsx}'],
-
-    coverage: {
-      reportsDirectory: '../coverage/my-lib',
-      provider: 'v8',
-    },
-  },
-});
-"
-`;
-
-=======
->>>>>>> 63172193
 exports[`lib --unit-test-runner jest should generate test configuration with swc and js 1`] = `
 "/* eslint-disable */
 const { readFileSync } = require('fs');
