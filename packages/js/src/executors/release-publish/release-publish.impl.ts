import {
  detectPackageManager,
  getPackageManagerCommand,
  getPackageManagerVersion,
  ExecutorContext,
  readJsonFile,
} from '@nx/devkit';
import { execSync } from 'child_process';
import { env as appendLocalEnv } from 'npm-run-path';
import { join } from 'path';
import { isLocallyLinkedPackageVersion } from '../../utils/is-locally-linked-package-version';
import { parseRegistryOptions } from '../../utils/npm-config';
import { extractNpmPublishJsonData } from './extract-npm-publish-json-data';
import { logTar } from './log-tar';
import { PublishExecutorSchema } from './schema';
import chalk = require('chalk');

const LARGE_BUFFER = 1024 * 1000000;

function processEnv(color: boolean) {
  const env = {
    ...process.env,
    ...appendLocalEnv(),
  };

  if (color) {
    env.FORCE_COLOR = `${color}`;
  }
  return env;
}

export default async function runExecutor(
  options: PublishExecutorSchema,
  context: ExecutorContext
) {
  const pm = detectPackageManager();

  let isNpmInstalled = false;
  try {
    // If npm is installed, we should get a version string, otherwise an error will be thrown.
    isNpmInstalled =
      execSync('npm --version', {
        cwd: process.cwd(),
        encoding: 'utf-8',
        windowsHide: true,
      }).trim() !== '';
  } catch (e) {
    // Allow missing npm only when using bun (https://github.com/nrwl/nx/pull/32252#discussion_r2262481795)
    if (pm !== 'bun') {
      console.error(
        `npm was not found in the current environment. This is only supported when using \`bun\` as a package manager, but your detected package manager is "${pm}"`
      );
      return {
        success: false,
      };
    }
  }

  /**
   * We need to check both the env var and the option because the executor may have been triggered
   * indirectly via dependsOn, in which case the env var will be set, but the option will not.
   */
  const isDryRun = process.env.NX_DRY_RUN === 'true' || options.dryRun || false;

  const projectConfig =
    context.projectsConfigurations!.projects[context.projectName!]!;

  const packageRoot = join(
    context.root,
    options.packageRoot ?? projectConfig.root
  );

  const packageJsonPath = join(packageRoot, 'package.json');
  const packageJson = readJsonFile(packageJsonPath);
  const packageName = packageJson.name;

  /**
   * Whether or not dynamically replacing local dependency protocols (such as "workspace:*") is supported during `nx release publish` is
   * dependent on the package manager the user is using.
   *
   * npm does not support the workspace protocol at all, and `npm publish` does not support dynamically updating locally linked packages
   * during its packing phase, so we give the user a clear error message informing them of that.
   *
   * - `pnpm publish` provides ideal support, it has the possibility of providing JSON output consistent with npm
   * - `bun publish`, provides very good support, including all the flags we need apart from the JSON output, so we just have to accept that
   * it will look and feel different and print what it gives us and perform one bit of string manipulation for the dry-run case.
   * - `yarn npm publish`, IS NOT YET SUPPORTED, and will be tricky because it does not support the majority of the flags we need. However, it
   * does support replacing local dependency protocols with the correct version during its packing phase.
   */
  if (pm === 'npm' || pm === 'yarn') {
    const depTypes = ['dependencies', 'devDependencies', 'peerDependencies'];
    for (const depType of depTypes) {
      const deps = packageJson[depType];
      if (deps) {
        for (const depName in deps) {
          if (isLocallyLinkedPackageVersion(deps[depName])) {
            if (pm === 'npm') {
              console.error(
                `Error: Cannot publish package "${packageName}" because it contains a local dependency protocol in its "${depType}", and your package manager is npm.

Please update the local dependency on "${depName}" to be a valid semantic version (e.g. using \`nx release\`) before publishing, or switch to pnpm or bun as a package manager, which support dynamically replacing these protocols during publishing.`
              );
            } else if (pm === 'yarn') {
              console.error(
                `Error: Cannot publish package "${packageName}" because it contains a local dependency protocol in its "${depType}", and your package manager is yarn.

Currently, yarn is not supported for this use case because its \`yarn npm publish\` command does not support the customization needed.

Please update the local dependency on "${depName}" to be a valid semantic version (e.g. using \`nx release\`) before publishing, or switch to pnpm or bun as a package manager, which support dynamically replacing these protocols during publishing.`
              );
            }
            return {
              success: false,
            };
          }
        }
      }
    }
  }

  // If package and project name match, we can make log messages terser
  let packageTxt =
    packageName === context.projectName
      ? `package "${packageName}"`
      : `package "${packageName}" from project "${context.projectName}"`;

  if (packageJson.private === true) {
    console.warn(
      `Skipped ${packageTxt}, because it has \`"private": true\` in ${packageJsonPath}`
    );
    return {
      success: true,
    };
  }

  const warnFn = (message: string) => {
    console.log(chalk.keyword('orange')(message));
  };
  const { registry, tag, registryConfigKey } = await parseRegistryOptions(
    context.root,
    {
      packageRoot,
      packageJson,
    },
    {
      registry: options.registry,
      tag: options.tag,
    },
    warnFn
  );

  const npmViewCommandSegments = [
    getPackageManagerCommand(pm).view,
    packageName,
  ];

  // Since only yarn does not support multiple specific fields, we'll then fetch the complete data
  if (pm !== 'yarn') {
    npmViewCommandSegments.push('versions dist-tags');
  }
  npmViewCommandSegments.push(`--json --"${registryConfigKey}=${registry}"`);

  // Unlike npm, none of the other package managers appear to have a dedicated equivalent to the "npm dist-tag" command for managing tags after publication
  const npmDistTagAddCommandSegments = [
    `npm dist-tag add ${packageName}@${packageJson.version} ${tag} --"${registryConfigKey}=${registry}"`,
  ];

  /**
   * In a dry-run scenario, it is most likely that all commands are being run with dry-run, therefore
   * the most up to date/relevant version might not exist on disk for us to read and make the npm view
   * request with.
   *
   * Therefore, so as to not produce misleading output in dry around dist-tags being altered, we do not
   * perform the npm view step, and just show npm/pnpm publish's dry-run output.
   */
  if (!isDryRun && !options.firstRelease) {
    const currentVersion = packageJson.version;
    try {
      const result = execSync(npmViewCommandSegments.join(' '), {
        env: processEnv(true),
        cwd: context.root,
        stdio: ['ignore', 'pipe', 'pipe'],
        windowsHide: false,
      });

      const resultJson = JSON.parse(result.toString());
      const distTags = resultJson['dist-tags'] || {};
      if (distTags[tag] === currentVersion) {
        console.warn(
          `Skipped ${packageTxt} because v${currentVersion} already exists in ${registry} with tag "${tag}"`
        );
        return {
          success: true,
        };
      }

<<<<<<< HEAD
      if (isNpmInstalled) {
        // If only one version of a package exists in the registry, versions will be a string instead of an array.
        const versions = Array.isArray(resultJson.versions)
          ? resultJson.versions
          : [resultJson.versions];
=======
      // If only one version of a package exists in the registry, versions will be a string instead of an array.
      const versions = Array.isArray(resultJson.versions)
        ? resultJson.versions
        : [resultJson.versions];

      if (versions.includes(currentVersion)) {
        try {
          if (!isDryRun) {
            execSync(npmDistTagAddCommandSegments.join(' '), {
              env: processEnv(true),
              cwd: context.root,
              stdio: 'ignore',
              windowsHide: false,
            });
            console.log(
              `Added the dist-tag ${tag} to v${currentVersion} for registry ${registry}.\n`
            );
          } else {
            console.log(
              `Would add the dist-tag ${tag} to v${currentVersion} for registry ${registry}, but ${chalk.keyword(
                'orange'
              )('[dry-run]')} was set.\n`
            );
          }
          return {
            success: true,
          };
        } catch (err) {
          try {
            const stdoutData = JSON.parse(err.stdout?.toString() || '{}');

            // If the error is that the package doesn't exist, then we can ignore it because we will be publishing it for the first time in the next step
            if (
              !(
                stdoutData.error?.code?.includes('E404') &&
                stdoutData.error?.summary?.includes('no such package available')
              ) &&
              !(
                err.stderr?.toString().includes('E404') &&
                err.stderr?.toString().includes('no such package available')
              )
            ) {
              console.error('npm dist-tag add error:');
              if (stdoutData.error?.summary) {
                console.error(stdoutData.error.summary);
              }
              if (stdoutData.error?.detail) {
                console.error(stdoutData.error.detail);
              }
>>>>>>> ad20afe7

        if (versions.includes(currentVersion)) {
          try {
            if (!isDryRun) {
              execSync(npmDistTagAddCommandSegments.join(' '), {
                env: processEnv(true),
                cwd: context.root,
                stdio: 'ignore',
                windowsHide: false,
              });
              console.log(
                `Added the dist-tag ${tag} to v${currentVersion} for registry ${registry}.\n`
              );
            } else {
              console.log(
                `Would add the dist-tag ${tag} to v${currentVersion} for registry ${registry}, but ${chalk.keyword(
                  'orange'
                )('[dry-run]')} was set.\n`
              );
            }
            return {
              success: true,
            };
          } catch (err) {
            try {
              const stdoutData = JSON.parse(err.stdout?.toString() || '{}');

              // If the error is that the package doesn't exist, then we can ignore it because we will be publishing it for the first time in the next step
              if (
                !(
                  stdoutData.error?.code?.includes('E404') &&
                  stdoutData.error?.summary?.includes(
                    'no such package available'
                  )
                ) &&
                !(
                  err.stderr?.toString().includes('E404') &&
                  err.stderr?.toString().includes('no such package available')
                )
              ) {
                console.error('npm dist-tag add error:');
                if (stdoutData.error.summary) {
                  console.error(stdoutData.error.summary);
                }
                if (stdoutData.error.detail) {
                  console.error(stdoutData.error.detail);
                }

                if (context.isVerbose) {
                  console.error('npm dist-tag add stdout:');
                  console.error(JSON.stringify(stdoutData, null, 2));
                }
                return {
                  success: false,
                };
              }
            } catch (err) {
              console.error(
                'Something unexpected went wrong when processing the npm dist-tag add output\n',
                err
              );
              return {
                success: false,
              };
            }
          }
        }
      }
    } catch (err) {
      const stdoutData = JSON.parse(err.stdout?.toString() || '{}');
      // If the error is that the package doesn't exist, then we can ignore it because we will be publishing it for the first time in the next step
      if (
        !(
          stdoutData.error?.code?.includes('E404') &&
          stdoutData.error?.summary?.toLowerCase().includes('not found')
        ) &&
        !(
          err.stderr?.toString().includes('E404') &&
          err.stderr?.toString().toLowerCase().includes('not found')
        )
      ) {
        console.error(
          `Something unexpected went wrong when checking for existing dist-tags.\n`,
          err
        );
        return {
          success: false,
        };
      }
    }
  }

  if (options.firstRelease && context.isVerbose) {
    console.log('Skipped npm view because --first-release was set');
  }

  /**
   * NOTE: If this is ever changed away from running the command at the workspace root and pointing at the package root (e.g. back
   * to running from the package root directly), then special attention should be paid to the fact that npm/pnpm publish will nest its
   * JSON output under the name of the package in that case (and it would need to be handled below).
   */
  const pmCommand = getPackageManagerCommand(pm);
  const publishCommandSegments = [
    pmCommand.publish(packageRoot, registry, registryConfigKey, tag),
  ];

  if (options.otp) {
    publishCommandSegments.push(`--otp=${options.otp}`);
  }

  if (options.access) {
    publishCommandSegments.push(`--access=${options.access}`);
  }

  if (isDryRun) {
    publishCommandSegments.push(`--dry-run`);
  }

  try {
    const output = execSync(publishCommandSegments.join(' '), {
      maxBuffer: LARGE_BUFFER,
      env: processEnv(true),
      cwd: context.root,
      stdio: ['ignore', 'pipe', 'pipe'],
      windowsHide: false,
    });
    // If in dry-run mode, the version on disk will not represent the version that would be published, so we scrub it from the output to avoid confusion.
    const dryRunVersionPlaceholder = 'X.X.X-dry-run';

    const publishSummaryMessage = isDryRun
      ? `Would publish to ${registry} with tag "${tag}", but ${chalk.keyword(
          'orange'
        )('[dry-run]')} was set`
      : `Published to ${registry} with tag "${tag}"`;

    // bun publish does not support outputting JSON, so we need to modify and print the output string directly
    if (pm === 'bun') {
      let outputStr = output.toString();
      if (isDryRun) {
        outputStr = outputStr.replace(
          new RegExp(`${packageJson.name}@${packageJson.version}`, 'g'),
          `${packageJson.name}@${dryRunVersionPlaceholder}`
        );
      }
      console.log(outputStr);
      console.log(publishSummaryMessage);
      return {
        success: true,
      };
    }

    /**
     * We cannot JSON.parse the output directly because if the user is using lifecycle scripts, npm/pnpm will mix its publish output with the JSON output all on stdout.
     * Additionally, we want to capture and show the lifecycle script outputs as beforeJsonData and afterJsonData and print them accordingly below.
     */
    const { beforeJsonData, jsonData, afterJsonData } =
      extractNpmPublishJsonData(output.toString());
    if (!jsonData) {
      console.error(
        `The ${pm} publish output data could not be extracted. Please report this issue on https://github.com/nrwl/nx`
      );
      return {
        success: false,
      };
    }

    if (isDryRun) {
      for (const [key, val] of Object.entries(jsonData)) {
        if (typeof val !== 'string') {
          continue;
        }
        jsonData[key] = val.replace(
          new RegExp(packageJson.version, 'g'),
          dryRunVersionPlaceholder
        );
      }
    }

    if (
      typeof beforeJsonData === 'string' &&
      beforeJsonData.trim().length > 0
    ) {
      console.log(beforeJsonData);
    }

    logTar(jsonData);

    if (typeof afterJsonData === 'string' && afterJsonData.trim().length > 0) {
      console.log(afterJsonData);
    }

    // Print the summary message after the JSON data has been printed
    console.log(publishSummaryMessage);

    return {
      success: true,
    };
  } catch (err) {
    try {
      // bun publish does not support outputting JSON, so we cannot perform any further processing
      if (pm === 'bun') {
        console.error(`bun publish error:`);
        console.error(err.stderr?.toString() || '');
        console.error(err.stdout?.toString() || '');
        return {
          success: false,
        };
      }

      const stdoutData = JSON.parse(err.stdout?.toString() || '{}');

      console.error(`${pm} publish error:`);
      if (stdoutData.error?.summary) {
        console.error(stdoutData.error.summary);
      }
      if (stdoutData.error?.detail) {
        console.error(stdoutData.error.detail);
      }

      if (context.isVerbose) {
        console.error(`${pm} publish stdout:`);
        console.error(JSON.stringify(stdoutData, null, 2));
      }

      if (!stdoutData.error) {
        throw err;
      }

      return {
        success: false,
      };
    } catch (err) {
      console.error(
        `Something unexpected went wrong when processing the ${pm} publish output\n`,
        err
      );
      return {
        success: false,
      };
    }
  }
}<|MERGE_RESOLUTION|>--- conflicted
+++ resolved
@@ -1,7 +1,6 @@
 import {
   detectPackageManager,
   getPackageManagerCommand,
-  getPackageManagerVersion,
   ExecutorContext,
   readJsonFile,
 } from '@nx/devkit';
@@ -194,63 +193,11 @@
         };
       }
 
-<<<<<<< HEAD
       if (isNpmInstalled) {
         // If only one version of a package exists in the registry, versions will be a string instead of an array.
         const versions = Array.isArray(resultJson.versions)
           ? resultJson.versions
           : [resultJson.versions];
-=======
-      // If only one version of a package exists in the registry, versions will be a string instead of an array.
-      const versions = Array.isArray(resultJson.versions)
-        ? resultJson.versions
-        : [resultJson.versions];
-
-      if (versions.includes(currentVersion)) {
-        try {
-          if (!isDryRun) {
-            execSync(npmDistTagAddCommandSegments.join(' '), {
-              env: processEnv(true),
-              cwd: context.root,
-              stdio: 'ignore',
-              windowsHide: false,
-            });
-            console.log(
-              `Added the dist-tag ${tag} to v${currentVersion} for registry ${registry}.\n`
-            );
-          } else {
-            console.log(
-              `Would add the dist-tag ${tag} to v${currentVersion} for registry ${registry}, but ${chalk.keyword(
-                'orange'
-              )('[dry-run]')} was set.\n`
-            );
-          }
-          return {
-            success: true,
-          };
-        } catch (err) {
-          try {
-            const stdoutData = JSON.parse(err.stdout?.toString() || '{}');
-
-            // If the error is that the package doesn't exist, then we can ignore it because we will be publishing it for the first time in the next step
-            if (
-              !(
-                stdoutData.error?.code?.includes('E404') &&
-                stdoutData.error?.summary?.includes('no such package available')
-              ) &&
-              !(
-                err.stderr?.toString().includes('E404') &&
-                err.stderr?.toString().includes('no such package available')
-              )
-            ) {
-              console.error('npm dist-tag add error:');
-              if (stdoutData.error?.summary) {
-                console.error(stdoutData.error.summary);
-              }
-              if (stdoutData.error?.detail) {
-                console.error(stdoutData.error.detail);
-              }
->>>>>>> ad20afe7
 
         if (versions.includes(currentVersion)) {
           try {
@@ -292,10 +239,10 @@
                 )
               ) {
                 console.error('npm dist-tag add error:');
-                if (stdoutData.error.summary) {
+                if (stdoutData.error?.summary) {
                   console.error(stdoutData.error.summary);
                 }
-                if (stdoutData.error.detail) {
+                if (stdoutData.error?.detail) {
                   console.error(stdoutData.error.detail);
                 }
 
