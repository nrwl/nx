--- conflicted
+++ resolved
@@ -40,10 +40,8 @@
   let pendingPromise: Promise<T> | null = null;
 
   return () => {
-<<<<<<< HEAD
     if (timeoutId) {
       return pendingPromise;
-=======
     if (!pendingPromise) {
       pendingPromise = new Promise<T>((resolve, reject) => {
         timeoutId = setTimeout(() => {
@@ -61,16 +59,7 @@
             });
         }, wait);
       });
->>>>>>> cdf5edb4
     }
-
-    pendingPromise = new Promise<T>((resolve, reject) => {
-      timeoutId = setTimeout(() => {
-        fn().then(resolve, reject);
-        timeoutId = null;
-        pendingPromise = null;
-      }, wait);
-    });
 
     return pendingPromise;
   };
@@ -203,16 +192,11 @@
           if (task.killed) return;
 
           // Run the program
-<<<<<<< HEAD
-          task.promise = new Promise((resolve, reject) => {
-=======
           task.promise = new Promise<void>((resolve, reject) => {
             const loaderFile =
               moduleFormat === 'esm'
                 ? 'node-with-esm-loader'
                 : 'node-with-require-overrides';
-
->>>>>>> cdf5edb4
             task.childProcess = fork(
               joinPathFragments(__dirname, loaderFile),
               options.args ?? [],
