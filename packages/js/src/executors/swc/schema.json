--- conflicted
+++ resolved
@@ -38,8 +38,13 @@
     "swcExclude": {
       "type": "array",
       "description": "List of SWC Glob/Regex to be excluded from compilation (https://swc.rs/docs/configuration/compilation#exclude)",
-<<<<<<< HEAD
-      "default": ["./src/**/.*.spec.ts$", "./**/.*.js$"]
+      "default": [
+        "./src/**/.*.spec.ts$",
+        "./**/.*.spec.ts$",
+        "./src/**/jest-setup.ts$",
+        "./**/jest-setup.ts$",
+        "./**/.*.js$"
+      ]
     },
     "updateBuildableProjectDepsInPackageJson": {
       "type": "boolean",
@@ -51,15 +56,6 @@
       "description": "When `updateBuildableProjectDepsInPackageJson` is `true`, this adds dependencies to either `peerDependencies` or `dependencies`.",
       "enum": ["dependencies", "peerDependencies"],
       "default": "peerDependencies"
-=======
-      "default": [
-        "./src/**/.*.spec.ts$",
-        "./**/.*.spec.ts$",
-        "./src/**/jest-setup.ts$",
-        "./**/jest-setup.ts$",
-        "./**/.*.js$"
-      ]
->>>>>>> 55277243
     }
   },
   "required": ["main", "outputPath", "tsConfig"],
