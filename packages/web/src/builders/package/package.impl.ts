import { relative } from 'path';
import {
  BuilderContext,
  BuilderOutput,
  createBuilder,
} from '@angular-devkit/architect';
import { JsonObject } from '@angular-devkit/core';
import { Observable, of } from 'rxjs';
import { catchError, last, switchMap, tap } from 'rxjs/operators';
import { runRollup } from './run-rollup';
import { createBabelConfig as _createBabelConfig } from '../../utils/babel-config';
import * as autoprefixer from 'autoprefixer';
import * as rollup from 'rollup';
import * as babel from 'rollup-plugin-babel';
import * as peerDepsExternal from 'rollup-plugin-peer-deps-external';
import * as postcss from 'rollup-plugin-postcss';
import * as filesize from 'rollup-plugin-filesize';
import * as localResolve from 'rollup-plugin-local-resolve';
import { BundleBuilderOptions } from '../../utils/types';
import {
  normalizeBundleOptions,
  NormalizedBundleBuilderOptions,
} from '../../utils/normalize';
import { toClassName } from '@nrwl/workspace/src/utils/name-utils';
import { BuildResult } from '@angular-devkit/build-webpack';
import {
  readJsonFile,
  writeJsonFile,
} from '@nrwl/workspace/src/utils/fileutils';
import { createProjectGraph } from '@nrwl/workspace/src/core/project-graph';
import {
  calculateProjectDependencies,
  checkDependentProjectsHaveBeenBuilt,
  DependentBuildableProjectNode,
  computeCompilerOptionsPaths,
  updateBuildableProjectPackageJsonDependencies,
} from '@nrwl/workspace/src/utils/buildable-libs-utils';

// These use require because the ES import isn't correct.
const resolve = require('@rollup/plugin-node-resolve');
const commonjs = require('@rollup/plugin-commonjs');
const typescript = require('rollup-plugin-typescript2');
const image = require('@rollup/plugin-image');

export default createBuilder<BundleBuilderOptions & JsonObject>(run);

interface OutputConfig {
  format: rollup.ModuleFormat;
  extension: string;
  declaration?: boolean;
}

const outputConfigs: OutputConfig[] = [
  { format: 'umd', extension: 'umd' },
  { format: 'esm', extension: 'esm' },
];

const fileExtensions = ['.js', '.jsx', '.ts', '.tsx'];

export function run(
  _options: BundleBuilderOptions,
  context: BuilderContext
): Observable<BuilderOutput> {
  const projGraph = createProjectGraph();
  const { target, dependencies } = calculateProjectDependencies(
    projGraph,
    context
  );

  return of(checkDependentProjectsHaveBeenBuilt(context, dependencies)).pipe(
    switchMap((result) => {
      if (!result) {
        return of({ success: false });
      }
      const options = normalizeBundleOptions(_options, context.workspaceRoot);
      const packageJson = readJsonFile(options.project);
      const rollupOptions = createRollupOptions(
        options,
        dependencies,
        context,
        packageJson
      );

      if (options.watch) {
        return new Observable<BuildResult>((obs) => {
          const watcher = rollup.watch([rollupOptions]);
          watcher.on('event', (data) => {
            if (data.code === 'START') {
              context.logger.info('Bundling...');
            } else if (data.code === 'END') {
              updatePackageJson(
                options,
                context,
                target,
                dependencies,
                packageJson
              );
              context.logger.info(
                'Bundle complete. Watching for file changes...'
              );
              obs.next({ success: true });
            } else if (data.code === 'ERROR') {
              context.logger.error(
                `Error during bundle: ${data.error.message}`
              );
              obs.next({ success: false });
            }
          });
          // Teardown logic. Close watcher when unsubscribed.
          return () => watcher.close();
        });
      } else {
        context.logger.info('Bundling...');
        return runRollup(rollupOptions).pipe(
<<<<<<< HEAD
          catchError(e => {
            context.logger.error(`Error during bundle: ${e}`);
=======
          catchError((e) => {
            console.error(e);
>>>>>>> 5cd5b7da
            return of({ success: false });
          }),
          last(),
          tap({
            next: (result) => {
              if (result.success) {
                updatePackageJson(
                  options,
                  context,
                  target,
                  dependencies,
                  packageJson
                );
                context.logger.info('Bundle complete.');
              } else {
                context.logger.error('Bundle failed.');
              }
            },
          })
        );
      }
    })
  );
}

// -----------------------------------------------------------------------------

function createRollupOptions(
  options: NormalizedBundleBuilderOptions,
  dependencies: DependentBuildableProjectNode[],
  context: BuilderContext,
  packageJson: any
): rollup.InputOptions {
  const compilerOptionPaths = computeCompilerOptionsPaths(
    options.tsConfig,
    dependencies
  );

  const plugins = [
    image(),
    typescript({
      check: true,
      tsconfig: options.tsConfig,
      tsconfigOverride: {
        compilerOptions: {
          rootDir: options.entryRoot,
          allowJs: false,
          declaration: true,
          paths: compilerOptionPaths,
        },
      },
    }),
    peerDepsExternal({
      packageJsonPath: options.project,
    }),
    postcss({
      inject: true,
      extract: options.extractCss,
      autoModules: true,
      plugins: [autoprefixer],
    }),
    localResolve(),
    resolve({
      preferBuiltins: true,
      extensions: fileExtensions,
    }),
    babel({
      ...createBabelConfig(options, options.projectRoot),
      extensions: fileExtensions,
      externalHelpers: false,
      exclude: 'node_modules/**',
    }),
    commonjs(),
    filesize(),
  ];

  const globals = options.globals
    ? options.globals.reduce((acc, item) => {
        acc[item.moduleId] = item.global;
        return acc;
      }, {})
    : {};

  const externalPackages = dependencies
    .map((d) => d.name)
    .concat(options.external || [])
    .concat(Object.keys(packageJson.dependencies || {}));

  const rollupConfig = {
    input: options.entryFile,
    output: outputConfigs.map((o) => {
      return {
        globals,
        format: o.format,
        file: `${options.outputPath}/${context.target.project}.${o.extension}.js`,
        name: toClassName(context.target.project),
      };
    }),
    external: (id) => externalPackages.includes(id),
    plugins,
  };

  return options.rollupConfig
    ? require(options.rollupConfig)(rollupConfig)
    : rollupConfig;
}

function createBabelConfig(options: BundleBuilderOptions, projectRoot: string) {
  let babelConfig: any = _createBabelConfig(projectRoot, false, false);
  if (options.babelConfig) {
    babelConfig = require(options.babelConfig)(babelConfig, options);
  }
  // Ensure async functions are transformed to promises properly.
  upsert(
    'plugins',
    'babel-plugin-transform-async-to-promises',
    null,
    babelConfig
  );
  upsert(
    'plugins',
    '@babel/plugin-transform-regenerator',
    { async: false },
    babelConfig
  );
  return babelConfig;
}

function upsert(
  type: 'presets' | 'plugins',
  pluginOrPreset: string,
  opts: null | JsonObject,
  config: any
) {
  if (
    !config[type].some(
      (p) =>
        (Array.isArray(p) && p[0].indexOf(pluginOrPreset) !== -1) ||
        p.indexOf(pluginOrPreset) !== -1
    )
  ) {
    const fullPath = require.resolve(pluginOrPreset);
    config[type] = config[type].concat([opts ? [fullPath, opts] : fullPath]);
  }
}

function updatePackageJson(
  options,
  context,
  target,
  dependencies,
  packageJson
) {
  const entryFileTmpl = `./${context.target.project}.<%= extension %>.js`;
  const typingsFile = relative(options.entryRoot, options.entryFile).replace(
    /\.[jt]sx?$/,
    '.d.ts'
  );
  packageJson.main = entryFileTmpl.replace('<%= extension %>', 'umd');
  packageJson.module = entryFileTmpl.replace('<%= extension %>', 'esm');
  packageJson.typings = `./${typingsFile}`;
  writeJsonFile(`${options.outputPath}/package.json`, packageJson);

  if (dependencies.length > 0) {
    updateBuildableProjectPackageJsonDependencies(
      context,
      target,
      dependencies
    );
  }
}<|MERGE_RESOLUTION|>--- conflicted
+++ resolved
@@ -112,13 +112,8 @@
       } else {
         context.logger.info('Bundling...');
         return runRollup(rollupOptions).pipe(
-<<<<<<< HEAD
           catchError(e => {
             context.logger.error(`Error during bundle: ${e}`);
-=======
-          catchError((e) => {
-            console.error(e);
->>>>>>> 5cd5b7da
             return of({ success: false });
           }),
           last(),
