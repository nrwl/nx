'use client';
<<<<<<< HEAD
import { JSX, ReactElement, useEffect, useState } from 'react';
import { ProjectDetails as ProjectDetailsUi } from '@nx/graph-internal/ui-project-details';
=======
import {
  createRef,
  JSX,
  ReactElement,
  useEffect,
  useLayoutEffect,
  useState,
} from 'react';
import { ProjectDetails as ProjectDetailsUi } from '@nx/graph/ui-project-details';
>>>>>>> 18242677
import { ExpandedTargetsProvider } from '@nx/graph/shared';

export function Loading() {
  return (
    <div className="flex h-[450px] w-full items-center justify-center">
      <div
        className="spinner-border inline-block h-8 w-8 animate-spin rounded-full border-4 border-slate-200 border-r-slate-400 dark:border-slate-700 dark:border-r-slate-500"
        role="status"
      >
        <span className="sr-only">Loading...</span>
      </div>
    </div>
  );
}

export function ProjectDetails({
  height,
  title,
  jsonFile,
  expandedTargets = [],
  children,
}: {
  height: string;
  title: string;
  jsonFile?: string;
  expandedTargets?: string[];
  children: ReactElement;
}): JSX.Element {
  const [parsedProps, setParsedProps] = useState<any>();
  const elementRef = createRef<HTMLDivElement>();
  const getData = async (path: string) => {
    const response = await fetch('/documentation/' + path, {
      headers: {
        'Content-Type': 'application/json',
        Accept: 'application/json',
      },
    });
    setParsedProps(await response.json());
  };
  useEffect(() => {
    if (jsonFile) {
      getData(jsonFile);
    }
  }, [jsonFile, setParsedProps]);

  useLayoutEffect(() => {
    if (elementRef && expandedTargets?.length > 0) {
      const header = document.getElementById('target-' + expandedTargets[0]);
      const container = document.getElementById('project-details-container');
      if (header && container) {
        const groupHeaderOffset =
          header
            .closest('[id^="target-group-container-"]')
            ?.querySelector('[id^="target-group-header-"]')
            ?.getBoundingClientRect().height ?? 0;
        elementRef.current?.scrollTo({
          top:
            header?.getBoundingClientRect().top -
            container.getBoundingClientRect()?.top -
            groupHeaderOffset,
          behavior: 'instant',
        });
      }
    }
  }, [elementRef, expandedTargets]);

  if (!jsonFile && !parsedProps) {
    if (!children || !children.hasOwnProperty('props')) {
      return (
        <div className="no-prose my-6 block rounded-md bg-red-50 p-4 text-red-700 ring-1 ring-red-100 dark:bg-red-900/30 dark:text-red-600 dark:ring-red-900">
          <p className="mb-4">
            No JSON provided for graph, use JSON code fence to embed data for
            the graph.
          </p>
        </div>
      );
    }

    try {
      setParsedProps(JSON.parse(children?.props.children as any));
    } catch {
      return (
        <div className="not-prose my-6 block rounded-md bg-red-50 p-4 text-red-700 ring-1 ring-red-100 dark:bg-red-900/30 dark:text-red-600 dark:ring-red-900">
          <p className="mb-4">Could not parse JSON for graph:</p>
          <pre className="p-4 text-sm">{children?.props.children as any}</pre>
        </div>
      );
    }
  }
  if (!parsedProps) {
    return <Loading />;
  }

  return (
    <div className="w-full place-content-center overflow-hidden rounded-md ring-1 ring-slate-200 dark:ring-slate-700">
      {title && (
        <div className="relative flex justify-center border-b border-slate-200 bg-slate-100/50 p-2 font-bold dark:border-slate-700 dark:bg-slate-700/50">
          {title}
        </div>
      )}
      <div
        id="project-details-container"
        className="not-prose overflow-y-auto"
        style={{ height }}
        ref={elementRef}
      >
        <div className="m-4">
          <ExpandedTargetsProvider initialExpanededTargets={expandedTargets}>
            <ProjectDetailsUi
              project={parsedProps.project}
              sourceMap={parsedProps.sourceMap}
              variant="compact"
            />
          </ExpandedTargetsProvider>
        </div>
      </div>
    </div>
  );
}<|MERGE_RESOLUTION|>--- conflicted
+++ resolved
@@ -1,8 +1,4 @@
 'use client';
-<<<<<<< HEAD
-import { JSX, ReactElement, useEffect, useState } from 'react';
-import { ProjectDetails as ProjectDetailsUi } from '@nx/graph-internal/ui-project-details';
-=======
 import {
   createRef,
   JSX,
@@ -11,8 +7,7 @@
   useLayoutEffect,
   useState,
 } from 'react';
-import { ProjectDetails as ProjectDetailsUi } from '@nx/graph/ui-project-details';
->>>>>>> 18242677
+import { ProjectDetails as ProjectDetailsUi } from '@nx/graph-internal/ui-project-details';
 import { ExpandedTargetsProvider } from '@nx/graph/shared';
 
 export function Loading() {
