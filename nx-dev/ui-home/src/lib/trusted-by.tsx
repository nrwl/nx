--- conflicted
+++ resolved
@@ -1,12 +1,8 @@
 import Link from 'next/link';
 import { SectionDescription, SectionHeading } from '@nx/nx-dev/ui-common';
 import {
-<<<<<<< HEAD
   AdobeIcon,
-  AwsAmplifyIcon,
-=======
   AwsIcon,
->>>>>>> f2df3b57
   BillIcon,
   CapitalOneIcon,
   CaterpillarIcon,
@@ -57,9 +53,9 @@
             aria-hidden="true"
             className="h-10 w-10 text-slate-950 dark:text-white"
           />
-          <AwsAmplifyIcon
+          <AwsIcon
             aria-hidden="true"
-            className="hidden h-10 w-10 text-slate-950 md:block dark:text-white"
+            className="hidden h-14 w-14 text-slate-950 md:block dark:text-white"            
           />
           <AdobeIcon
             aria-hidden="true"
@@ -105,15 +101,9 @@
             aria-hidden="true"
             className="h-12 w-12 text-slate-950 dark:text-white"
           />
-<<<<<<< HEAD
           <SentryIcon
             aria-hidden="true"
             className="h-16 w-16 text-slate-950 dark:text-white"
-=======
-          <AwsIcon
-            aria-hidden="true"
-            className="hidden h-14 w-14 text-slate-950 md:block dark:text-white"
->>>>>>> f2df3b57
           />
           <RxJSIcon
             aria-hidden="true"
