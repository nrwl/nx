import { EnvelopeIcon } from '@heroicons/react/24/solid';
import { SectionHeading } from '@nx/nx-dev/ui-common';

export function ConnectWithUs(): JSX.Element {
  return (
    <article
      id="community"
      className="mx-auto flex max-w-7xl flex-col space-y-12 py-12 px-4 sm:px-6 lg:flex-row lg:items-center lg:space-y-0 lg:space-x-20 lg:py-16 lg:px-8"
    >
      <header className="space-y-10 md:py-12 lg:w-5/12 xl:w-5/12">
        <div>
          <SectionHeading as="h1" variant="display" id="connect-with-us">
            Let's connect together!
          </SectionHeading>
          <p className="mt-4">
            There are many ways you can connect with the open-source Nx
            community. Let's connect together!
          </p>
          <p className="py-4">
            Looking for community plugins? Find them listed in the{' '}
            <a
              href="/extending-nx/registry"
              className="underline font-semibold"
            >
              plugin registry
            </a>
            .
          </p>
        </div>
      </header>

      <div className="relative flex-none lg:w-7/12 xl:w-7/12">
        <div className="relative flex flex-col space-y-6 md:flex-row md:space-x-6 md:space-y-0">
          <div className="space-y-6 md:mt-24 md:w-1/2">
            <div className="group relative rounded-lg border border-slate-200 bg-white/60 p-5 transition duration-200 ease-out hover:border-indigo-300 dark:border-slate-800/40 dark:bg-slate-800/60 dark:hover:border-indigo-900 dark:hover:bg-slate-800">
              <div className="relative m-2 mb-6 inline-flex h-10 w-10 items-center justify-center">
                <div className="absolute inset-0 -m-2 rotate-6 transform rounded-3xl bg-indigo-300 transition duration-200 ease-out group-hover:-rotate-3 group-hover:scale-105 dark:bg-indigo-900" />
                <div className="absolute inset-0 -rotate-6 transform rounded-2xl bg-[#5865F2] bg-opacity-75 shadow-inner transition duration-200 ease-out group-hover:rotate-2 group-hover:scale-105" />
                <svg
                  fill="currentColor"
                  className="relative inline-block h-5 w-5 transform text-white transition duration-200 ease-out group-hover:scale-110"
                  role="img"
                  viewBox="0 0 24 24"
                  xmlns="http://www.w3.org/2000/svg"
                >
                  <title>Discord</title>
                  <path d="M20.317 4.3698a19.7913 19.7913 0 00-4.8851-1.5152.0741.0741 0 00-.0785.0371c-.211.3753-.4447.8648-.6083 1.2495-1.8447-.2762-3.68-.2762-5.4868 0-.1636-.3933-.4058-.8742-.6177-1.2495a.077.077 0 00-.0785-.037 19.7363 19.7363 0 00-4.8852 1.515.0699.0699 0 00-.0321.0277C.5334 9.0458-.319 13.5799.0992 18.0578a.0824.0824 0 00.0312.0561c2.0528 1.5076 4.0413 2.4228 5.9929 3.0294a.0777.0777 0 00.0842-.0276c.4616-.6304.8731-1.2952 1.226-1.9942a.076.076 0 00-.0416-.1057c-.6528-.2476-1.2743-.5495-1.8722-.8923a.077.077 0 01-.0076-.1277c.1258-.0943.2517-.1923.3718-.2914a.0743.0743 0 01.0776-.0105c3.9278 1.7933 8.18 1.7933 12.0614 0a.0739.0739 0 01.0785.0095c.1202.099.246.1981.3728.2924a.077.077 0 01-.0066.1276 12.2986 12.2986 0 01-1.873.8914.0766.0766 0 00-.0407.1067c.3604.698.7719 1.3628 1.225 1.9932a.076.076 0 00.0842.0286c1.961-.6067 3.9495-1.5219 6.0023-3.0294a.077.077 0 00.0313-.0552c.5004-5.177-.8382-9.6739-3.5485-13.6604a.061.061 0 00-.0312-.0286zM8.02 15.3312c-1.1825 0-2.1569-1.0857-2.1569-2.419 0-1.3332.9555-2.4189 2.157-2.4189 1.2108 0 2.1757 1.0952 2.1568 2.419 0 1.3332-.9555 2.4189-2.1569 2.4189zm7.9748 0c-1.1825 0-2.1569-1.0857-2.1569-2.419 0-1.3332.9554-2.4189 2.1569-2.4189 1.2108 0 2.1757 1.0952 2.1568 2.419 0 1.3332-.946 2.4189-2.1568 2.4189Z" />
                </svg>
              </div>
              <h4 className="mb-2 text-lg font-bold">Join us on Discord</h4>
              <a
<<<<<<< HEAD
                href="https://go.nx.dev/community"
                rel="noreferrer"
                target="_blank"
                title="Nx Official Discord Server"
=======
                href="https://discord.com/invite/SWyp4xfGjn"
                rel="noreferrer"
                target="_blank"
                title="Nx Community Discord channel"
>>>>>>> a2493b92
                className="focus:outline-none"
              >
                <span className="absolute inset-0" aria-hidden="true"></span>
                <p className="leading-relaxed">
<<<<<<< HEAD
                  Join the Official Nx Discord Server to meet a friendly
                  community of Nx users. This is a really great place to ask
                  questions or to talk new ideas!
=======
                  Join the Nx Community Discord to meet a friendly community of
                  Nx users. With more than{' '}
                  <span className="font-semibold">5k+ users</span>, this is a
                  really great place to ask questions or to talk new ideas!
>>>>>>> a2493b92
                </p>
              </a>
            </div>
            <div className="group relative rounded-lg border border-slate-200 bg-white/60 p-5 transition duration-200 ease-out hover:border-red-300 dark:border-slate-800/40 dark:bg-slate-800/60 dark:hover:border-red-900 dark:hover:bg-slate-800">
              <div className="relative m-2 mb-6 inline-flex h-10 w-10 items-center justify-center">
                <div className="absolute inset-0 -m-2 rotate-6 transform rounded-3xl bg-red-300 transition duration-200 ease-out group-hover:-rotate-3 group-hover:scale-105 dark:bg-red-900" />
                <div className="absolute inset-0 -rotate-6 transform rounded-2xl bg-[#FF0000] bg-opacity-75 shadow-inner transition duration-200 ease-out group-hover:rotate-2 group-hover:scale-105" />
                <svg
                  fill="currentColor"
                  className="hi-solid hi-chart-pie relative inline-block h-5 w-5 transform text-white transition duration-200 ease-out group-hover:scale-110"
                  role="img"
                  viewBox="0 0 24 24"
                  xmlns="http://www.w3.org/2000/svg"
                >
                  <title>YouTube</title>
                  <path d="M23.498 6.186a3.016 3.016 0 0 0-2.122-2.136C19.505 3.545 12 3.545 12 3.545s-7.505 0-9.377.505A3.017 3.017 0 0 0 .502 6.186C0 8.07 0 12 0 12s0 3.93.502 5.814a3.016 3.016 0 0 0 2.122 2.136c1.871.505 9.376.505 9.376.505s7.505 0 9.377-.505a3.015 3.015 0 0 0 2.122-2.136C24 15.93 24 12 24 12s0-3.93-.502-5.814zM9.545 15.568V8.432L15.818 12l-6.273 3.568z" />
                </svg>
              </div>
              <h4 className="mb-2 text-lg font-bold">Livestreams on Youtube</h4>
              <a
                href="https://www.youtube.com/@NxDevtools/videos?utm_source=nx.dev"
                rel="noreferrer"
                target="_blank"
                title="Nx Youtube channel"
                className="focus:outline-none"
              >
                <span className="absolute inset-0" aria-hidden="true"></span>
                <p className="leading-relaxed">
                  Get access to live Q&A sessions, podcasts and tutorials on our
                  Youtube channel updated regularly! Do not forget to subscribe
                  to the Nx Show animated by Nx core team's members!
                </p>
              </a>
            </div>
          </div>
          <div className="space-y-6 md:w-1/2">
            <div className="group relative rounded-lg border border-slate-200 bg-white/60 p-5 transition duration-200 ease-out hover:border-slate-300 dark:border-slate-800/40 dark:bg-slate-800/60 dark:hover:border-slate-900 dark:hover:bg-slate-800">
              <div className="relative m-2 mb-6 inline-flex h-10 w-10 items-center justify-center">
                <div className="absolute inset-0 -m-2 rotate-6 transform rounded-3xl bg-slate-300 transition duration-200 ease-out group-hover:-rotate-3 group-hover:scale-105 dark:bg-slate-800" />
                <div className="absolute inset-0 -rotate-6 transform rounded-2xl bg-[#000000] bg-opacity-75 shadow-inner transition duration-200 ease-out group-hover:rotate-2 group-hover:scale-105" />
                <svg
                  fill="currentColor"
                  className="inline-block h-5 w-5 transform text-white transition duration-200 ease-out group-hover:scale-110"
                  role="img"
                  viewBox="0 0 24 24"
                  xmlns="http://www.w3.org/2000/svg"
                >
                  <title>X</title>
                  <path d="M18.901 1.153h3.68l-8.04 9.19L24 22.846h-7.406l-5.8-7.584-6.638 7.584H.474l8.6-9.83L0 1.154h7.594l5.243 6.932ZM17.61 20.644h2.039L6.486 3.24H4.298Z" />
                </svg>
              </div>
              <h4 className="mb-2 text-lg font-bold">Follow us on X</h4>
              <a
                href="https://x.com/NxDevTools?utm_source=nx.dev"
                rel="noreferrer"
                target="_blank"
                title="Nx X account"
                className="focus:outline-none"
              >
                <span className="absolute inset-0" aria-hidden="true"></span>
                <p className="leading-relaxed">
                  Stay up to date on everything about Nx by following
                  @NxDevTools on X.
                </p>
              </a>
            </div>
            <div className="group relative rounded-lg border border-slate-200 bg-white/60 p-5 transition duration-200 ease-out hover:border-green-300 dark:border-slate-800/40 dark:bg-slate-800/60 dark:hover:border-green-900 dark:hover:bg-slate-800">
              <div className="relative m-2 mb-6 inline-flex h-10 w-10 items-center justify-center">
                <div className="absolute inset-0 -m-2 rotate-6 transform rounded-3xl bg-green-300 transition duration-200 ease-out group-hover:-rotate-3 group-hover:scale-105 dark:bg-green-800" />
                <div className="absolute inset-0 -rotate-6 transform rounded-2xl bg-green-500 bg-opacity-75 shadow-inner transition duration-200 ease-out group-hover:rotate-2 group-hover:scale-105" />
                <EnvelopeIcon className="inline-block h-5 w-5 transform text-white transition duration-200 ease-out group-hover:scale-110" />
              </div>
              <h4 className="mb-2 text-lg font-bold">Nx monthly newsletter</h4>
              <a
                href="https://go.nrwl.io/nx-newsletter?utm_source=nx.dev"
                rel="noreferrer"
                target="_blank"
                title="Nx monthly newsletter subscription"
                className="focus:outline-none"
              >
                <span className="absolute inset-0" aria-hidden="true"></span>
                <p className="leading-relaxed">
                  Subscribe and receive news about Nx releases, posts about new
                  Nx features, details about new plugins, links to community
                  resources, and additional Nx content.
                </p>
              </a>
            </div>
          </div>
        </div>
      </div>
    </article>
  );
}<|MERGE_RESOLUTION|>--- conflicted
+++ resolved
@@ -49,31 +49,17 @@
               </div>
               <h4 className="mb-2 text-lg font-bold">Join us on Discord</h4>
               <a
-<<<<<<< HEAD
                 href="https://go.nx.dev/community"
                 rel="noreferrer"
                 target="_blank"
                 title="Nx Official Discord Server"
-=======
-                href="https://discord.com/invite/SWyp4xfGjn"
-                rel="noreferrer"
-                target="_blank"
-                title="Nx Community Discord channel"
->>>>>>> a2493b92
                 className="focus:outline-none"
               >
                 <span className="absolute inset-0" aria-hidden="true"></span>
                 <p className="leading-relaxed">
-<<<<<<< HEAD
                   Join the Official Nx Discord Server to meet a friendly
                   community of Nx users. This is a really great place to ask
                   questions or to talk new ideas!
-=======
-                  Join the Nx Community Discord to meet a friendly community of
-                  Nx users. With more than{' '}
-                  <span className="font-semibold">5k+ users</span>, this is a
-                  really great place to ask questions or to talk new ideas!
->>>>>>> a2493b92
                 </p>
               </a>
             </div>
