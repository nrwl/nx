import {
  createDocumentMetadata,
  DocumentData,
  DocumentMetadata,
} from '@nrwl/nx-dev/models-document';
import { MenuItem } from '@nrwl/nx-dev/models-menu';
import { parseMarkdown } from '@nrwl/nx-dev/ui-markdoc';
import { readFileSync } from 'fs';
import { load as yamlLoad } from 'js-yaml';
import { join } from 'path';
import { extractTitle } from './documents.utils';

export interface StaticDocumentPaths {
  params: { segments: string[] };
}

export class DocumentsApi {
  private documents: DocumentMetadata;
  constructor(
    private readonly options: {
      publicDocsRoot: string;
      documentSources: DocumentMetadata[];
      addAncestor: { id: string; name: string } | null;
      relatedSources?: DocumentsApi[];
    }
  ) {
    if (!options.publicDocsRoot) {
      throw new Error('public docs root cannot be undefined');
    }
    if (!options.documentSources) {
      throw new Error('public document sources cannot be undefined');
    }

    const itemList: DocumentMetadata[] = options.documentSources.flatMap(
      (x) => x.itemList
    ) as DocumentMetadata[];

    this.documents = createDocumentMetadata({
      id: 'documents',
      name: 'documents',
      itemList: !!this.options.addAncestor
        ? [
            createDocumentMetadata({
              id: this.options.addAncestor.id,
              name: this.options.addAncestor.name,
              itemList,
            }),
          ]
        : itemList,
    });
    // this.allDocuments = options.allDocuments;
  }

  /**
   * Generate the content of a "Category" or "Index" page, listing all its direct items.
   * @param path
   */
  getDocumentIndex(path: string[]): DocumentData | null {
    let items = this.documents?.itemList;
    let found: DocumentMetadata | null = null;
    let itemPathToValidate: string[] = [];

    for (const part of path) {
      found = items?.find((item) => item.id === part) || null;
      if (found) {
        itemPathToValidate.push(found.id);
        items = found.itemList;
      }
    }

    // If the ids have found the item, check that the segment correspond to the id tree
    if (found && path.join('/') !== itemPathToValidate.join('/')) {
      found = null;
    }

    if (!found) return null;

    const cardsTemplate = items
      ?.map((i) => ({
        title: i.name,
        description: i.description ?? '',
        url: '/' + (i.path ?? path.concat(i.id).join('/')),
      }))
      .map(
        (card) =>
          `{% card title="${card.title}" description="${card.description}" url="${card.url}" /%}\n`
      )
      .join('');

    return {
      filePath: '',
      data: {
        title: found?.name,
      },
      content: [
        `# ${found?.name}\n\n ${found?.description ?? ''}\n\n`,
        '{% cards %}\n',
        cardsTemplate,
        '{% /cards %}\n\n',
      ].join(''),
    };
  }

  /**
   * Retrieve content from an existing markdown file using the `file` property.
   * @param path
   */
  getDocument(path: string[]): DocumentData {
    const { filePath, tags } = this.getDocumentInfo(path);

    const originalContent = readFileSync(filePath, 'utf8');
    const ast = parseMarkdown(originalContent);
    const frontmatter = ast.attributes.frontmatter
      ? (yamlLoad(ast.attributes.frontmatter) as Record<string, any>)
      : {};

    // Set default title if not provided in front-matter section.
    if (!frontmatter.title) {
      frontmatter.title =
        extractTitle(originalContent) ?? path[path.length - 1];
    }

    return {
      filePath,
      data: frontmatter,
      content:
        originalContent + '\n\n' + this.getRelatedDocumentsSection(tags, path),
    };
  }

  getDocuments(): DocumentMetadata {
    const docs = this.documents;
    if (docs) return docs;
    throw new Error(`Cannot find any documents`);
  }

  getStaticDocumentPaths(): StaticDocumentPaths[] {
    const paths: StaticDocumentPaths[] = [];

    function recur(curr: DocumentMetadata, acc: string[]): void {
      if (curr.isExternal) return;

      // Enable addressable category path
      paths.push({
        params: {
          segments: curr.path
            ? curr.path.split('/').filter(Boolean).flat()
            : [...acc, curr.id],
        },
      });
      if (curr.itemList) {
        curr.itemList.forEach((ii) => {
          recur(ii, [...acc, curr.id]);
        });
      }
    }

    if (!this.documents || !this.documents.itemList)
      throw new Error(`Can't find any items`);
    this.documents.itemList.forEach((item) => {
      recur(item, []);
    });

    return paths;
  }

  /**
   * Getting the document's filePath from the `file` property is done in 2 steps:
   * - traversing the tree by path segments
   * - if not found, try searching for it via the complete path string
   * @param path
   * @private
   */
  private getDocumentInfo(path: string[]): {
    filePath: string;
    tags: string[];
  } {
    let items = this.documents?.itemList;

    if (!items) {
      throw new Error(`No document available for lookup`);
    }

    let found: DocumentMetadata | null = null;
    let itemPathToValidate: string[] = [];
    // Traversing the tree by matching item's ids with path's segments
    for (const part of path) {
      found = items?.find((item) => item.id === part) || null;
      if (found) {
        itemPathToValidate.push(found.id);
        items = found.itemList;
      }
    }
    // If the ids have found the item, check that the segment correspond to the id tree
    if (found && path.join('/') !== itemPathToValidate.join('/')) {
      found = null;
    }

    // If still not found, then attempt to match any item's id with the current path as a string
    if (!found) {
      function recur(curr, acc) {
        if (curr.itemList) {
          curr.itemList.forEach((ii) => {
            recur(ii, [...acc, curr.id]);
          });
        } else {
          if (curr.path === '/' + path.join('/')) {
            found = curr;
          }
        }
      }
      this.documents.itemList!.forEach((item) => {
        recur(item, []);
      });
    }

    if (!found) throw new Error(`Document not found`);
    const makeFilePath = (pathPart: string): string => {
      return join(this.options.publicDocsRoot, `${pathPart}.md`);
    };
    const file = found.file
      ? { filePath: makeFilePath(found.file), tags: found.tags || [] }
      : { filePath: makeFilePath(['generated', ...path].join('/')), tags: [] };
    return file;
  }

  /**
   * Displays a list of all concepts, recipes or reference documents that are tagged with the specified tag
   * Tags are defined in map.json
   * @returns
   * @param tags
   * @param path
   */
  private getRelatedDocumentsSection(tags: string[], path: string[]): string {
    let relatedConcepts: MenuItem[] = [];
    let relatedRecipes: MenuItem[] = [];
    let relatedReference: MenuItem[] = [];
    let relatedSeeAlso: MenuItem[] = [];
    function recur(curr, acc) {
      if (curr.itemList) {
        curr.itemList.forEach((ii) => {
          recur(ii, [...acc, curr.id]);
        });
      } else if (path.join('/') === [...acc, curr.id].join('/')) {
        return;
      } else {
        if (
          curr.tags &&
          tags.some((tag) => curr.tags.includes(tag)) &&
          ['concepts', 'more-concepts'].some((id) => acc.includes(id))
        ) {
          curr.path = curr.path || [...acc, curr.id].join('/');
          relatedConcepts.push(curr);
        }
        if (
          curr.tags &&
          tags.some((tag) => curr.tags.includes(tag)) &&
          acc.includes('recipes')
        ) {
          curr.path = curr.path || [...acc, curr.id].join('/');
          relatedRecipes.push(curr);
        }
        if (
          curr.tags &&
          tags.some((tag) => curr.tags.includes(tag)) &&
          ['nx', 'workspace'].some((id) => acc.includes(id))
        ) {
          curr.path = curr.path || [...acc, curr.id].join('/');
          relatedReference.push(curr);
        }
        if (
          curr.tags &&
          tags.some((tag) => curr.tags.includes(tag)) &&
          acc.includes('see-also')
        ) {
<<<<<<< HEAD
          curr.path = [...acc, curr.id].join('/');
=======
          curr.path = curr.path || [...acc, curr.id].join('/');
>>>>>>> 3af70fc6
          relatedSeeAlso.push(curr);
        }
      }
    }
    this.documents.itemList!.forEach((item) => {
      recur(item, []);
    });
    if (this.options.relatedSources) {
      this.options.relatedSources.forEach((source) =>
        source.documents.itemList.forEach((item) => {
          recur(item, []);
        })
      );
    }

    if (
      relatedConcepts.length === 0 &&
      relatedRecipes.length === 0 &&
      relatedReference.length === 0 &&
      relatedSeeAlso.length === 0
    ) {
      return '';
    }

    let output = '## Related Documentation\n';

    function listify(items: MenuItem[]): string {
      return items
        .map((item) => {
          return `- [${item.name}](${item.path})`;
        })
        .join('\n');
    }
    if (relatedConcepts.length > 0) {
      output += '### Concepts\n' + listify(relatedConcepts) + '\n';
    }
    if (relatedRecipes.length > 0) {
      output += '### Recipes\n' + listify(relatedRecipes) + '\n';
    }
    if (relatedReference.length > 0) {
      output += '### Reference\n' + listify(relatedReference) + '\n';
    }
    if (relatedSeeAlso.length > 0) {
      output += '### See Also\n' + listify(relatedSeeAlso) + '\n';
    }

    return output;
  }
}<|MERGE_RESOLUTION|>--- conflicted
+++ resolved
@@ -273,11 +273,7 @@
           tags.some((tag) => curr.tags.includes(tag)) &&
           acc.includes('see-also')
         ) {
-<<<<<<< HEAD
-          curr.path = [...acc, curr.id].join('/');
-=======
           curr.path = curr.path || [...acc, curr.id].join('/');
->>>>>>> 3af70fc6
           relatedSeeAlso.push(curr);
         }
       }
