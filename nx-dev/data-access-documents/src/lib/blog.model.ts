export type BlogPostDataEntry = {
  title: string;
  content: string;
  description: string;
  authors: BlogAuthor[];
  date: string;
  cover_image: string | null;
  tags: string[];
  reposts: string[];
  updated?: string;
  pinned?: boolean;
  filePath: string;
  slug: string;
<<<<<<< HEAD
  podcastYoutubeId?: string;
  podcastSpotifyId?: string;
  podcastAmazonUrl?: string;
  podcastAppleUrl?: string;
  podcastIHeartUrl?: string;
=======
  ogImage: string;
  ogImageType: string;
>>>>>>> 2e48ebf4
};

export type BlogAuthor = {
  name: string;
  image: string;
  twitter: string;
  github: string;
};<|MERGE_RESOLUTION|>--- conflicted
+++ resolved
@@ -11,16 +11,13 @@
   pinned?: boolean;
   filePath: string;
   slug: string;
-<<<<<<< HEAD
+  ogImage: string;
+  ogImageType: string;
   podcastYoutubeId?: string;
   podcastSpotifyId?: string;
   podcastAmazonUrl?: string;
   podcastAppleUrl?: string;
   podcastIHeartUrl?: string;
-=======
-  ogImage: string;
-  ogImageType: string;
->>>>>>> 2e48ebf4
 };
 
 export type BlogAuthor = {
