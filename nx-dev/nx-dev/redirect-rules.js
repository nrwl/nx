--- conflicted
+++ resolved
@@ -1083,9 +1083,6 @@
   coreFeatureRefactoring: coreFeatureAndConceptsRefactoring,
   aiChat,
   eslintRename,
-<<<<<<< HEAD
   removedDeprecatedUrls,
-=======
   troubleshootingOutOfRecipes,
->>>>>>> 637a0046
 };