--- conflicted
+++ resolved
@@ -1,558 +1,6 @@
 {
   "@nx/angular": {
     "lastPublishedDate": "2023-07-31T13:26:25.163Z",
-<<<<<<< HEAD
-    "npmDownloads": 431532,
-    "githubStars": 18597
-  },
-  "@nx/cypress": {
-    "lastPublishedDate": "2023-07-31T13:26:10.027Z",
-    "npmDownloads": 1157790,
-    "githubStars": 18597
-  },
-  "@nx/detox": {
-    "lastPublishedDate": "2023-07-31T13:26:44.703Z",
-    "npmDownloads": 69275,
-    "githubStars": 18597
-  },
-  "@nx/devkit": {
-    "lastPublishedDate": "2023-07-31T13:25:14.034Z",
-    "npmDownloads": 4459129,
-    "githubStars": 18597
-  },
-  "@nx/esbuild": {
-    "lastPublishedDate": "2023-07-31T13:25:35.264Z",
-    "npmDownloads": 217354,
-    "githubStars": 18597
-  },
-  "@nx/eslint-plugin": {
-    "lastPublishedDate": "2023-07-31T13:25:37.806Z",
-    "npmDownloads": 1545966,
-    "githubStars": 18597
-  },
-  "@nx/expo": {
-    "lastPublishedDate": "2023-07-31T13:26:57.711Z",
-    "npmDownloads": 25930,
-    "githubStars": 18597
-  },
-  "@nx/express": {
-    "lastPublishedDate": "2023-07-31T13:26:32.209Z",
-    "npmDownloads": 139052,
-    "githubStars": 18597
-  },
-  "@nx/jest": {
-    "lastPublishedDate": "2023-07-31T13:25:46.305Z",
-    "npmDownloads": 1722972,
-    "githubStars": 18597
-  },
-  "@nx/js": {
-    "lastPublishedDate": "2023-07-31T13:25:30.195Z",
-    "npmDownloads": 2462929,
-    "githubStars": 18597
-  },
-  "@nx/linter": {
-    "lastPublishedDate": "2023-07-31T13:25:53.612Z",
-    "npmDownloads": 1904616,
-    "githubStars": 18597
-  },
-  "@nx/nest": {
-    "lastPublishedDate": "2023-07-31T13:26:35.646Z",
-    "npmDownloads": 496904,
-    "githubStars": 18597
-  },
-  "@nx/next": {
-    "lastPublishedDate": "2023-07-31T13:26:54.477Z",
-    "npmDownloads": 366855,
-    "githubStars": 18597
-  },
-  "@nx/node": {
-    "lastPublishedDate": "2023-07-31T13:26:12.510Z",
-    "npmDownloads": 845336,
-    "githubStars": 18597
-  },
-  "nx": {
-    "lastPublishedDate": "2023-07-31T13:25:19.774Z",
-    "npmDownloads": 15248416,
-    "githubStars": 18597
-  },
-  "@nx/playwright": {
-    "lastPublishedDate": "2023-08-03T03:30:49.402Z",
-    "npmDownloads": 164,
-    "githubStars": 18597
-  },
-  "@nx/plugin": {
-    "lastPublishedDate": "2023-07-31T13:26:17.005Z",
-    "npmDownloads": 621612,
-    "githubStars": 18597
-  },
-  "@nx/react": {
-    "lastPublishedDate": "2023-07-31T13:26:19.350Z",
-    "npmDownloads": 806849,
-    "githubStars": 18597
-  },
-  "@nx/react-native": {
-    "lastPublishedDate": "2023-07-31T13:27:02.407Z",
-    "npmDownloads": 43750,
-    "githubStars": 18597
-  },
-  "@nx/rollup": {
-    "lastPublishedDate": "2023-07-31T13:25:56.293Z",
-    "npmDownloads": 137524,
-    "githubStars": 18597
-  },
-  "@nx/storybook": {
-    "lastPublishedDate": "2023-07-31T13:26:41.485Z",
-    "npmDownloads": 570857,
-    "githubStars": 18597
-  },
-  "@nx/vite": {
-    "lastPublishedDate": "2023-07-31T13:25:59.567Z",
-    "npmDownloads": 290083,
-    "githubStars": 18597
-  },
-  "@nx/web": {
-    "lastPublishedDate": "2023-07-31T13:26:02.010Z",
-    "npmDownloads": 999038,
-    "githubStars": 18597
-  },
-  "@nx/webpack": {
-    "lastPublishedDate": "2023-07-31T13:26:06.719Z",
-    "npmDownloads": 1179074,
-    "githubStars": 18597
-  },
-  "@nx/workspace": {
-    "lastPublishedDate": "2023-07-31T13:25:27.694Z",
-    "npmDownloads": 2496938,
-    "githubStars": 18597
-  },
-  "@ahryman40k/nx-vitepress": {
-    "lastPublishedDate": "2022-12-23T01:15:39.916Z",
-    "npmDownloads": 56,
-    "githubStars": -1
-=======
-    "npmDownloads": 458049,
-    "githubStars": 18562
-  },
-  "@nx/cypress": {
-    "lastPublishedDate": "2023-07-31T13:26:10.027Z",
-    "npmDownloads": 1225508,
-    "githubStars": 18562
-  },
-  "@nx/detox": {
-    "lastPublishedDate": "2023-07-31T13:26:44.703Z",
-    "npmDownloads": 74875,
-    "githubStars": 18562
-  },
-  "@nx/devkit": {
-    "lastPublishedDate": "2023-07-31T13:25:14.034Z",
-    "npmDownloads": 4670787,
-    "githubStars": 18562
-  },
-  "@nx/esbuild": {
-    "lastPublishedDate": "2023-07-31T13:25:35.264Z",
-    "npmDownloads": 230269,
-    "githubStars": 18562
-  },
-  "@nx/eslint-plugin": {
-    "lastPublishedDate": "2023-07-31T13:25:37.806Z",
-    "npmDownloads": 1615722,
-    "githubStars": 18562
-  },
-  "@nx/expo": {
-    "lastPublishedDate": "2023-07-31T13:26:57.711Z",
-    "npmDownloads": 28350,
-    "githubStars": 18562
-  },
-  "@nx/express": {
-    "lastPublishedDate": "2023-07-31T13:26:32.209Z",
-    "npmDownloads": 144798,
-    "githubStars": 18562
-  },
-  "@nx/jest": {
-    "lastPublishedDate": "2023-07-31T13:25:46.305Z",
-    "npmDownloads": 1809182,
-    "githubStars": 18562
-  },
-  "@nx/js": {
-    "lastPublishedDate": "2023-07-31T13:25:30.195Z",
-    "npmDownloads": 2591536,
-    "githubStars": 18562
-  },
-  "@nx/linter": {
-    "lastPublishedDate": "2023-07-31T13:25:53.612Z",
-    "npmDownloads": 1999973,
-    "githubStars": 18562
-  },
-  "@nx/nest": {
-    "lastPublishedDate": "2023-07-31T13:26:35.646Z",
-    "npmDownloads": 506549,
-    "githubStars": 18562
-  },
-  "@nx/next": {
-    "lastPublishedDate": "2023-07-31T13:26:54.477Z",
-    "npmDownloads": 387539,
-    "githubStars": 18562
-  },
-  "@nx/node": {
-    "lastPublishedDate": "2023-07-31T13:26:12.510Z",
-    "npmDownloads": 860157,
-    "githubStars": 18562
-  },
-  "nx": {
-    "lastPublishedDate": "2023-07-31T13:25:19.774Z",
-    "npmDownloads": 16374814,
-    "githubStars": 18562
-  },
-  "@nx/playwright": {
-    "lastPublishedDate": "2023-08-03T03:30:49.402Z",
-    "npmDownloads": 99,
-    "githubStars": 18562
-  },
-  "@nx/plugin": {
-    "lastPublishedDate": "2023-07-31T13:26:17.005Z",
-    "npmDownloads": 634879,
-    "githubStars": 18562
-  },
-  "@nx/react": {
-    "lastPublishedDate": "2023-07-31T13:26:19.350Z",
-    "npmDownloads": 844405,
-    "githubStars": 18562
-  },
-  "@nx/react-native": {
-    "lastPublishedDate": "2023-07-31T13:27:02.407Z",
-    "npmDownloads": 46516,
-    "githubStars": 18562
-  },
-  "@nx/rollup": {
-    "lastPublishedDate": "2023-07-31T13:25:56.293Z",
-    "npmDownloads": 144991,
-    "githubStars": 18562
-  },
-  "@nx/storybook": {
-    "lastPublishedDate": "2023-07-31T13:26:41.485Z",
-    "npmDownloads": 601851,
-    "githubStars": 18562
-  },
-  "@nx/vite": {
-    "lastPublishedDate": "2023-07-31T13:25:59.567Z",
-    "npmDownloads": 305811,
-    "githubStars": 18562
-  },
-  "@nx/web": {
-    "lastPublishedDate": "2023-07-31T13:26:02.010Z",
-    "npmDownloads": 1047601,
-    "githubStars": 18562
-  },
-  "@nx/webpack": {
-    "lastPublishedDate": "2023-07-31T13:26:06.719Z",
-    "npmDownloads": 1226925,
-    "githubStars": 18562
-  },
-  "@nx/workspace": {
-    "lastPublishedDate": "2023-07-31T13:25:27.694Z",
-    "npmDownloads": 2633162,
-    "githubStars": 18562
-  },
-  "@ahryman40k/nx-vitepress": {
-    "lastPublishedDate": "2022-12-23T01:15:39.916Z",
-    "npmDownloads": 53,
-    "githubStars": 0
->>>>>>> e57d42cf
-  },
-  "@nightwatch/nx": {
-    "lastPublishedDate": "2022-12-05T21:50:17.172Z",
-    "npmDownloads": 56,
-    "githubStars": 2
-  },
-  "@nxkit/playwright": {
-    "lastPublishedDate": "2023-06-06T17:50:01.235Z",
-<<<<<<< HEAD
-    "npmDownloads": 15993,
-=======
-    "npmDownloads": 17040,
->>>>>>> e57d42cf
-    "githubStars": 36
-  },
-  "qwik-nx": {
-    "lastPublishedDate": "2023-07-27T04:27:50.074Z",
-<<<<<<< HEAD
-    "npmDownloads": 3326,
-    "nxVersion": ">= 15 <= 17",
-    "githubStars": 114
-  },
-  "@nxkit/style-dictionary": {
-    "lastPublishedDate": "2023-06-06T17:50:01.313Z",
-    "npmDownloads": 8305,
-    "githubStars": 36
-  },
-  "nx-plugin-esbuild": {
-    "lastPublishedDate": "2021-10-02T13:53:16.067Z",
-    "npmDownloads": 372,
-    "nxVersion": "12.7.2",
-    "githubStars": -1
-  },
-  "nx-plugin-vite": {
-    "lastPublishedDate": "2022-07-09T09:40:02.353Z",
-    "npmDownloads": 441,
-    "githubStars": 94
-  },
-  "nx-plugin-snowpack": {
-    "lastPublishedDate": "2021-10-04T02:55:28.868Z",
-    "npmDownloads": 40,
-    "nxVersion": "12.7.2",
-    "githubStars": -1
-  },
-  "nx-plugin-prisma": {
-    "lastPublishedDate": "2021-09-30T04:07:48.904Z",
-    "npmDownloads": 13,
-    "nxVersion": "12.7.2",
-    "githubStars": -1
-  },
-  "@ago-dev/nx-aws-cdk-v2": {
-    "lastPublishedDate": "2023-05-08T11:33:02.618Z",
-    "npmDownloads": 40115,
-    "nxVersion": "",
-    "githubStars": 30
-  },
-  "@berenddeboer/nx-sst": {
-    "lastPublishedDate": "2023-07-28T02:12:51.950Z",
-    "npmDownloads": 1068,
-    "nxVersion": ">= 15 <= 17",
-    "githubStars": 4
-  },
-  "@rxap/plugin-localazy": {
-    "lastPublishedDate": "2022-12-14T13:23:03.536Z",
-    "npmDownloads": 813,
-    "nxVersion": ">= 14 <= 16",
-    "githubStars": -1
-  },
-  "nx-electron": {
-    "lastPublishedDate": "2023-06-22T13:23:58.845Z",
-    "npmDownloads": 14894,
-    "nxVersion": ">= 14.1 <= 16",
-    "githubStars": 273
-  },
-  "nx-stylelint": {
-    "lastPublishedDate": "2023-02-16T14:16:46.275Z",
-    "npmDownloads": 104738,
-    "nxVersion": ">= 14 <= 16",
-    "githubStars": 64
-  },
-  "@nxext/ionic-react": {
-    "lastPublishedDate": "2023-05-26T12:53:11.721Z",
-    "npmDownloads": 673,
-=======
-    "npmDownloads": 3741,
-    "githubStars": 114,
-    "nxVersion": ">= 15 <= 17"
-  },
-  "@nxkit/style-dictionary": {
-    "lastPublishedDate": "2023-06-06T17:50:01.313Z",
-    "npmDownloads": 8619,
-    "githubStars": 36
-  },
-  "nx-plugin-vite": {
-    "lastPublishedDate": "2022-07-09T09:40:02.353Z",
-    "npmDownloads": 542,
-    "githubStars": 94
-  },
-  "@ago-dev/nx-aws-cdk-v2": {
-    "lastPublishedDate": "2023-05-08T11:33:02.618Z",
-    "npmDownloads": 39021,
-    "githubStars": 30,
-    "nxVersion": ""
-  },
-  "@berenddeboer/nx-sst": {
-    "lastPublishedDate": "2023-07-28T02:12:51.950Z",
-    "npmDownloads": 1182,
-    "githubStars": 4,
-    "nxVersion": ">= 15 <= 17"
-  },
-  "@rxap/plugin-localazy": {
-    "lastPublishedDate": "2022-12-14T13:23:03.536Z",
-    "npmDownloads": 543,
-    "githubStars": -1,
-    "nxVersion": ">= 14 <= 16"
-  },
-  "nx-electron": {
-    "lastPublishedDate": "2023-06-22T13:23:58.845Z",
-    "npmDownloads": 15751,
-    "githubStars": 273,
-    "nxVersion": ">= 14.1 <= 16"
-  },
-  "nx-stylelint": {
-    "lastPublishedDate": "2023-02-16T14:16:46.275Z",
-    "npmDownloads": 118247,
-    "githubStars": 64,
-    "nxVersion": ">= 14 <= 16"
-  },
-  "@nxext/ionic-react": {
-    "lastPublishedDate": "2023-05-26T12:53:11.721Z",
-    "npmDownloads": 696,
->>>>>>> e57d42cf
-    "githubStars": -1
-  },
-  "@nxext/ionic-angular": {
-    "lastPublishedDate": "2023-05-26T12:52:58.419Z",
-<<<<<<< HEAD
-    "npmDownloads": 31419,
-=======
-    "npmDownloads": 33470,
->>>>>>> e57d42cf
-    "githubStars": 190
-  },
-  "@nxext/capacitor": {
-    "lastPublishedDate": "2023-06-12T07:43:34.104Z",
-<<<<<<< HEAD
-    "npmDownloads": 48256,
-    "nxVersion": ">= 15 <= 17",
-    "githubStars": 396
-  },
-  "@angular-architects/ddd": {
-    "lastPublishedDate": "2023-05-20T19:52:32.293Z",
-    "npmDownloads": 19074,
-=======
-    "npmDownloads": 51625,
-    "githubStars": 395,
-    "nxVersion": ">= 15 <= 17"
-  },
-  "@angular-architects/ddd": {
-    "lastPublishedDate": "2023-05-20T19:52:32.293Z",
-    "npmDownloads": 20637,
->>>>>>> e57d42cf
-    "githubStars": 277
-  },
-  "@flowaccount/nx-serverless": {
-    "lastPublishedDate": "2023-07-10T19:06:16.916Z",
-<<<<<<< HEAD
-    "npmDownloads": 6952,
-    "nxVersion": ">= 13.10 <= 15",
-    "githubStars": 112
-  },
-  "@ns3/nx-serverless": {
-    "lastPublishedDate": "2023-07-12T07:08:25.829Z",
-    "npmDownloads": 53456,
-=======
-    "npmDownloads": 7202,
-    "githubStars": 112,
-    "nxVersion": ">= 13.10 <= 15"
-  },
-  "@ns3/nx-serverless": {
-    "lastPublishedDate": "2023-07-12T07:08:25.829Z",
-    "npmDownloads": 56050,
->>>>>>> e57d42cf
-    "githubStars": 59
-  },
-  "@ns3/nx-jest-playwright": {
-    "lastPublishedDate": "2023-05-03T07:05:36.802Z",
-<<<<<<< HEAD
-    "npmDownloads": 6478,
-=======
-    "npmDownloads": 7066,
->>>>>>> e57d42cf
-    "githubStars": 59
-  },
-  "@ns3/nx-playwright": {
-    "lastPublishedDate": "2023-05-03T07:05:36.629Z",
-<<<<<<< HEAD
-    "npmDownloads": 5141,
-=======
-    "npmDownloads": 5251,
->>>>>>> e57d42cf
-    "githubStars": 59
-  },
-  "@nx-plus/nuxt": {
-    "lastPublishedDate": "2022-07-02T16:45:19.149Z",
-<<<<<<< HEAD
-    "npmDownloads": 2884,
-    "nxVersion": ">= 13.10 <= 15",
-    "githubStars": 298
-  },
-  "@nx-plus/vue": {
-    "lastPublishedDate": "2022-12-05T02:51:23.682Z",
-    "npmDownloads": 9582,
-    "nxVersion": ">= 14 <= 16",
-    "githubStars": 298
-  },
-  "@nx-plus/docusaurus": {
-    "lastPublishedDate": "2022-12-05T02:51:37.534Z",
-    "npmDownloads": 57356,
-    "nxVersion": ">= 14 <= 16",
-    "githubStars": 298
-  },
-  "@twittwer/compodoc": {
-    "lastPublishedDate": "2023-06-25T12:35:20.159Z",
-    "npmDownloads": 15980,
-    "nxVersion": ">= 15 <= 17",
-    "githubStars": 40
-=======
-    "npmDownloads": 3328,
-    "githubStars": 298,
-    "nxVersion": ">= 13.10 <= 15"
-  },
-  "@nx-plus/vue": {
-    "lastPublishedDate": "2022-12-05T02:51:23.682Z",
-    "npmDownloads": 9892,
-    "githubStars": 298,
-    "nxVersion": ">= 14 <= 16"
-  },
-  "@nx-plus/docusaurus": {
-    "lastPublishedDate": "2022-12-05T02:51:37.534Z",
-    "npmDownloads": 61638,
-    "githubStars": 298,
-    "nxVersion": ">= 14 <= 16"
-  },
-  "@twittwer/compodoc": {
-    "lastPublishedDate": "2023-06-25T12:35:20.159Z",
-    "npmDownloads": 17901,
-    "githubStars": 40,
-    "nxVersion": ">= 15 <= 17"
->>>>>>> e57d42cf
-  },
-  "@enio.ai/nx-install": {
-    "lastPublishedDate": "2023-03-05T20:18:09.761Z",
-    "npmDownloads": 51,
-    "nxVersion": ">= 14.1 <= 16",
-    "githubStars": 22
-  },
-  "@enio.ai/typedoc": {
-    "lastPublishedDate": "2023-03-05T20:17:20.752Z",
-<<<<<<< HEAD
-    "npmDownloads": 3197,
-    "nxVersion": ">= 14.1 <= 16",
-    "githubStars": 22
-  },
-  "@nxext/svelte": {
-    "lastPublishedDate": "2023-05-26T12:47:54.560Z",
-    "npmDownloads": 5247,
-    "githubStars": 396
-  },
-  "@nxext/stencil": {
-    "lastPublishedDate": "2023-06-21T09:20:15.486Z",
-    "npmDownloads": 10632,
-    "nxVersion": ">= 15 <= 17",
-    "githubStars": 396
-  },
-  "@nxext/vite": {
-    "lastPublishedDate": "2023-02-28T19:05:21.436Z",
-    "npmDownloads": 22374,
-    "nxVersion": ">= 14.1 <= 16",
-    "githubStars": 396
-  },
-  "@nxext/solid": {
-    "lastPublishedDate": "2023-05-26T12:47:38.232Z",
-    "npmDownloads": 1363,
-    "githubStars": 396
-  },
-  "@joelcode/gcp-function": {
-    "lastPublishedDate": "2021-09-15T16:46:35.377Z",
-    "npmDownloads": 15,
-    "githubStars": -1
-  },
-  "@nx-go/nx-go": {
-    "lastPublishedDate": "2022-10-17T07:48:25.180Z",
-    "npmDownloads": 242539,
-=======
     "npmDownloads": 3617,
     "githubStars": 22,
     "nxVersion": ">= 14.1 <= 16"
@@ -582,7 +30,6 @@
   "@nx-go/nx-go": {
     "lastPublishedDate": "2022-10-17T07:48:25.180Z",
     "npmDownloads": 253575,
->>>>>>> e57d42cf
     "githubStars": -1
   },
   "@nx-golang/gin": {
@@ -592,189 +39,6 @@
   },
   "@angular-architects/module-federation": {
     "lastPublishedDate": "2023-06-20T16:52:19.205Z",
-<<<<<<< HEAD
-    "npmDownloads": 417899,
-    "githubStars": 581
-  },
-  "@nxrocks/nx-spring-boot": {
-    "lastPublishedDate": "2023-05-12T16:58:52.743Z",
-    "npmDownloads": 6670,
-    "nxVersion": ">= 15 <= 17",
-    "githubStars": 234
-  },
-  "@trumbitta/nx-plugin-openapi": {
-    "lastPublishedDate": "2022-08-28T20:54:50.978Z",
-    "npmDownloads": 25841,
-    "nxVersion": "13.0.0",
-    "githubStars": -1
-  },
-  "@trumbitta/nx-plugin-unused-deps": {
-    "lastPublishedDate": "2022-08-28T20:55:11.226Z",
-    "npmDownloads": 65583,
-    "nxVersion": "13.0.0",
-    "githubStars": -1
-  },
-  "@nxrocks/nx-flutter": {
-    "lastPublishedDate": "2023-05-12T16:59:33.230Z",
-    "npmDownloads": 7854,
-    "nxVersion": ">= 15 <= 17",
-    "githubStars": 234
-  },
-  "@srleecode/domain": {
-    "lastPublishedDate": "2023-08-05T03:14:08.081Z",
-    "npmDownloads": 612,
-    "nxVersion": ">= 15 <= 17",
-    "githubStars": 26
-  },
-  "@jscutlery/semver": {
-    "lastPublishedDate": "2023-07-31T06:50:30.918Z",
-    "npmDownloads": 497843,
-    "nxVersion": ">= 15 <= 17",
-    "githubStars": 622
-  },
-  "ngx-deploy-npm": {
-    "lastPublishedDate": "2023-08-07T00:39:50.945Z",
-    "npmDownloads": 282177,
-    "nxVersion": ">= 15 <= 17",
-    "githubStars": 100
-  },
-  "@trafilea/nx-shopify": {
-    "lastPublishedDate": "2021-06-02T19:51:43.707Z",
-    "npmDownloads": 99,
-    "nxVersion": "12.0.8",
-    "githubStars": 42
-  },
-  "@nx-dotnet/core": {
-    "lastPublishedDate": "2023-04-12T17:54:41.139Z",
-    "npmDownloads": 55005,
-    "nxVersion": ">= 14.1 <= 16",
-    "githubStars": 215
-  },
-  "@nxrocks/nx-quarkus": {
-    "lastPublishedDate": "2023-05-12T16:59:55.758Z",
-    "npmDownloads": 9985,
-    "nxVersion": ">= 15 <= 17",
-    "githubStars": 234
-  },
-  "@nx-extend/gcp-secrets": {
-    "lastPublishedDate": "2023-06-22T17:40:46.440Z",
-    "npmDownloads": 98,
-    "nxVersion": ">= 15 <= 17",
-    "githubStars": 98
-  },
-  "@nx-extend/gcp-storage": {
-    "lastPublishedDate": "2023-06-22T17:40:53.943Z",
-    "npmDownloads": 901,
-    "nxVersion": ">= 15 <= 17",
-    "githubStars": 98
-  },
-  "@nx-extend/gcp-functions": {
-    "lastPublishedDate": "2023-08-06T15:23:29.075Z",
-    "npmDownloads": 4004,
-    "nxVersion": ">= 15 <= 17",
-    "githubStars": 98
-  },
-  "@nx-extend/gcp-deployment-manager": {
-    "lastPublishedDate": "2023-06-22T17:40:40.176Z",
-    "npmDownloads": 107,
-    "nxVersion": ">= 15 <= 17",
-    "githubStars": 98
-  },
-  "@nx-extend/gcp-cloud-run": {
-    "lastPublishedDate": "2023-06-22T17:40:52.218Z",
-    "npmDownloads": 2022,
-    "nxVersion": ">= 15 <= 17",
-    "githubStars": 98
-  },
-  "@nx-extend/translations": {
-    "lastPublishedDate": "2023-06-22T17:40:44.178Z",
-    "npmDownloads": 222,
-    "nxVersion": ">= 15 <= 17",
-    "githubStars": 98
-  },
-  "@nx-extend/firebase-hosting": {
-    "lastPublishedDate": "2023-08-06T15:23:39.033Z",
-    "npmDownloads": 1585,
-    "nxVersion": ">= 15 <= 17",
-    "githubStars": 98
-  },
-  "@nx-extend/e2e-runner": {
-    "lastPublishedDate": "2023-08-06T15:23:36.413Z",
-    "npmDownloads": 5794,
-    "nxVersion": ">= 15 <= 17",
-    "githubStars": 98
-  },
-  "@nx-extend/vercel": {
-    "lastPublishedDate": "2023-07-28T08:36:42.305Z",
-    "npmDownloads": 804,
-    "nxVersion": ">= 15 <= 17",
-    "githubStars": 98
-  },
-  "@nx-extend/strapi": {
-    "lastPublishedDate": "2023-08-06T15:23:51.664Z",
-    "npmDownloads": 9130,
-    "nxVersion": ">= 15 <= 17",
-    "githubStars": 98
-  },
-  "@nx-extend/playwright": {
-    "lastPublishedDate": "2023-06-22T17:40:55.663Z",
-    "npmDownloads": 6855,
-    "nxVersion": ">= 15 <= 17",
-    "githubStars": 98
-  },
-  "@nx-extend/terraform": {
-    "lastPublishedDate": "2023-06-22T17:40:57.454Z",
-    "npmDownloads": 460,
-    "nxVersion": ">= 15 <= 17",
-    "githubStars": 98
-  },
-  "@nx-extend/pulumi": {
-    "lastPublishedDate": "2023-08-06T15:23:49.493Z",
-    "npmDownloads": 471,
-    "nxVersion": ">= 15 <= 17",
-    "githubStars": 98
-  },
-  "@nativescript/nx": {
-    "lastPublishedDate": "2023-07-05T22:55:56.178Z",
-    "npmDownloads": 9500,
-    "nxVersion": ">= 15 <= 17",
-    "githubStars": 58
-  },
-  "@nx-clean/plugin-core": {
-    "lastPublishedDate": "2022-03-10T15:36:11.690Z",
-    "npmDownloads": 123,
-    "nxVersion": "",
-    "githubStars": 65
-  },
-  "@jnxplus/nx-boot-gradle": {
-    "lastPublishedDate": "2023-08-05T12:03:26.976Z",
-    "npmDownloads": 2418,
-    "nxVersion": ">= 15 <= 17",
-    "githubStars": 35
-  },
-  "@jnxplus/nx-boot-maven": {
-    "lastPublishedDate": "2023-08-05T12:03:45.855Z",
-    "npmDownloads": 6937,
-    "nxVersion": ">= 15 <= 17",
-    "githubStars": 35
-  },
-  "@nxtensions/astro": {
-    "lastPublishedDate": "2023-08-06T13:38:50.026Z",
-    "npmDownloads": 4690,
-    "nxVersion": ">= 15 <= 17",
-    "githubStars": 44
-  },
-  "@nxrs/cargo": {
-    "lastPublishedDate": "2022-05-25T02:55:50.238Z",
-    "npmDownloads": 2410,
-    "githubStars": 102
-  },
-  "nx-uvu": {
-    "lastPublishedDate": "2023-06-16T16:07:57.812Z",
-    "npmDownloads": 483,
-    "nxVersion": ">= 15 <= 17",
-    "githubStars": -1
-=======
     "npmDownloads": 449812,
     "githubStars": 577
   },
@@ -944,7 +208,6 @@
     "npmDownloads": 541,
     "githubStars": -1,
     "nxVersion": ">= 15 <= 17"
->>>>>>> e57d42cf
   },
   "@ndrsg/nx-http": {
     "lastPublishedDate": "2022-06-07T13:16:25.323Z",
@@ -954,26 +217,11 @@
   },
   "@diogovcs/graphql-mesh": {
     "lastPublishedDate": "2023-01-22T11:38:26.303Z",
-<<<<<<< HEAD
-    "npmDownloads": 544,
-=======
     "npmDownloads": 624,
->>>>>>> e57d42cf
     "githubStars": -1
   },
   "@computas/nx-yarn": {
     "lastPublishedDate": "2022-05-30T07:04:03.376Z",
-<<<<<<< HEAD
-    "npmDownloads": 468,
-    "nxVersion": ">= 13.10 <= 15",
-    "githubStars": -1
-  },
-  "@theunderscorer/nx-semantic-release": {
-    "lastPublishedDate": "2023-07-16T18:50:55.453Z",
-    "npmDownloads": 16091,
-    "nxVersion": ">= 15 <= 17",
-    "githubStars": 61
-=======
     "npmDownloads": 464,
     "githubStars": -1,
     "nxVersion": ">= 13.10 <= 15"
@@ -983,7 +231,6 @@
     "npmDownloads": 17463,
     "githubStars": 61,
     "nxVersion": ">= 15 <= 17"
->>>>>>> e57d42cf
   },
   "nx-pwm": {
     "lastPublishedDate": "2022-12-03T18:41:17.623Z",
@@ -993,15 +240,6 @@
   },
   "@nxrocks/nx-micronaut": {
     "lastPublishedDate": "2023-05-12T16:59:13.295Z",
-<<<<<<< HEAD
-    "npmDownloads": 195,
-    "nxVersion": ">= 15 <= 17",
-    "githubStars": 234
-  },
-  "@koliveira15/nx-sonarqube": {
-    "lastPublishedDate": "2023-08-02T00:25:44.844Z",
-    "npmDownloads": 43586,
-=======
     "npmDownloads": 202,
     "githubStars": 232,
     "nxVersion": ">= 15 <= 17"
@@ -1009,61 +247,10 @@
   "@koliveira15/nx-sonarqube": {
     "lastPublishedDate": "2023-08-02T00:25:44.844Z",
     "npmDownloads": 44229,
->>>>>>> e57d42cf
     "githubStars": 22
   },
   "@mands/nx-playwright": {
     "lastPublishedDate": "2023-05-16T10:59:21.495Z",
-<<<<<<< HEAD
-    "npmDownloads": 60178,
-    "githubStars": 59
-  },
-  "@diogovcs/stryker-mutator": {
-    "lastPublishedDate": "2023-03-18T12:51:54.214Z",
-    "npmDownloads": 2289,
-    "nxVersion": "",
-    "githubStars": -1
-  },
-  "@spaceribs/nx-web-ext": {
-    "lastPublishedDate": "2023-07-16T15:45:19.229Z",
-    "npmDownloads": 280,
-    "nxVersion": ">= 15 <= 17",
-    "githubStars": 5
-  },
-  "@spaceribs/nx-betterer": {
-    "lastPublishedDate": "2023-07-16T15:45:12.663Z",
-    "npmDownloads": 179,
-    "nxVersion": ">= 15 <= 17",
-    "githubStars": 5
-  },
-  "@nx-tools/nx-container": {
-    "lastPublishedDate": "2023-06-21T06:38:36.059Z",
-    "npmDownloads": 98597,
-    "nxVersion": ">= 15 <= 17",
-    "githubStars": 262
-  },
-  "@nxrocks/nx-melos": {
-    "lastPublishedDate": "2023-05-12T17:00:25.890Z",
-    "npmDownloads": 163,
-    "nxVersion": ">= 15 <= 17",
-    "githubStars": 234
-  },
-  "@monodon/rust": {
-    "lastPublishedDate": "2023-06-30T16:35:58.528Z",
-    "npmDownloads": 6854,
-    "nxVersion": ">= 15 <= 17",
-    "githubStars": 15
-  },
-  "nx-mesh": {
-    "lastPublishedDate": "2023-04-26T20:23:43.825Z",
-    "npmDownloads": 1844,
-    "nxVersion": ">= 14.1 <= 16",
-    "githubStars": 19
-  },
-  "@nxazure/func": {
-    "lastPublishedDate": "2023-06-17T22:19:57.878Z",
-    "npmDownloads": 1952,
-=======
     "npmDownloads": 63886,
     "githubStars": 58
   },
@@ -1112,22 +299,10 @@
   "@nxazure/func": {
     "lastPublishedDate": "2023-06-17T22:19:57.878Z",
     "npmDownloads": 2043,
->>>>>>> e57d42cf
     "githubStars": 9
   },
   "@rbnx/webdriverio": {
     "lastPublishedDate": "2023-05-05T06:51:41.339Z",
-<<<<<<< HEAD
-    "npmDownloads": 194,
-    "nxVersion": ">= 15 <= 17",
-    "githubStars": 7
-  },
-  "nx-ngrok": {
-    "lastPublishedDate": "2023-04-17T21:34:27.110Z",
-    "npmDownloads": 212,
-    "nxVersion": ">= 14.1 <= 16",
-    "githubStars": -1
-=======
     "npmDownloads": 219,
     "githubStars": 7,
     "nxVersion": ">= 15 <= 17"
@@ -1137,44 +312,10 @@
     "npmDownloads": 242,
     "githubStars": 0,
     "nxVersion": ">= 14.1 <= 16"
->>>>>>> e57d42cf
   },
   "@nxrocks/nx-ktor": {
     "lastPublishedDate": "2023-05-25T05:35:48.467Z",
     "npmDownloads": 27,
-<<<<<<< HEAD
-    "nxVersion": ">= 15 <= 17",
-    "githubStars": 234
-  },
-  "nx-size-limit": {
-    "lastPublishedDate": "2023-08-04T17:18:42.249Z",
-    "npmDownloads": 333,
-    "nxVersion": ">= 14.1 <= 16",
-    "githubStars": 8
-  },
-  "@jnxplus/nx-quarkus-gradle": {
-    "lastPublishedDate": "2023-08-05T12:03:21.339Z",
-    "npmDownloads": 798,
-    "nxVersion": ">= 15 <= 17",
-    "githubStars": 35
-  },
-  "@jnxplus/nx-quarkus-maven": {
-    "lastPublishedDate": "2023-08-05T12:03:39.874Z",
-    "npmDownloads": 717,
-    "nxVersion": ">= 15 <= 17",
-    "githubStars": 35
-  },
-  "@loft-orbital/terraform": {
-    "lastPublishedDate": "2023-08-05T08:19:57.497Z",
-    "npmDownloads": 385,
-    "githubStars": 18597
-  },
-  "@nxlv/python": {
-    "lastPublishedDate": "2023-07-06T13:05:49.453Z",
-    "npmDownloads": 9336,
-    "nxVersion": ">= 15 <= 17",
-    "githubStars": 43
-=======
     "githubStars": 232,
     "nxVersion": ">= 15 <= 17"
   },
@@ -1205,6 +346,5 @@
     "npmDownloads": 9850,
     "githubStars": 43,
     "nxVersion": ">= 15 <= 17"
->>>>>>> e57d42cf
   }
 }