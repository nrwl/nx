--- conflicted
+++ resolved
@@ -49,13 +49,8 @@
           name: 'rspack',
           packageName: '@nrwl/rspack',
           path: '/nx-api/rspack',
-<<<<<<< HEAD
-          root: '/packages/rspack',
-          source: '/packages/rspack/src',
-=======
           root: '/nx-api/rspack',
           source: '/nx-api/rspack/src',
->>>>>>> 867a5a81
         },
         ...packages.slice(storybookIdx),
       ];
