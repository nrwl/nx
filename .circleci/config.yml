version: 2.1

# -------------------------
#        ORBS
# -------------------------
orbs:
  nx: nrwl/nx@1.5.1
  node: circleci/node@5.0.2

# -------------------------
#        DEFAULTS
# -------------------------
machine:
  pre:
    - mkdir ~/.cache/yarn
    - mkdir ~/.cache/Cypress
    - mkdir ~/Library/Caches/Homebrew
    - mkdir /usr/local/Homebrew

dependencies:
  cache_directories:
    - ~/.cache/yarn
    - ~/.cache/Cypress
    - /usr/local/Homebrew
    - ~/Library/Caches/Homebrew
  override:
    - yarn install
    - brew install

defaults: &defaults
  working_directory: ~/repo

# -------------------------
#        EXECUTORS
# -------------------------
executors:
  linux:
    <<: *defaults
    docker:
      - image: cimg/node:lts-browsers
    resource_class: medium+

  macos:
    <<: *defaults
    macos:
      xcode: &_XCODE_VERSION '13.0.0'

# -------------------------
#        COMMANDS
# -------------------------
commands:
  run-yarn-install:
    parameters:
      os:
        type: string
    steps:
      - restore_cache:
          name: Restore Yarn Package Cache
          keys:
            - node-deps-{{ arch }}-v1-{{ checksum "package.json" }}-{{ checksum "yarn.lock" }}
      - run:
          name: Install dependencies
          command: yarn install --prefer-offline --frozen-lockfile --non-interactive --cache-folder ~/.cache/yarn
      - save_cache:
          name: Save Yarn Package Cache
          key: node-deps-{{ arch }}-v1-{{ checksum "package.json" }}-{{ checksum "yarn.lock" }}
          paths:
            - node_modules
            - ~/.cache/yarn
            - ~/.cache/Cypress
  install-pnpm:
    steps:
      - run:
          name: Install PNPM
          command: npm install --prefix=$HOME/.local -g pnpm@6.32.4

  setup:
    parameters:
      os:
        type: string
    steps:
      - checkout
      - when:
          condition:
            equal: [<< parameters.os >>, macos]
          steps:
            - restore_cache:
                name: Restore Homebrew packages
                keys:
                  - nrwl-nx-homebrew-packages
            - run:
                name: Configure Detox Environment, Install applesimutils
                command: |
                  HOMEBREW_NO_AUTO_UPDATE=1 brew tap wix/brew >/dev/null
                  HOMEBREW_NO_AUTO_UPDATE=1 brew install applesimutils >/dev/null
                  xcrun simctl shutdown all && xcrun simctl erase all
                no_output_timeout: 20m
            - save_cache:
                name: Save Homebrew Cache
                key: nrwl-nx-homebrew-packages
                paths:
                  - /usr/local/Homebrew
                  - ~/Library/Caches/Homebrew
      - when:
          condition:
            equal: [<< parameters.os >>, linux]
          steps:
            - run:
                command: sudo apt-get install -y ca-certificates
      - run-yarn-install:
          os: << parameters.os >>
      - when:
          condition:
            equal: [<< parameters.os >>, linux]
          steps:
            - install-pnpm

# -------------------------
#          JOBS
# -------------------------
jobs:
  # -------------------------
  #     JOBS: Agent
  # -------------------------
  agent:
    parameters:
      os:
        type: string
        default: 'linux'
      pm:
        type: string
        default: 'pnpm'
    executor: << parameters.os >>
    environment:
      GIT_AUTHOR_EMAIL: test@test.com
      GIT_AUTHOR_NAME: Test
      GIT_COMMITTER_EMAIL: test@test.com
      GIT_COMMITTER_NAME: Test
      NX_E2E_CI_CACHE_KEY: e2e-circleci-<< parameters.os >>
      SELECTED_PM: << parameters.pm >>
      NX_E2E_RUN_CYPRESS: 'false'
      NX_VERBOSE_LOGGING: 'false'
    steps:
      - run:
          name: Set dynamic nx run variable
          command: |
            echo "export NX_RUN_GROUP=\"run-group-<< parameters.os >>-$CIRCLE_WORKFLOW_ID\";" >> $BASH_ENV
      - setup:
          os: << parameters.os >>
      - run:
          name: Agent
          command: npx nx-cloud start-agent
          no_output_timeout: 60m

  # -------------------------
  #     JOBS: Main Linux
  # -------------------------
  main-linux:
    executor: linux
    environment:
      NX_E2E_CI_CACHE_KEY: e2e-circleci-linux
      NX_VERBOSE_LOGGING: 'false'
    steps:
      - run:
          name: Set dynamic nx run variable
          command: |
            echo "export NX_RUN_GROUP=\"run-group-linux-$CIRCLE_WORKFLOW_ID\";" >> $BASH_ENV
      - setup:
          os: linux
      - nx/set-shas:
          main-branch-name: 'master'
      - run: npx nx-cloud start-ci-run --stop-agents-after="e2e"
      - run:
          name: Check Documentation
          command: npx nx-cloud record yarn documentation
          no_output_timeout: 20m
      - run:
<<<<<<< HEAD
          name: Run Checks/Lint/Test/Build
          command: |
            pids=()

            (npx nx-cloud record yarn check-imports &&
            npx nx-cloud record yarn nx format:check --base=$NX_BASE --head=$NX_HEAD &&
            npx nx-cloud record yarn check-commit &&
            npx nx-cloud record yarn check-lock-files &&
            npx nx-cloud record yarn depcheck) &
            pids+=($!)

            npx nx-cloud record yarn nx workspace-lint &
=======
          name: Run Lint/Test/Build/E2E
          no_output_timeout: 45m
          command: |
            pids=()

            (yarn nx affected --target=build --base=$NX_BASE --head=$NX_HEAD --parallel=3 && npx nx affected --target=e2e --base=$NX_BASE --head=$NX_HEAD --exclude=e2e-storybook,e2e-storybook-angular,e2e-react-native,e2e-detox,e2e-make-angular-cli-faster --parallel=1) &
>>>>>>> c8c9efab
            pids+=($!)
            (npx nx-cloud record yarn nx workspace-lint && yarn nx affected --target=lint --base=$NX_BASE --head=$NX_HEAD --parallel=3) &
            pids+=($!)
            yarn nx affected --target=test --base=$NX_BASE --head=$NX_HEAD --parallel=1 &
            pids+=($!)
            for pid in "${pids[@]}"; do
              wait "$pid"
            done
      - run:
          name: Stop All Running Agents for This CI Run
          command: npx nx-cloud stop-all-agents
          when: always

  # -------------------------
  #     JOBS: Main-MacOS
  # -------------------------
  mainmacos:
    executor: macos
    environment:
      NX_E2E_CI_CACHE_KEY: e2e-circleci-macos
    steps:
      - run:
          name: Set dynamic nx run variable
          command: |
            echo "export NX_RUN_GROUP=\"run-group-macos-$CIRCLE_WORKFLOW_ID\";" >> $BASH_ENV
      - setup:
          os: macos
      - nx/set-shas:
          main-branch-name: 'master'
      - run:
          name: Check if "detox" or "react-native" were modified directly
          command: |
            COUNT=`git diff --name-only $NX_BASE $NX_HEAD | (grep -E 'packages/detox|packages/react-native|e2e/detox|e2e/react-native' || true) | wc -l`
            if [[ $COUNT -gt 0 ]]; then
              echo "React Native and Detox were touched directly"
              echo "export E2E_AFFECTED=true;" >> $BASH_ENV
            else
              echo "React Native and Detox were not touched directly"
              echo "export E2E_AFFECTED=false;" >> $BASH_ENV
            fi
      - run:
          name: Run E2E Tests
          command: |
            if $E2E_AFFECTED; then
              npx nx affected --target=e2e --base=$NX_BASE --head=$NX_HEAD --exclude=e2e-make-angular-cli-faster,e2e-detox,e2e-js,e2e-next,e2e-workspace-create,e2e-nx-run,e2e-nx-misc,e2e-react,e2e-web,e2e-angular-extensions,e2e-angular-core,e2e-nx-plugin,e2e-cypress,e2e-node,e2e-linter,e2e-jest,e2e-add-nx-to-monorepo,nx-dev-e2e,e2e-nx-init,e2e-dep-graph-client --parallel=1;
            else
              echo "Skipping E2E tests";
            fi
          no_output_timeout: 45m
      - run:
          name: Stop All Running Agents for This CI Run
          command: npx nx-cloud stop-all-agents
          when: always

# -------------------------
#        WORKFLOWS(JOBS)
# -------------------------
workflows:
  version: 2

  build:
    jobs:
      - agent:
          name: 'agent1'
      - agent:
          name: 'agent2'
      - agent:
          name: 'agent3'
      - agent:
          name: 'agent4'
      - agent:
          name: 'agent5'
      - agent:
          name: 'agent6'
      - agent:
          name: 'agent7'
      - agent:
          name: 'agent8'
      - main-linux
      - mainmacos:
          name: main-macos-e2e<|MERGE_RESOLUTION|>--- conflicted
+++ resolved
@@ -175,7 +175,6 @@
           command: npx nx-cloud record yarn documentation
           no_output_timeout: 20m
       - run:
-<<<<<<< HEAD
           name: Run Checks/Lint/Test/Build
           command: |
             pids=()
@@ -187,15 +186,8 @@
             npx nx-cloud record yarn depcheck) &
             pids+=($!)
 
-            npx nx-cloud record yarn nx workspace-lint &
-=======
-          name: Run Lint/Test/Build/E2E
-          no_output_timeout: 45m
-          command: |
-            pids=()
-
-            (yarn nx affected --target=build --base=$NX_BASE --head=$NX_HEAD --parallel=3 && npx nx affected --target=e2e --base=$NX_BASE --head=$NX_HEAD --exclude=e2e-storybook,e2e-storybook-angular,e2e-react-native,e2e-detox,e2e-make-angular-cli-faster --parallel=1) &
->>>>>>> c8c9efab
+            (yarn nx affected --target=build --base=$NX_BASE --head=$NX_HEAD --parallel=3 && 
+            npx nx affected --target=e2e --base=$NX_BASE --head=$NX_HEAD --exclude=e2e-storybook,e2e-storybook-angular,e2e-react-native,e2e-detox,e2e-make-angular-cli-faster --parallel=1) &
             pids+=($!)
             (npx nx-cloud record yarn nx workspace-lint && yarn nx affected --target=lint --base=$NX_BASE --head=$NX_HEAD --parallel=3) &
             pids+=($!)
