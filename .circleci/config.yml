--- conflicted
+++ resolved
@@ -110,116 +110,7 @@
 
       - run-yarn-install:
           os: << parameters.os >>
-<<<<<<< HEAD
-      - install-pnpm:
-          os: << parameters.os >>
-
-  run-checks:
-    steps:
-      - run:
-          name: Check Documentation
-          command: yarn documentation
-      - run:
-          name: Check Imports
-          command: yarn check-imports
-      - run:
-          name: Check Formatting
-          command: yarn nx format:check --base=$NX_BASE --head=$NX_HEAD
-      - run:
-          name: Check Commit
-          command: yarn check-commit
-      - run:
-          name: Check Package dependencies
-          command: yarn depcheck
-
-  run-targets:
-    parameters:
-      run-builds:
-        type: string
-        default: 'true'
-      run-unit-tests:
-        type: string
-        default: 'true'
-      run-linting:
-        type: string
-        default: 'true'
-      run-e2e-tests:
-        type: string
-        default: 'true'
-      # Filters for tests
-      unit-test-filter:
-        type: string
-        default: ''
-      e2e-test-filter:
-        type: string
-        default: ''
-      exclude-projects:
-        type: string
-        default: ''
-    steps:
-      - when:
-          condition:
-            equal: [<< parameters.run-builds >>, 'true']
-          steps:
-            - run:
-                name: Run Builds
-                command: |
-                  npx nx affected --target=build --base=$NX_BASE --head=$NX_HEAD --parallel --max-parallel=3
-      - when:
-          condition:
-            equal: [<< parameters.run-unit-tests >>, 'true']
-          steps:
-            - when:
-                condition:
-                  equal: [<< parameters.unit-test-filter >>, '']
-                steps:
-                  - run:
-                      name: Run Unit Tests
-                      command: |
-                        npx nx affected --target=test --base=$NX_BASE --head=$NX_HEAD --parallel --max-parallel=2
-            - unless:
-                condition:
-                  equal: [<< parameters.unit-test-filter >>, '']
-                steps:
-                  - run:
-                      name: Run Unit Tests with Filter "<< parameters.unit-test-filter >>"
-                      command: |
-                        npx nx affected --target=test --base=$NX_BASE --head=$NX_HEAD --parallel --max-parallel=2 -- --t="<< parameters.unit-test-filter >>"
-      - when:
-          condition:
-            equal: [<< parameters.run-linting >>, 'true']
-          steps:
-            - run:
-                name: Run Linting
-                command: |
-                  npx nx workspace-lint
-                  # npx nx affected --target=lint --base=$NX_BASE --head=$NX_HEAD --parallel --max-parallel=4
-                  echo "Linting is temporarily disabled until ESLint v8 support is published"
-      - when:
-          condition:
-            equal: [<< parameters.run-e2e-tests >>, 'true']
-          steps:
-            - when:
-                condition:
-                  equal: [<< parameters.e2e-test-filter >>, '']
-                steps:
-                  - run:
-                      name: Run E2E Tests
-                      command: |
-                        npx nx affected --target=e2e --base=$NX_BASE --head=$NX_HEAD --exclude=<< parameters.exclude-projects >>
-                      no_output_timeout: 45m
-            - unless:
-                condition:
-                  equal: [<< parameters.e2e-test-filter >>, '']
-                steps:
-                  - run:
-                      name: Run E2E Tests with Filter "<< parameters.e2e-test-filter >>"
-                      command: |
-                        npx nx affected --target=e2e --base=$NX_BASE --head=$NX_HEAD --exclude=<< parameters.exclude-projects >> -- --t="<< parameters.e2e-test-filter >>"
-                      no_output_timeout: 45m
-=======
       - install-pnpm
->>>>>>> 6efffb6d
 
 # -------------------------
 #          JOBS
@@ -296,7 +187,9 @@
       - run:
           name: Run Lint
           command: |
-            npx nx affected --target=lint --base=$NX_BASE --head=$NX_HEAD --parallel --max-parallel=3
+            npx nx workspace-lint
+            # npx nx affected --target=lint --base=$NX_BASE --head=$NX_HEAD --parallel --max-parallel=3
+            echo "Linting is temporarily disabled until ESLint v8 support is published"
       - run:
           name: Run Builds
           command: |
